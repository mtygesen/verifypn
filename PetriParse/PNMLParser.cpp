--- conflicted
+++ resolved
@@ -228,6 +228,7 @@
     } else if (strcmp(element->name(), "subterm") == 0 || strcmp(element->name(), "structure") == 0) {
         return parseArcExpression(element->first_node());
     }
+    assert(false);
     return nullptr;
 }
 
@@ -258,9 +259,20 @@
         return new PetriEngine::Colored::InequalityExpression(parseColorExpression(left), parseColorExpression(right));
     } else if (strcmp(element->name(), "not") == 0) {
         return new PetriEngine::Colored::NotExpression(parseGuardExpression(element->first_node()));
+    } else if (strcmp(element->name(), "and") == 0) {
+        auto left = element->first_node();
+        auto right = left->next_sibling();
+        return new PetriEngine::Colored::AndExpression(parseGuardExpression(left), parseGuardExpression(right));
+    } else if (strcmp(element->name(), "or") == 0) {
+        auto left = element->first_node();
+        auto right = left->next_sibling();
+        return new PetriEngine::Colored::OrExpression(parseGuardExpression(left), parseGuardExpression(right));
     } else if (strcmp(element->name(), "subterm") == 0 || strcmp(element->name(), "structure") == 0) {
         return parseGuardExpression(element->first_node());
     }
+    
+    printf("Could not parse '%s' as a guard expression\n", element->name());
+    assert(false);
     return nullptr;
 }
 
@@ -284,6 +296,7 @@
     } else if (strcmp(element->name(), "subterm") == 0 || strcmp(element->name(), "structure") == 0) {
         return parseColorExpression(element->first_node());
     }
+    assert(false);
     return nullptr;
 }
 
@@ -295,11 +308,11 @@
         return parseAllExpression(element->first_node());
     }
     //printf("%s\n", element->name());
+    
     return nullptr;
 }
 
 PetriEngine::Colored::ColorType* PNMLParser::parseUserSort(rapidxml::xml_node<>* element) {
-<<<<<<< HEAD
     if (element) {
         for (auto it = element->first_node(); it; it = it->next_sibling()) {
             if (strcmp(it->name(), "usersort") == 0) {
@@ -310,26 +323,8 @@
                 return parseUserSort(it);
             }
         }
-=======
-    if (!element)
-    {
-        assert(false);
-        return nullptr;
-    }
-    
-    auto structure = element->first_node("structure");
-    if (structure) {
-        auto usersort = structure->first_node();
-        printf("%s\n", usersort->name());
-        //printf("%s\n", element->first_attribute("declaration")->value());
-        auto type = colorTypes[usersort->first_attribute("declaration")->value()];
-        assert(type != nullptr);
-        return type;
-    } else {
-        return parseUserSort(element->first_node());
->>>>>>> f141c05d
-    }
-    
+    }
+    assert(false);
     return nullptr;
 }
 
@@ -456,6 +451,8 @@
         expr = parseArcExpression(it->first_node("structure"));
     }
     
+    if (isColored)
+        assert(expr != nullptr);
     Arc arc;
     arc.source = source;
     arc.target = target;
