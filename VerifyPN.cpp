--- conflicted
+++ resolved
@@ -529,18 +529,10 @@
 
     if(queries.size() == 0 || contextAnalysis(b2, qnet.get(), queries) != ContinueCode)  return ErrorCode;
 
-<<<<<<< HEAD
-    if (options.strategy == PetriEngine::Reachability::OverApprox && options.queryReductionTimeout > 0) // Conflicting flags "-s OverApprox" and "-q 0"
-    {
-        return 0;
-    }
-    else 
-=======
     if (options.strategy == PetriEngine::Reachability::OverApprox && options.queryReductionTimeout == 0) // Conflicting flags "-s OverApprox" and "-q 0"
         return ErrorCode;
 
     // simplification. We always want to do negation-push and initial marking check.
->>>>>>> dcf372aa
     {
         // simplification. We always want to do negation-push and initial marking check.
         LPCache cache;
