/* PeTe - Petri Engine exTremE
 * Copyright (C) 2011  Jonas Finnemann Jensen <jopsen@gmail.com>,
 *                     Thomas Søndersø Nielsen <primogens@gmail.com>,
 *                     Lars Kærlund Østergaard <larsko@gmail.com>,
 *					   Jiri Srba <srba.jiri@gmail.com>
 * 
 * This program is free software: you can redistribute it and/or modify
 * it under the terms of the GNU General Public License as published by
 * the Free Software Foundation, either version 3 of the License, or
 * (at your option) any later version.
 * 
 * This program is distributed in the hope that it will be useful,
 * but WITHOUT ANY WARRANTY; without even the implied warranty of
 * MERCHANTABILITY or FITNESS FOR A PARTICULAR PURPOSE.  See the
 * GNU General Public License for more details.
 * 
 * You should have received a copy of the GNU General Public License
 * along with this program.  If not, see <http://www.gnu.org/licenses/>.
 */
#include <PetriParse/PNMLParser.h>

#include <stdio.h>
#include <PetriEngine/PetriNetBuilder.h>
#include <PetriEngine/PQL/PQL.h>
#include <string>
#include <string.h>
#include <iostream>
#include <fstream>
#include <sstream>
#include <map>

#include <PetriEngine/PQL/PQLParser.h>
#include <PetriEngine/PQL/Contexts.h>

#include <PetriEngine/Reachability/LinearOverApprox.h>
#include <PetriEngine/Reachability/UltimateSearch.h>
#include <PetriEngine/Reachability/RandomDFS.h>
#include <PetriEngine/Reachability/DepthFirstReachabilitySearch.h>
#include <PetriEngine/Reachability/BreadthFirstReachabilitySearch.h>

#include "PetriEngine/Reducer.h"


using namespace std;
using namespace PetriEngine;
using namespace PetriEngine::PQL;
using namespace PetriEngine::Reachability;

/** Enumeration of return values from VerifyPN */
enum ReturnValues{
	SuccessCode	= 0,
	FailedCode	= 1,
	UnknownCode	= 2,
	ErrorCode	= 3
};

/** Enumeration of search-strategies in VerifyPN */
enum SearchStrategies{
	BestFS,			//LinearOverAprox + UltimateSearch
	BFS,			//LinearOverAprox + BreadthFirstReachabilitySearch
	DFS,			//LinearOverAprox + DepthFirstReachabilitySearch
	RDFS,			//LinearOverAprox + RandomDFS
	OverApprox		//LinearOverApprx
};

#define VERSION		"1.1.0"

int main(int argc, char* argv[]){
	// Commandline arguments
	bool outputtrace = false;
	int kbound = 0;
	SearchStrategies searchstrategy = BestFS;
<<<<<<< HEAD
	int memorylimit = 0;
=======
	int memorylimit = 3*1024*1024*1024;
>>>>>>> e3532c12
	char* modelfile = NULL;
	char* queryfile = NULL;
	bool disableoverapprox = false;
        int enablereduction = 0; // 0 ... disabled (default),  1 ... aggresive, 2 ... k-boundedness preserving

	//----------------------- Parse Arguments -----------------------//

	// Parse command line arguments
	for(int i = 1; i < argc; i++){
		if(strcmp(argv[i], "-k") == 0 || strcmp(argv[i], "--k-bound") == 0){
                        if (i==argc-1) {
                                fprintf(stderr, "Missing number after \"%s\"\n", argv[i]);
				return ErrorCode;                           
                        }
                        if(sscanf(argv[++i], "%d", &kbound) != 1 || kbound < 0){
				fprintf(stderr, "Argument Error: Invalid number of tokens \"%s\"\n", argv[i]);
				return ErrorCode;
			}
		}else if(strcmp(argv[i], "-t") == 0 || strcmp(argv[i], "--trace") == 0){
			outputtrace = true;
		}else if(strcmp(argv[i], "-s") == 0 || strcmp(argv[i], "--search-strategy") == 0){
			if (i==argc-1) {
                                fprintf(stderr, "Missing search strategy after \"%s\"\n\n", argv[i]);
				return ErrorCode;                           
                        }
                        char* s = argv[++i];
			if(strcmp(s, "BestFS") == 0)
				searchstrategy = BestFS;
			else if(strcmp(s, "BFS") == 0)
				searchstrategy = BFS;
			else if(strcmp(s, "DFS") == 0)
				searchstrategy = DFS;
			else if(strcmp(s, "RDFS") == 0)
				searchstrategy = RDFS;
			else if(strcmp(s, "OverApprox") == 0)
				searchstrategy = OverApprox;
			else{
				fprintf(stderr, "Argument Error: Unrecognized search strategy \"%s\"\n", s);
				return ErrorCode;
			}
		}else if(strcmp(argv[i], "-m") == 0 || strcmp(argv[i], "--memory-limit") == 0){
                        if (i==argc-1) {
                                fprintf(stderr, "Missing number after \"%s\"\n\n", argv[i]);
				return ErrorCode;                           
                        }
			if(sscanf(argv[++i], "%d", &memorylimit) != 1 || memorylimit < 0){
				fprintf(stderr, "Argument Error: Invalid memory limit \"%s\"\n", argv[i]);
				return ErrorCode;
			}
		}else if(strcmp(argv[i], "-d") == 0 || strcmp(argv[i], "--disable-overapprox") == 0){
			disableoverapprox = true;
                }else if(strcmp(argv[i], "-r") == 0 || strcmp(argv[i], "--reduction") == 0){
                        if (i==argc-1) {
                                fprintf(stderr, "Missing number after \"%s\"\n\n", argv[i]);
				return ErrorCode;                           
                        }
                        if(sscanf(argv[++i], "%d", &enablereduction) != 1 || enablereduction < 0 || enablereduction > 2){
				fprintf(stderr, "Argument Error: Invalid reduction argument \"%s\"\n", argv[i]);
				return ErrorCode;
			}
		}else if(strcmp(argv[i], "-h") == 0 || strcmp(argv[i], "--help") == 0){
			printf(	"Usage: verifypn [options] model-file query-file\n"
					"A tool for answering reachability of place cardinality queries (including deadlock)\n" 
                                        "for weighted P/T Petri nets extended with inhibitor arcs.\n"
					"\n"
					"Options:\n"
					"  -k, --k-bound <number of tokens>   Token bound, 0 to ignore (default)\n"
					"  -t, --trace                        Provide XML-trace to stderr\n"
					"  -s, --search-strategy <strategy>   Search strategy:\n"
					"                                     - BestFS       Heuristic search (default)\n"
					"                                     - BFS          Breadth first search\n"
					"                                     - DFS          Depth first search\n"
					"                                     - RDFS         Random depth first search\n"
<<<<<<< HEAD
					"                                     - OverApprox   Linear Over Approx.\n"
					"  -m, --memory-limit <megabyte>      Memory limit for the state space search in MB,\n"
					"                                     0 for unlimited (default)\n"
=======
					"                                     - OverApprox   Linear over-approximation only\n"
					"  -m, --memory-limit <megabyte>      Memory limit for state space in MB,\n"
					"                                     0 for unlimited (3 GB default)\n"
>>>>>>> e3532c12
					"  -d, --disable-over-approximation   Disable linear over approximation\n"
                                        "  -r, --reduction                    Enable structural net reduction:\n"
                                        "                                     - 0  disabled (default)\n"
                                        "                                     - 1  aggressive reduction\n"
                                        "                                     - 2  reduction preserving k-boundedness\n"
					"  -h, --help                         Display this help message\n"
					"  -v, --version                      Display version information\n"
					"\n"
					"Return Values:\n"
					"  0   Successful, query satisfiable\n"
					"  1   Unsuccesful, query not satisfiable\n"
					"  2   Unknown, algorithm was unable to answer the question\n"
					"  3   Error, see stderr for error message\n"
					"\n"
					"VerifyPN is a compilation of PeTe as untimed backend for TAPAAL.\n"
					"PeTe project page: <https://github.com/jopsen/PeTe>\n"
                                        "TAPAAL project page: <http://www.tapaal.net>\n");
			return 0;
		}else if(strcmp(argv[i], "-v") == 0 || strcmp(argv[i], "--version") == 0){
			printf("VerifyPN (untimed verification engine for TAPAAL) %s\n", VERSION);
			printf("Copyright (C) 2011-2014 Jonas Finnemann Jensen <jopsen@gmail.com>,\n");
			printf("                        Thomas Søndersø Nielsen <primogens@gmail.com>,\n");
			printf("                        Lars Kærlund Østergaard <larsko@gmail.com>\n");
			printf("                        Jiri Srba <srba.jiri@gmail.com>\n");
                        printf("GNU GPLv3 or later <http://gnu.org/licenses/gpl.html>\n");
			return 0;
		}else if(modelfile == NULL){
			modelfile = argv[i];
		}else if(queryfile == NULL){
			queryfile = argv[i];
		}else{
			fprintf(stderr, "Argument Error: Unrecognized option \"%s\"\n", modelfile);
			return ErrorCode;
		}
	}

	//----------------------- Validate Arguments -----------------------//

	//Check for model file
	if(!modelfile){
		fprintf(stderr, "Argument Error: No model-file provided\n");
		return ErrorCode;
	}

	//Check for query file
	if(!modelfile){
		fprintf(stderr, "Argument Error: No query-file provided\n");
		return ErrorCode;
	}

	//----------------------- Open Model -----------------------//

	//Load the model, begin scope to release memory from the stack
	PetriNet* net = NULL;
	MarkVal* m0 = NULL;
	VarVal* v0 = NULL;
                  
        // List of inhibitor arcs
        PNMLParser::InhibitorArcList inhibarcs;
        
	{
		//Load the model
		ifstream mfile(modelfile, ifstream::in);
		if(!mfile){
			fprintf(stderr, "Error: Model file \"%s\" couldn't be opened\n", modelfile);
			return ErrorCode;
		}

		//Read everything
		stringstream buffer;
		buffer << mfile.rdbuf();

		//Parse and build the petri net
		PetriNetBuilder builder(false);
		PNMLParser parser;
		parser.parse(buffer.str(), &builder);
		parser.makePetriNet();
                
                inhibarcs = parser.getInhibitorArcs(); // Remember inhibitor arcs

		//Build the petri net
		net = builder.makePetriNet();
		m0 = builder.makeInitialMarking();
		v0 = builder.makeInitialAssignment();

		// Close the file
		mfile.close();
	}

	//----------------------- Parse Query -----------------------//

	//Condition to check
	Condition* query = NULL;
	bool isInvariant = false;

	//Read query file, begin scope to release memory
	{
		//Open query file
		ifstream qfile(queryfile, ifstream::in);
		if(!qfile){
			fprintf(stderr, "Error: Query file \"%s\" couldn't be opened\n", queryfile);
			return ErrorCode;
		}

		//Read everything
		stringstream buffer;
		buffer << qfile.rdbuf();
		string querystr = buffer.str();

		//Validate query type
		if(querystr.substr(0, 2) != "EF" && querystr.substr(0, 2) != "AG"){
			fprintf(stderr, "Error: Query type \"%s\" not supported, only (EF and AG is supported)\n", querystr.substr(0, 2).c_str());
			return ErrorCode;
		}

		//Check if is invariant
		isInvariant = querystr.substr(0, 2) == "AG";

		//Warp in not if isInvariant
		string querystring = querystr.substr(2);
		if(isInvariant)
			querystring = "not ( " + querystring + " )";

		//Parse query
		query = ParseQuery(querystring);
		if(!query){
			fprintf(stderr, "Error: Failed to parse query \"%s\"\n", querystr.substr(2).c_str());
			return ErrorCode;
		}

		//Close query file
		qfile.close();
	}

	//----------------------- Context Analysis -----------------------//

	//Create scope for AnalysisContext
	{
		//Context analysis
		AnalysisContext context(*net);
		query->analyze(context);

		//Print errors if any
		if(context.errors().size() > 0){
			for(size_t i = 0; i < context.errors().size(); i++){
				fprintf(stderr, "Query Context Analysis Error: %s\n", context.errors()[i].toString().c_str());
			}
			return ErrorCode;
		}
	}

        //--------------------- Apply Net Reduction ---------------//
        
    Reducer reducer = Reducer(net); // reduced is needed also in trace generation (hence the extended scope)
	if (enablereduction == 1 or enablereduction == 2) {
		// Compute how many times each place appears in the query
		MarkVal* placeInQuery = new MarkVal[net->numberOfPlaces()];
		for (size_t i = 0; i < net->numberOfPlaces(); i++) {
			placeInQuery[i] = 0;
		}
		QueryPlaceAnalysisContext placecontext(*net, placeInQuery);
		query->analyze(placecontext);

		// Compute the places and transitions that connect to inhibitor arcs
		MarkVal* placeInInhib = new MarkVal[net->numberOfPlaces()];
		MarkVal* transitionInInhib = new MarkVal[net->numberOfTransitions()];

		// CreateInhibitorPlacesAndTransitions translates inhibitor place/transitions names to indexes
		reducer.CreateInhibitorPlacesAndTransitions(net, inhibarcs, placeInInhib, transitionInInhib);

		//reducer.Print(net, m0, placeInQuery, placeInInhib, transitionInInhib); 
		reducer.Reduce(net, m0, placeInQuery, placeInInhib, transitionInInhib, enablereduction); // reduce the net
		//reducer.Print(net, m0, placeInQuery, placeInInhib, transitionInInhib);
	}
        
	//----------------------- Reachability -----------------------//

	//Create reachability search strategy
	ReachabilitySearchStrategy* strategy = NULL;
	if(searchstrategy == BestFS)
		strategy = new UltimateSearch(true, kbound, memorylimit);
	else if(searchstrategy == BFS)
		strategy = new BreadthFirstReachabilitySearch(kbound, memorylimit);
	else if(searchstrategy == DFS)
		strategy = new DepthFirstReachabilitySearch(kbound, memorylimit);
	else if(searchstrategy == RDFS)
		strategy = new RandomDFS(kbound, memorylimit);
	else if(searchstrategy == OverApprox)
		strategy = NULL;
	else{
		fprintf(stderr, "Error: Search strategy selection out of range.\n");
		return ErrorCode;
	}

	// Wrap in linear over-approximation, if not disabled
	if(!disableoverapprox)
		strategy = new LinearOverApprox(strategy);

	// If no strategy is provided
	if(!strategy){
		fprintf(stderr, "Error: No search strategy provided!\n");
		return ErrorCode;
	}

	//Reachability search
	ReachabilityResult result = strategy->reachable(*net, m0, v0, query);

	//----------------------- Output Trace -----------------------//
        const std::vector<unsigned int>& trace = (enablereduction==0 ? result.trace() : reducer.NonreducedTrace(net,result.trace()));
	const std::vector<std::string>& tnames = net->transitionNames();
	const std::vector<std::string>& pnames = net->placeNames();

	//Print result to stderr
	if(outputtrace && result.result() == ReachabilityResult::Satisfied){
		fprintf(stderr, "Trace:\n<trace>\n");
		for(size_t i = 0; i < trace.size(); i++){
			fprintf(stderr, "\t<transition id=\"%s\">\n", tnames[trace[i]].c_str());
			for(unsigned int p = 0; p < net->numberOfPlaces(); p++){
				if(net->inArc(p, trace[i])) {
					for (int weight=1; weight<= net->inArc(p, trace[i]); weight++) {
       		                              fprintf(stderr, "\t\t<token place=\"%s\" age=\"0\"/>\n", pnames[p].c_str());
                                    }
  				}
			}
			fprintf(stderr, "\t</transition>\n");
		}
		fprintf(stderr, "</trace>\n");
	}

	//----------------------- Output Statistics -----------------------//

	//Print statistics
	fprintf(stdout, "STATS:\n");
	fprintf(stdout, "\tdiscovered states: %lli\n", result.discoveredStates());
	fprintf(stdout, "\texplored states:   %lli\n", result.exploredStates());
	fprintf(stdout, "\texpanded states:   %lli\n", result.expandedStates());
	fprintf(stdout, "\tmax tokens:        %i\n", result.maxTokens());
        if (enablereduction!=0) {
                fprintf(stdout, "\nNet reduction is enabled.\n");
                fprintf(stdout, "Removed transitions: %d\n", reducer.RemovedTransitions());
                fprintf(stdout, "Removed places: %d\n", reducer.RemovedPlaces());
                fprintf(stdout, "Applications of rule A: %d\n", reducer.RuleA());
                fprintf(stdout, "Applications of rule B: %d\n", reducer.RuleB());
                fprintf(stdout, "Applications of rule C: %d\n", reducer.RuleC());
                fprintf(stdout, "Applications of rule D: %d\n", reducer.RuleD()); 
        }
	fprintf(stdout,"\nTRANSITION STATISTICS\n");
	for(size_t t = 0; t < result.enabledTransitionsCount().size(); t++) { 
		// report how many times transitions were enabled (? means that the transition was removed in net reduction)
		if (net->isTransitionSkipped(t)) {
			fprintf(stdout,"<%s:?> ", tnames[t].c_str());
		} else {
			fprintf(stdout,"<%s:%lli> ", tnames[t].c_str(), result.enabledTransitionsCount()[t]);	
		}
	}
	fprintf(stdout,"\n\n");
	//----------------------- Output Result -----------------------//

	ReturnValues retval = ErrorCode;

	//Find result code
	if(result.result() == ReachabilityResult::Unknown)
		retval = UnknownCode;
	else if(result.result() == ReachabilityResult::Satisfied)
		retval = isInvariant ? FailedCode : SuccessCode;
	else if(result.result() == ReachabilityResult::NotSatisfied)
		retval = isInvariant ? SuccessCode : FailedCode;

	//Print result
	if(retval == UnknownCode)
		fprintf(stdout, "Unable to decide if query is satisfied.\n");
	else if(retval == SuccessCode)
		fprintf(stdout, "Query is satisfied.\n");
	else if(retval == FailedCode)
		fprintf(stdout, "Query is NOT satisfied.\n");

	return retval;
}
<|MERGE_RESOLUTION|>--- conflicted
+++ resolved
@@ -70,11 +70,8 @@
 	bool outputtrace = false;
 	int kbound = 0;
 	SearchStrategies searchstrategy = BestFS;
-<<<<<<< HEAD
 	int memorylimit = 0;
-=======
 	int memorylimit = 3*1024*1024*1024;
->>>>>>> e3532c12
 	char* modelfile = NULL;
 	char* queryfile = NULL;
 	bool disableoverapprox = false;
@@ -148,15 +145,9 @@
 					"                                     - BFS          Breadth first search\n"
 					"                                     - DFS          Depth first search\n"
 					"                                     - RDFS         Random depth first search\n"
-<<<<<<< HEAD
 					"                                     - OverApprox   Linear Over Approx.\n"
 					"  -m, --memory-limit <megabyte>      Memory limit for the state space search in MB,\n"
 					"                                     0 for unlimited (default)\n"
-=======
-					"                                     - OverApprox   Linear over-approximation only\n"
-					"  -m, --memory-limit <megabyte>      Memory limit for state space in MB,\n"
-					"                                     0 for unlimited (3 GB default)\n"
->>>>>>> e3532c12
 					"  -d, --disable-over-approximation   Disable linear over approximation\n"
                                         "  -r, --reduction                    Enable structural net reduction:\n"
                                         "                                     - 0  disabled (default)\n"
