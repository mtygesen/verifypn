/* TAPAAL untimed verification engine verifypn 
 * Copyright (C) 2011-2018  Jonas Finnemann Jensen <jopsen@gmail.com>,
 *                          Thomas Søndersø Nielsen <primogens@gmail.com>,
 *                          Lars Kærlund Østergaard <larsko@gmail.com>,
 *                          Jiri Srba <srba.jiri@gmail.com>,
 *                          Peter Gjøl Jensen <root@petergjoel.dk>
 *
 * CTL Extension
 *                          Peter Fogh <peter.f1992@gmail.com>
 *                          Isabella Kaufmann <bellakaufmann93@gmail.com>
 *                          Tobias Skovgaard Jepsen <tobiasj1991@gmail.com>
 *                          Lasse Steen Jensen <lassjen88@gmail.com>
 *                          Søren Moss Nielsen <soren_moss@mac.com>
 *                          Samuel Pastva <daemontus@gmail.com>
 *                          Jiri Srba <srba.jiri@gmail.com>
 *
 * Stubborn sets, query simplification, siphon-trap property
 *                          Frederik Meyer Boenneland <sadpantz@gmail.com>
 *                          Jakob Dyhr <jakobdyhr@gmail.com>
 *                          Peter Gjøl Jensen <root@petergjoel.dk>
 *                          Mads Johannsen <mads_johannsen@yahoo.com>
 *                          Jiri Srba <srba.jiri@gmail.com>
 * 
 * This program is free software: you can redistribute it and/or modify
 * it under the terms of the GNU General Public License as published by
 * the Free Software Foundation, either version 3 of the License, or
 * (at your option) any later version.
 * 
 * This program is distributed in the hope that it will be useful,
 * but WITHOUT ANY WARRANTY; without even the implied warranty of
 * MERCHANTABILITY or FITNESS FOR A PARTICULAR PURPOSE.  See the
 * GNU General Public License for more details.
 * 
 * You should have received a copy of the GNU General Public License
 * along with this program.  If not, see <http://www.gnu.org/licenses/>.
 */
#include <stdio.h>
#include <string>
#include <string.h>
#include <iostream>
#include <fstream>
#include <sstream>
#include <map>
#include <memory>
#include <utility>
#ifdef ENABLE_MC_SIMPLIFICATION
#include <thread>
#endif

#include "PetriEngine/PQL/PQLParser.h"
#include "PetriEngine/PQL/Contexts.h"
#include "PetriEngine/Reachability/ReachabilitySearch.h"
#ifdef ENABLE_TAR
#include "PetriEngine/Reachability/TARReachability.h"
#endif
#include "PetriEngine/Reducer.h"
#include "PetriParse/QueryXMLParser.h"
#include "PetriParse/QueryBinaryParser.h"
#include "PetriParse/PNMLParser.h"
#include "PetriEngine/PetriNetBuilder.h"
#include "PetriEngine/PQL/PQL.h"
#include "PetriEngine/options.h"
#include "PetriEngine/errorcodes.h"
#include "PetriEngine/STSolver.h"
#include "PetriEngine/Simplification/Member.h"
#include "PetriEngine/Simplification/LinearPrograms.h"
#include "PetriEngine/Simplification/Retval.h"

#include "CTL/CTLEngine.h"
#include "PetriEngine/PQL/Expressions.h"
#include "PetriEngine/Colored/ColoredPetriNetBuilder.h"

using namespace std;
using namespace PetriEngine;
using namespace PetriEngine::PQL;
using namespace PetriEngine::Reachability;

#define VERSION  "2.2.0"

ReturnValue contextAnalysis(ColoredPetriNetBuilder& cpnBuilder, PetriNetBuilder& builder, const PetriNet* net, std::vector<std::shared_ptr<Condition> >& queries)
{
    //Context analysis
    ColoredAnalysisContext context(builder.getPlaceNames(), builder.getTransitionNames(), net, cpnBuilder.getUnfoldedPlaceNames(), cpnBuilder.getUnfoldedTransitionNames(), cpnBuilder.isColored());
    for(auto& q : queries)
    {
        q->analyze(context);

        //Print errors if any
        if (context.errors().size() > 0) {
            for (size_t i = 0; i < context.errors().size(); i++) {
                fprintf(stderr, "Query Context Analysis Error: %s\n", context.errors()[i].toString().c_str());
            }
            return ErrorCode;
        }
    }
    return ContinueCode;
}

std::vector<std::string> explode(std::string const & s)
{
    std::vector<std::string> result;
    std::istringstream iss(s);

    for (std::string token; std::getline(iss, token, ','); )
    {
        result.push_back(std::move(token));
        if(result.back().empty()) result.pop_back();
    }

    return result;
}

ReturnValue parseOptions(int argc, char* argv[], options_t& options)
{
    for (int i = 1; i < argc; i++) {
        if (strcmp(argv[i], "-k") == 0 || strcmp(argv[i], "--k-bound") == 0) {  
            if (i == argc - 1) {
                fprintf(stderr, "Missing number after \"%s\"\n", argv[i]);
                return ErrorCode;
            }
            if (sscanf(argv[++i], "%d", &options.kbound) != 1 || options.kbound < 0) {
                fprintf(stderr, "Argument Error: Invalid number of tokens \"%s\"\n", argv[i]);
                return ErrorCode;
            }
        } else if(strcmp(argv[i], "-s") == 0 || strcmp(argv[i], "--search-strategy") == 0){
			if (i==argc-1) {
                fprintf(stderr, "Missing search strategy after \"%s\"\n\n", argv[i]);
				return ErrorCode;                           
            }
            char* s = argv[++i];
            if(strcmp(s, "BestFS") == 0)
				options.strategy = HEUR;
			else if(strcmp(s, "BFS") == 0)
				options.strategy = BFS;
			else if(strcmp(s, "DFS") == 0)
				options.strategy = DFS;
			else if(strcmp(s, "RDFS") == 0)
				options.strategy = RDFS;
			else if(strcmp(s, "OverApprox") == 0)
				options.strategy = OverApprox;
			else{
				fprintf(stderr, "Argument Error: Unrecognized search strategy \"%s\"\n", s);
				return ErrorCode;
			}
        } else if (strcmp(argv[i], "-q") == 0 || strcmp(argv[i], "--query-reduction") == 0) {
            if (i == argc - 1) {
                fprintf(stderr, "Missing number after \"%s\"\n\n", argv[i]);
                return ErrorCode;
            }
            if (sscanf(argv[++i], "%d", &options.queryReductionTimeout) != 1 || options.queryReductionTimeout < 0) {
                fprintf(stderr, "Argument Error: Invalid query reduction timeout argument \"%s\"\n", argv[i]);
                return ErrorCode;
            }
        } else if (strcmp(argv[i], "-l") == 0 || strcmp(argv[i], "--lpsolve-timeout") == 0) {
            if (i == argc - 1) {
                fprintf(stderr, "Missing number after \"%s\"\n\n", argv[i]);
                return ErrorCode;
            }
            if (sscanf(argv[++i], "%d", &options.lpsolveTimeout) != 1 || options.lpsolveTimeout < 0) {
                fprintf(stderr, "Argument Error: Invalid LPSolve timeout argument \"%s\"\n", argv[i]);
                return ErrorCode;
            }
        } else if (strcmp(argv[i], "-e") == 0 || strcmp(argv[i], "--state-space-exploration") == 0) {
            options.statespaceexploration = true;
        } else if (strcmp(argv[i], "-n") == 0 || strcmp(argv[i], "--no-statistics") == 0) {
            options.printstatistics = false;
        } else if (strcmp(argv[i], "-t") == 0 || strcmp(argv[i], "--trace") == 0) {
            options.trace = true;
        } else if (strcmp(argv[i], "-x") == 0 || strcmp(argv[i], "--xml-queries") == 0) {
            if (i == argc - 1) {
                fprintf(stderr, "Missing number after \"%s\"\n\n", argv[i]);
                return ErrorCode;
            }
            std::vector<std::string> q = explode(argv[++i]);
            for(auto& qn : q)
            {
                int32_t n;
                if(sscanf(qn.c_str(), "%d", &n) != 1 || n <= 0)
                {
                    std::cerr << "Error in query numbers : " << qn << std::endl;
                }
                else
                {
                    options.querynumbers.insert(--n);
                }
            }
        } else if (strcmp(argv[i], "-r") == 0 || strcmp(argv[i], "--reduction") == 0) {
            if (i == argc - 1) {
                fprintf(stderr, "Missing number after \"%s\"\n\n", argv[i]);
                return ErrorCode;
            }
            if (sscanf(argv[++i], "%d", &options.enablereduction) != 1 || options.enablereduction < 0 || options.enablereduction > 2) {
                fprintf(stderr, "Argument Error: Invalid reduction argument \"%s\"\n", argv[i]);
                return ErrorCode;
            }
        } else if (strcmp(argv[i], "-d") == 0 || strcmp(argv[i], "--reduction-timeout") == 0) {
            if (i == argc - 1) {
                fprintf(stderr, "Missing number after \"%s\"\n\n", argv[i]);
                return ErrorCode;
            }
            if (sscanf(argv[++i], "%d", &options.reductionTimeout) != 1) {
                fprintf(stderr, "Argument Error: Invalid reduction timeout argument \"%s\"\n", argv[i]);
                return ErrorCode;
            }
        } else if(strcmp(argv[i], "-p") == 0 || strcmp(argv[i], "--partial-order-reduction") == 0) {
            options.stubbornreduction = false;
        } else if(strcmp(argv[i], "-a") == 0 || strcmp(argv[i], "--siphon-trap") == 0) {
            if (i == argc - 1) {
                fprintf(stderr, "Missing number after \"%s\"\n\n", argv[i]);
                return ErrorCode;
            }
            if (sscanf(argv[++i], "%u", &options.siphontrapTimeout) != 1) {
                fprintf(stderr, "Argument Error: Invalid siphon-trap timeout \"%s\"\n", argv[i]);
                return ErrorCode;
            }
        } else if(strcmp(argv[i], "--siphon-depth") == 0) {
            if (i == argc - 1) {
                fprintf(stderr, "Missing number after \"%s\"\n\n", argv[i]);
                return ErrorCode;
            }
            if (sscanf(argv[++i], "%u", &options.siphonDepth) != 1) {
                fprintf(stderr, "Argument Error: Invalid siphon-depth count \"%s\"\n", argv[i]);
                return ErrorCode;
            }
        } 
#ifdef ENABLE_TAR
        else if (strcmp(argv[i], "-tar") == 0)
        {
            options.tar = true;
            
        }
#endif
        else if (strcmp(argv[i], "--write-simplified") == 0)
        {
            options.query_out_file = std::string(argv[++i]);
        }
        else if(strcmp(argv[i], "--binary-query-io") == 0)
        {
            if (sscanf(argv[++i], "%u", &options.binary_query_io) != 1 || options.binary_query_io > 3) {
                fprintf(stderr, "Argument Error: Invalid binary-query-io value \"%s\"\n", argv[i]);
                return ErrorCode;
            }
        }
        else if (strcmp(argv[i], "--write-reduced") == 0)
        {
            options.model_out_file = std::string(argv[++i]);
        }
#ifdef ENABLE_MC_SIMPLIFICATION
        else if (strcmp(argv[i], "-z") == 0)
        {
            if (i == argc - 1) {
                fprintf(stderr, "Missing number after \"%s\"\n\n", argv[i]);
                return ErrorCode;
            }
            if (sscanf(argv[++i], "%u", &options.cores) != 1) {
                fprintf(stderr, "Argument Error: Invalid cores count \"%s\"\n", argv[i]);
                return ErrorCode;
            }
        }
#endif
        else if (strcmp(argv[i], "-ctl") == 0){
            if(argc > i + 1){
                if(strcmp(argv[i + 1], "local") == 0){
                    options.ctlalgorithm = CTL::Local;
                }
                else if(strcmp(argv[i + 1], "czero") == 0){
                    options.ctlalgorithm = CTL::CZero;
                }
                else
                {
                    fprintf(stderr, "Argument Error: Invalid ctl-algorithm type \"%s\"\n", argv[i + 1]);
                    return ErrorCode;
                }
                i++;

            }
        } else if (strcmp(argv[i], "-g") == 0 || strcmp(argv[i], "--game-mode") == 0){
            options.gamemode = true;
        } else if (strcmp(argv[i], "-c") == 0 || strcmp(argv[i], "--cpn-overapproximation") == 0) {
            options.cpnOverApprox = true;
        } else if (strcmp(argv[i], "-h") == 0 || strcmp(argv[i], "--help") == 0) {
            printf("Usage: verifypn [options] model-file query-file\n"
                    "A tool for answering CTL and reachability queries of place cardinality\n" 
                    "deadlock and transition fireability for weighted P/T Petri nets\n" 
                    "extended with inhibitor arcs.\n"
                    "\n"
                    "Options:\n"
                    "  -k, --k-bound <number of tokens>   Token bound, 0 to ignore (default)\n"
                    "  -t, --trace                        Provide XML-trace to stderr\n"
                    "  -s, --search-strategy <strategy>   Search strategy:\n"
                    "                                     - BestFS       Heuristic search (default)\n"
                    "                                     - BFS          Breadth first search\n"
                    "                                     - DFS          Depth first search (CTL default)\n"
                    "                                     - RDFS         Random depth first search\n"
                    "                                     - OverApprox   Linear Over Approx\n"
                    "  -e, --state-space-exploration      State-space exploration only (query-file is irrelevant)\n"
                    "  -x, --xml-query <query index>      Parse XML query file and verify query of a given index\n"
                    "  -r, --reduction <type>             Change structural net reduction:\n"
                    "                                     - 0  disabled\n"
                    "                                     - 1  aggressive reduction (default)\n"
                    "                                     - 2  reduction preserving k-boundedness\n"
                    "  -d, --reduction-timeout <timeout>  Timeout for structural reductions in seconds (default 60)\n"
                    "  -q, --query-reduction <timeout>    Query reduction timeout in seconds (default 30)\n"
                    "                                     write -q 0 to disable query reduction\n"
                    "  -l, --lpsolve-timeout <timeout>    LPSolve timeout in seconds, default 10\n"
                    "  -p, --partial-order-reduction      Disable partial order reduction (stubborn sets)\n"
                    "  -a, --siphon-trap <timeout>        Siphon-Trap analysis timeout in seconds (default 0)\n"
                    "      --siphon-depth <place count>   Search depth of siphon (default 0, which counts all places)\n"
                    "  -n, --no-statistics                Do not display any statistics (default is to display it)\n"
                    "  -h, --help                         Display this help message\n"
                    "  -v, --version                      Display version information\n"
                    "  -ctl <type>                        Verify CTL properties\n"
                    "                                     - local     Liu and Smolka's on-the-fly algorithm\n"
                    "                                     - czero     local with certain zero extension (default)\n"
                    "  -c, --cpn-overapproximation        Over approximate query on Colored Petri Nets (CPN only)\n"
                    //"  -g                                 Enable game mode (CTL Only)" // Feature not yet implemented
#ifdef ENABLE_MC_SIMPLIFICATION
                    "  -z <number of cores>               Number of cores to use (currently only query simplification)\n"
#endif
#ifdef ENABLE_TAR
                    "  -tar                               Enables Trace Abstraction Refinement for reachability properties\n"
#endif
                    "  --write-simplified <filename>      Outputs the queries to the given file after simplification\n"
                    "  --write-reduced <filename>         Outputs the model to the given file after structural reduction\n"
                    "  --binary-query-io <0,1,2,3>        Determines the input/output format of the query-file\n"
                    "                                     - 0 MCC XML format for Input and Output\n"
                    "                                     - 1 Input is binary, output is XML\n"
                    "                                     - 2 Output is binary, input is XML\n"
                    "                                     - 3 Input and Output is binary\n"
                    "\n"
                    "Return Values:\n"
                    "  0   Successful, query satisfiable\n"
                    "  1   Unsuccesful, query not satisfiable\n"
                    "  2   Unknown, algorithm was unable to answer the question\n"
                    "  3   Error, see stderr for error message\n"
                    "\n"
                    "VerifyPN is an untimed CTL verification engine for TAPAAL.\n"
                    "TAPAAL project page: <http://www.tapaal.net>\n");
            return SuccessCode;
        } else if (strcmp(argv[i], "-v") == 0 || strcmp(argv[i], "--version") == 0) {
            printf("VerifyPN (untimed verification engine for TAPAAL) %s\n", VERSION);
            printf("Copyright (C) 2011-2018\n");
            printf("                        Frederik Meyer Boenneland <sadpantz@gmail.com>\n");
            printf("                        Jakob Dyhr <jakobdyhr@gmail.com>\n");
            printf("                        Peter Fogh <peter.f1992@gmail.com>\n");
            printf("                        Jonas Finnemann Jensen <jopsen@gmail.com>,\n");
            printf("                        Lasse Steen Jensen <lassjen88@gmail.com>\n");
            printf("                        Peter Gjøl Jensen <root@petergjoel.dk>\n");
            printf("                        Tobias Skovgaard Jepsen <tobiasj1991@gmail.com>\n");
            printf("                        Mads Johannsen <mads_johannsen@yahoo.com>\n");
            printf("                        Isabella Kaufmann <bellakaufmann93@gmail.com>\n");
            printf("                        Søren Moss Nielsen <soren_moss@mac.com>\n");
            printf("                        Thomas Søndersø Nielsen <primogens@gmail.com>,\n");
            printf("                        Samuel Pastva <daemontus@gmail.com>\n");
            printf("                        Jiri Srba <srba.jiri@gmail.com>,\n");
            printf("                        Lars Kærlund Østergaard <larsko@gmail.com>,\n");
            printf("                        Andreas Hairing Klostergaard <kloster92@me.com>,\n");
            printf("GNU GPLv3 or later <http://gnu.org/licenses/gpl.html>\n");
            return SuccessCode;
        } else if (options.modelfile == NULL) {
            options.modelfile = argv[i];
        } else if (options.queryfile == NULL) {
            options.queryfile = argv[i];
        } else {
			fprintf(stderr, "Argument Error: Unrecognized option \"%s\"\n", options.modelfile);
			return ErrorCode;
        }
    }
    //Print parameters
    if (options.printstatistics) {
        std::cout << std::endl << "Parameters: ";
        for (int i = 1; i < argc; i++) {
            std::cout << argv[i] << " ";
        }
        std::cout << std::endl;
    }
    
    if (options.statespaceexploration) {
        // for state-space exploration some options are mandatory
        options.enablereduction = 0;
        options.kbound = 0;
        options.queryReductionTimeout = 0;
        options.lpsolveTimeout = 0;
        options.siphontrapTimeout = 0;
        options.stubbornreduction = false;
//        outputtrace = false;
    }


    //----------------------- Validate Arguments -----------------------//

    //Check for model file
    if (!options.modelfile) {
        fprintf(stderr, "Argument Error: No model-file provided\n");
        return ErrorCode;
    }

    //Check for query file
    if (!options.modelfile && !options.statespaceexploration) {
        fprintf(stderr, "Argument Error: No query-file provided\n");
        return ErrorCode;
    }
    
    return ContinueCode;
}

auto
readQueries(options_t& options, std::vector<std::string>& qstrings)
{

    std::vector<Condition_ptr > conditions;
    if (!options.statespaceexploration) {
        //Open query file
        ifstream qfile(options.queryfile, ifstream::in);
        if (!qfile) {
            fprintf(stderr, "Error: Query file \"%s\" couldn't be opened\n", options.queryfile);
            fprintf(stdout, "CANNOT_COMPUTE\n");
            conditions.clear();
            return conditions;
        }

        if(options.querynumbers.size() == 0)
        {
            string querystring; // excluding EF and AG

            //Read everything
            stringstream buffer;
            buffer << qfile.rdbuf();
            string querystr = buffer.str(); // including EF and AG
            //Parse XML the queries and querystr let be the index of xmlquery 
        
            qstrings.push_back(querystring);
            //Validate query type
            if (querystr.substr(0, 2) != "EF" && querystr.substr(0, 2) != "AG") {
                    fprintf(stderr, "Error: Query type \"%s\" not supported, only (EF and AG is supported)\n", querystr.substr(0, 2).c_str());
                    return conditions;
            }
            //Check if is invariant
            bool isInvariant = querystr.substr(0, 2) == "AG";

            //Wrap in not if isInvariant
            querystring = querystr.substr(2);
            std::vector<std::string> tmp;
            conditions.emplace_back(ParseQuery(querystring, tmp));
            if(isInvariant) conditions.back() = std::make_shared<AGCondition>(conditions.back());
            else            conditions.back() = std::make_shared<EFCondition>(conditions.back());
        }
        else
        {
            std::vector<QueryItem> queries;
            if(options.binary_query_io & 1)
            {
                QueryBinaryParser parser;
                if (!parser.parse(qfile, options.querynumbers)) {
                    fprintf(stderr, "Error: Failed parsing binary query file\n");
                    fprintf(stdout, "DO_NOT_COMPETE\n");
                    conditions.clear();
                    return conditions;
                }     
                queries = std::move(parser.queries);
            }
            else
            {
                QueryXMLParser parser;
                if (!parser.parse(qfile, options.querynumbers)) {
                    fprintf(stderr, "Error: Failed parsing XML query file\n");
                    fprintf(stdout, "DO_NOT_COMPETE\n");
                    conditions.clear();
                    return conditions;
                }
                queries = std::move(parser.queries);
            }

            size_t i = 0;
            for(auto& q : queries)
            {
                if(!options.querynumbers.empty()
                        && options.querynumbers.count(i) == 0)
                {
                    ++i;
                    continue;
                }
                ++i;

                if (q.parsingResult == QueryItem::UNSUPPORTED_QUERY) {
                    fprintf(stdout, "The selected query in the XML query file is not supported\n");
                    fprintf(stdout, "FORMULA %s CANNOT_COMPUTE\n", q.id.c_str());
                    continue;
                }
                // fprintf(stdout, "Index of the selected query: %d\n\n", xmlquery);

                conditions.push_back(q.query);
                if (conditions.back() == nullptr) {
                    fprintf(stderr, "Error: Failed to parse query \"%s\"\n", q.id.c_str()); //querystr.substr(2).c_str());
                    fprintf(stdout, "FORMULA %s CANNOT_COMPUTE\n", q.id.c_str());
                    conditions.pop_back();
                }
                
                qstrings.push_back(q.id);
            }
        }
        qfile.close();
        return conditions;
    } else { // state-space exploration
        std::string querystring = "false";
        std::vector<std::string> empty;
        conditions.push_back(std::make_shared<EFCondition>(ParseQuery(querystring, empty)));
        return conditions;
    } 
 }

ReturnValue parseModel(AbstractPetriNetBuilder& builder, options_t& options)
{
    //Load the model
    ifstream mfile(options.modelfile, ifstream::in);
    if (!mfile) {
        fprintf(stderr, "Error: Model file \"%s\" couldn't be opened\n", options.modelfile);
        fprintf(stdout, "CANNOT_COMPUTE\n");
        return ErrorCode;
    }


    //Parse and build the petri net
    PNMLParser parser;
    parser.parse(mfile, &builder);

    // Close the file
    mfile.close();
    return ContinueCode;
}

void printStats(PetriNetBuilder& builder, options_t& options)
{
    if (options.printstatistics) {
        if (options.enablereduction != 0) {

            std::cout << "Size of net before structural reductions: " <<
                    builder.numberOfPlaces() << " places, " <<
                    builder.numberOfTransitions() << " transitions" << std::endl;             
            std::cout << "Size of net after structural reductions: " <<
                    builder.numberOfPlaces() - builder.RemovedPlaces() << " places, " <<
                    builder.numberOfTransitions() - builder.RemovedTransitions() << " transitions" << std::endl;
            std::cout << "Structural reduction finished after " << builder.getReductionTime() <<
                    " seconds" << std::endl;
            
            std::cout   << "\nNet reduction is enabled.\n";
            builder.printStats(std::cout);
        }
    }
}

void printUnfoldingStats(ColoredPetriNetBuilder& builder, options_t& options) {
    if (options.printstatistics) {
        if (!builder.isColored() && !builder.isUnfolded())
            return;
        std::cout << "\nSize of colored net: " <<
                builder.getPlaceCount() << " places, " <<
                builder.getTransitionCount() << " transitions, and " <<
                builder.getArcCount() << " arcs" << std::endl;
        std::cout << "Size of unfolded net: " <<
                builder.getUnfoldedPlaceCount() << " places, " <<
                builder.getUnfoldedTransitionCount() << " transitions, and " <<
                builder.getUnfoldedArcCount() << " arcs" << std::endl;
        std::cout << "Unfolded in " << builder.getUnfoldTime() << " seconds" << std::endl;
    }
}

std::string getXMLQueries(vector<std::shared_ptr<Condition>> queries, vector<std::string> querynames, std::vector<ResultPrinter::Result> results) {
    bool cont = false;    
    for(uint32_t i = 0; i < results.size(); i++) {
        if (results[i] == ResultPrinter::CTL) {
            cont = true;
            break;
        }
    }
    
    if (!cont) {
        return "";
    }
       
    std::stringstream ss;
    ss << "<?xml version=\"1.0\"?>\n<property-set xmlns=\"http://mcc.lip6.fr/\">\n";
    
    for(uint32_t i = 0; i < queries.size(); i++) {
        if (!(results[i] == ResultPrinter::CTL)) {
            continue;
        }
        ss << "  <property>\n    <id>" << querynames[i] << "</id>\n    <description>Simplified</description>\n    <formula>\n";
        queries[i]->toXML(ss, 3);
        ss << "    </formula>\n  </property>\n";
    }
            
    ss << "</property-set>\n";
    
    return ss.str();
}
 
void writeQueries(vector<std::shared_ptr<Condition>>& queries, vector<std::string>& querynames, std::vector<uint32_t>& order, std::string& filename, bool binary, const std::unordered_map<std::string, uint32_t>& place_names) 
{
    fstream out;
    
    if(binary)
    {
        out.open(filename, std::ios::binary | std::ios::out);
        uint32_t cnt = 0;
        for(uint32_t j = 0; j < queries.size(); j++) {
            if(queries[j]->isTriviallyTrue() || queries[j]->isTriviallyFalse()) continue;
            ++cnt;
        }
        out.write(reinterpret_cast<const char *>(&cnt), sizeof(uint32_t));
        cnt = place_names.size();
        out.write(reinterpret_cast<const char *>(&cnt), sizeof(uint32_t));
        for(auto& kv : place_names)
        {
            out.write(reinterpret_cast<const char *>(&kv.second), sizeof(uint32_t));
            out.write(kv.first.data(), kv.first.size());
            out.write("\0", sizeof(char));
        }
    }
    else
    {
        out.open(filename, std::ios::out);
        out << "<?xml version=\"1.0\"?>\n<property-set xmlns=\"http://mcc.lip6.fr/\">\n";
    }
    
    for(uint32_t j = 0; j < queries.size(); j++) {
        auto i = order[j];
        if(queries[i]->isTriviallyTrue() || queries[i]->isTriviallyFalse()) continue;
        if(binary)
        {
            out.write(querynames[i].data(), querynames[i].size());
            out.write("\0", sizeof(char));
            queries[i]->toBinary(out);
        }
        else
        {
            out << "  <property>\n    <id>" << querynames[i] << "</id>\n    <description>Simplified</description>\n    <formula>\n";
            queries[i]->toXML(out, 3);
            out << "    </formula>\n  </property>\n";
        }
    }
        
    if(binary == 0)
    {
        out << "</property-set>\n";
    }
    out.close();
}

int main(int argc, char* argv[]) {
    srand (time(NULL));
    options_t options;
    
    ReturnValue v = parseOptions(argc, argv, options);
    if(v != ContinueCode) return v;
    options.print();
  
    ColoredPetriNetBuilder cpnBuilder;
    if(parseModel(cpnBuilder, options) != ContinueCode) 
    {
        std::cerr << "Error parsing the model" << std::endl;
        return ErrorCode;
    }
    if(options.cpnOverApprox && !cpnBuilder.isColored())
    {
        std::cerr << "CPN OverApproximation is only usable on colored models" << std::endl;
        return UnknownCode;
    }
    
    //----------------------- Parse Query -----------------------//
    std::vector<std::string> querynames;
    auto queries = readQueries(options, querynames);
    
    if(options.printstatistics && options.queryReductionTimeout > 0)
    {
        negstat_t stats;            
        std::cout << "RWSTATS LEGEND:";
        stats.printRules(std::cout);            
        std::cout << std::endl;
    }

    if(cpnBuilder.isColored())
    {
        negstat_t stats;            
        EvaluationContext context(nullptr, nullptr);
        for (ssize_t qid = queries.size() - 1; qid >= 0; --qid) {
            queries[qid] = queries[qid]->pushNegation(stats, context, false, false, false);
            if(options.printstatistics)
            {
                std::cout << "\nQuery before expansion and reduction: ";
                queries[qid]->toString(std::cout);
                std::cout << std::endl;

                std::cout << "RWSTATS COLORED PRE:";
                stats.print(std::cout);
                std::cout << std::endl;
            }
        }
    }

    if (options.cpnOverApprox) {
        for (ssize_t qid = queries.size() - 1; qid >= 0; --qid) {
            negstat_t stats;            
            EvaluationContext context(nullptr, nullptr);
            auto q = queries[qid]->pushNegation(stats, context, false, false, false);
            if (!q->isReachability() || q->isLoopSensitive() || q->prepareForReachability()->getQuantifier() == UPPERBOUNDS || stats.negated_fireability) {
                std::cerr << "Warning: CPN OverApproximation is only available for Reachability queries without deadlock, negated fireability and UpperBounds, skipping " << querynames[qid] << std::endl;
                queries.erase(queries.begin() + qid);
                querynames.erase(querynames.begin() + qid);
            }
        }
    }
    
    auto builder = options.cpnOverApprox ? cpnBuilder.stripColors() : cpnBuilder.unfold();
    printUnfoldingStats(cpnBuilder, options);
    builder.sort();
    std::vector<ResultPrinter::Result> results(queries.size(), ResultPrinter::Result::Unknown);
    ResultPrinter printer(&builder, &options, querynames);
    
    //----------------------- Query Simplification -----------------------//
    bool alldone = options.queryReductionTimeout > 0;
    PetriNetBuilder b2(builder);
    std::unique_ptr<PetriNet> qnet(b2.makePetriNet(false));
    MarkVal* qm0 = qnet->makeInitialMarking();
    ResultPrinter p2(&b2, &options, querynames);

    if(queries.size() == 0 || contextAnalysis(cpnBuilder, b2, qnet.get(), queries) != ContinueCode)
    {
        std::cerr << "Could not analyze the queries" << std::endl;
        return ErrorCode;
    }

    if (options.strategy == PetriEngine::Reachability::OverApprox && options.queryReductionTimeout == 0)
    { 
        // Conflicting flags "-s OverApprox" and "-q 0"
        std::cerr << "Conflicting flags '-s OverApprox' and '-q 0'" << std::endl;
        return ErrorCode;
    }

    // simplification. We always want to do negation-push and initial marking check.
    {
        // simplification. We always want to do negation-push and initial marking check.
        std::vector<LPCache> caches(options.cores);
        std::atomic<uint32_t> to_handle(queries.size());
        auto begin = std::chrono::high_resolution_clock::now();
        auto end = std::chrono::high_resolution_clock::now();
        std::vector<bool> hadTo(queries.size(), true);
        
        do
        {
            auto qt = (options.queryReductionTimeout - std::chrono::duration_cast<std::chrono::seconds>(end - begin).count()) / ( 1 + (to_handle / options.cores));
            if((to_handle <= options.cores || options.cores == 1) && to_handle > 0)
                qt = (options.queryReductionTimeout - std::chrono::duration_cast<std::chrono::seconds>(end - begin).count()) / to_handle;
            std::atomic<uint32_t> cnt(0);
#ifdef ENABLE_MC_SIMPLIFICATION

            std::vector<std::thread> threads;
#endif
            std::vector<std::stringstream> tstream(queries.size());
            uint32_t old = to_handle;
            for(size_t c = 0; c < std::min<uint32_t>(options.cores, old); ++c)
            {
#ifdef ENABLE_MC_SIMPLIFICATION
                threads.push_back(std::thread([&,c](){ 
#else
                auto simplify = [&,c](){ 
#endif
                    auto& out = tstream[c];
                    auto& cache = caches[c];
                    while(true)
                    {
                    auto i = cnt++;
                    if(i >= queries.size()) return;                
                    if(!hadTo[i]) continue;
                    hadTo[i] = false;
                    negstat_t stats;            
                    EvaluationContext context(qm0, qnet.get());
                    if(options.printstatistics && options.queryReductionTimeout > 0)
                    {
                        out << "\nQuery before reduction: ";
                        queries[i]->toString(out);
                        out << std::endl;
                    }

#ifndef ENABLE_MC_SIMPLIFICATION
                    qt = (options.queryReductionTimeout - std::chrono::duration_cast<std::chrono::seconds>(end - begin).count()) / (queries.size() - i);              
#endif
                    // this is used later, we already know that this is a plain reachability (or AG)
                    bool wasAGCPNApprox = dynamic_cast<NotCondition*>(queries[i].get()) != nullptr;
<<<<<<< HEAD
                    
=======
                                       
>>>>>>> 3a2c4ffc
                    int preSize=queries[i]->formulaSize(); 
                    queries[i] = Condition::initialMarkingRW([&](){ return queries[i]; }, stats,  context, false, false, true)
                                            ->pushNegation(stats, context, false, false, true);
                    wasAGCPNApprox |= dynamic_cast<NotCondition*>(queries[i].get()) != nullptr;

                    if(options.queryReductionTimeout > 0 && options.printstatistics)
                    {
                        out << "RWSTATS PRE:";
                        stats.print(out);
                        out << std::endl;
                    }

                    if (options.queryReductionTimeout > 0 && qt > 0)
                    {
                        SimplificationContext simplificationContext(qm0, qnet.get(), qt,
                                options.lpsolveTimeout, &cache);
                        try {
                            negstat_t stats;            
                            queries[i] = (queries[i]->simplify(simplificationContext)).formula->pushNegation(stats, context, false, false, true);
                            wasAGCPNApprox |= dynamic_cast<NotCondition*>(queries[i].get()) != nullptr;
                            if(options.printstatistics)
                            {
                                out << "RWSTATS POST:";
                                stats.print(out);
                                out << std::endl;
                            }
                            queries[i].get()->setInvariant(wasAGCPNApprox);
                        } catch (std::bad_alloc& ba){
                            std::cerr << "Query reduction failed." << std::endl;
                            std::cerr << "Exception information: " << ba.what() << std::endl;

                            delete[] qm0;
                            std::exit(3);
                        }

                        if(options.printstatistics)
                        {
                            out << "\nQuery after reduction: ";
                            queries[i]->toString(out);
                            out << std::endl;
                        }
                        if(simplificationContext.timeout()){
                            if(options.printstatistics)
                                out << "Query reduction reached timeout.\n";
                            hadTo[i] = true;
                        } else {
                            if(options.printstatistics)
                                out << "Query reduction finished after " << simplificationContext.getReductionTime() << " seconds.\n";
                            --to_handle;
                        }
                    }
                    else if(options.printstatistics)
                    {
                        out << "Skipping linear-programming (-q 0)" << std::endl;
                    }
<<<<<<< HEAD
                    
                    if(options.cpnOverApprox && wasAGCPNApprox)
                    {
                        if(queries[i]->isTriviallyTrue())
                            queries[i] = BooleanCondition::FALSE_CONSTANT;
                        else if(queries[i]->isTriviallyFalse())
                            queries[i] = BooleanCondition::TRUE_CONSTANT;
                        queries[i]->setInvariant(true);
=======
                    queries[i].get()->setInvariant(isInvariant);
                    
                    if(options.cpnOverApprox && (queries[i]->isTriviallyFalse() || queries[i]->isTriviallyTrue()))
                    {
                        if(wasAGCPNApprox && queries[i]->isTriviallyFalse())
                            results[i] = ResultPrinter::Ignore;
                        else if(!wasAGCPNApprox &&  queries[i]->isTriviallyTrue())
                            results[i] = ResultPrinter::Ignore;
>>>>>>> 3a2c4ffc
                    }


                    if(options.printstatistics)
                    {
                        int postSize=queries[i]->formulaSize();
                        double redPerc = preSize-postSize == 0 ? 0 : ((double)(preSize-postSize)/(double)preSize)*100;
                        out << "Query size reduced from " << preSize << " to " << postSize << " nodes ( " << redPerc << " percent reduction).\n";
                    }
                    }
                }
#ifdef ENABLE_MC_SIMPLIFICATION
                ));
#else
                ;
                simplify();
#endif
            }
#ifndef ENABLE_MC_SIMPLIFICATION
            std::cout << tstream[0].str() << std::endl;
            break;
#else
            for(size_t i = 0; i < std::min<uint32_t>(options.cores, old); ++i)
            {
                threads[i].join();
                std::cout << tstream[i].str();
                std::cout << std::endl;
            }
#endif
            end = std::chrono::high_resolution_clock::now();

        } while(std::any_of(hadTo.begin(), hadTo.end(), [](auto a) { return a;}) && std::chrono::duration_cast<std::chrono::seconds>(end - begin).count() < options.queryReductionTimeout && to_handle > 0);
    } 
    
    if(options.query_out_file.size() > 0)
    {
        std::vector<uint32_t> reorder(queries.size());
        for(uint32_t i = 0; i < queries.size(); ++i) reorder[i] = i;
        std::sort(reorder.begin(), reorder.end(), [&queries](auto a, auto b){

            if(queries[a]->isReachability() != queries[b]->isReachability())
                return queries[a]->isReachability() > queries[b]->isReachability();
            if(queries[a]->isLoopSensitive() != queries[b]->isLoopSensitive())
                return queries[a]->isLoopSensitive() < queries[b]->isLoopSensitive();
            if(queries[a]->containsNext() != queries[b]->containsNext())
                return queries[a]->containsNext() < queries[b]->containsNext();
            return queries[a]->formulaSize() < queries[b]->formulaSize();
        });
        writeQueries(queries, querynames, reorder, options.query_out_file, options.binary_query_io & 2, builder.getPlaceNames());
    }
    
    qnet = nullptr;
    delete[] qm0;

    if (!options.statespaceexploration){
        for(size_t i = 0; i < queries.size(); ++i)
        {
            if(queries[i]->isTriviallyTrue()){
                if(results[i] != ResultPrinter::Ignore)
                    results[i] = p2.printResult(i, queries[i].get(), ResultPrinter::Satisfied);
                if(results[i] == ResultPrinter::Ignore && options.printstatistics)
                {
                    std::cout << "Unable to decide if query is satisfied." << std::endl << std::endl;
                }
                else if (options.printstatistics) {
                    std::cout << "Query solved by Query Simplification." << std::endl << std::endl;
                }
            } else if (queries[i]->isTriviallyFalse()) {
                if(results[i] != ResultPrinter::Ignore)
                   results[i] = p2.printResult(i, queries[i].get(), ResultPrinter::NotSatisfied);
                if(results[i] == ResultPrinter::Ignore &&  options.printstatistics)
                {
                    std::cout << "Unable to decide if query is satisfied." << std::endl << std::endl;
                }
                else if (options.printstatistics) {
                    std::cout << "Query solved by Query Simplification." << std::endl << std::endl;
                }
            } else if (options.strategy == PetriEngine::Reachability::OverApprox){
                if(results[i] != ResultPrinter::Ignore)
                    results[i] = p2.printResult(i, queries[i].get(), ResultPrinter::Unknown);
                if (options.printstatistics) {
                    std::cout << "Unable to decide if query is satisfied." << std::endl << std::endl;
                }
            } else if (!queries[i]->isReachability()) {
                results[i] = ResultPrinter::CTL;
                alldone = false;
            } else {
                queries[i] = queries[i]->prepareForReachability();
                alldone = false;
            }
        }

        if(alldone && options.model_out_file.size() == 0) return SuccessCode;
    }
    
    //--------------------- Apply Net Reduction ---------------//
        
    if (options.enablereduction == 1 || options.enablereduction == 2) {
        // Compute how many times each place appears in the query
        builder.startTimer();
        builder.reduce(queries, results, options.enablereduction, options.trace, nullptr, options.reductionTimeout);
        printer.setReducer(builder.getReducer());        
    }
    
    printStats(builder, options);
    
    auto net = std::unique_ptr<PetriNet>(builder.makePetriNet());
    
    if(options.model_out_file.size() > 0)
    {
        fstream file;
        file.open(options.model_out_file, std::ios::out);
        net->toXML(file);
    }
    
    if(alldone) return SuccessCode;
    
    //----------------------- Verify CTL queries -----------------------//
    std::vector<size_t> ctl_ids;
    for(size_t i = 0; i < queries.size(); ++i)
    {
        if(results[i] == ResultPrinter::CTL)
        {
            ctl_ids.push_back(i);
        }
    }
    
    if (ctl_ids.size() > 0) {
        options.isctl=true;
        PetriEngine::Reachability::Strategy reachabilityStrategy=options.strategy;

        // Assign indexes
        if(queries.size() == 0 || contextAnalysis(cpnBuilder, builder, net.get(), queries) != ContinueCode)
        {
            std::cerr << "An error occurred while assigning indexes" << std::endl;
            return ErrorCode;
        }
        if(options.strategy == DEFAULT) options.strategy = PetriEngine::Reachability::DFS;
        v = CTLMain(net.get(),
            options.ctlalgorithm,
            options.strategy,
            options.gamemode,
            options.printstatistics,
            true,
            options.stubbornreduction,
            querynames,
            queries,
            ctl_ids);

        if (std::find(results.begin(), results.end(), ResultPrinter::Unknown) == results.end()) {
            return v;
        }
        // go back to previous strategy if the program continues
        options.strategy=reachabilityStrategy;
    }
    options.isctl=false;
    
    //----------------------- Siphon Trap ------------------------//
    
    if(options.siphontrapTimeout > 0){
        for (uint32_t i = 0; i < results.size(); i ++) {
            bool isDeadlockQuery = std::dynamic_pointer_cast<DeadlockCondition>(queries[i]) != nullptr;
 
            if (results[i] == ResultPrinter::Unknown && isDeadlockQuery) {    
                STSolver stSolver(printer, *net, queries[i].get(), options.siphonDepth);
                stSolver.Solve(options.siphontrapTimeout);
                results[i] = stSolver.PrintResult();
                if (results[i] == Reachability::ResultPrinter::NotSatisfied && options.printstatistics) {
                    std::cout << "Query solved by Siphon-Trap Analysis." << std::endl << std::endl;
                }
                if(options.printstatistics){
                    stSolver.PrintStatistics();
                }
            }
        }
        
        if (std::find(results.begin(), results.end(), ResultPrinter::Unknown) == results.end()) {
            return SuccessCode;
        }
    }
    
    //----------------------- Reachability -----------------------//

    //Analyse context again to reindex query
    contextAnalysis(cpnBuilder, builder, net.get(), queries);

    // Change default place-holder to default strategy
    if(options.strategy == DEFAULT) options.strategy = PetriEngine::Reachability::HEUR;
    
#ifdef ENABLE_TAR
    if(options.tar)
    {
        //Create reachability search strategy
        TARReachabilitySearch strategy(printer, *net, builder.getReducer(), options.kbound);

        // Change default place-holder to default strategy
        fprintf(stdout, "Search strategy option was ignored as the TAR engine is called.\n");
        options.strategy = PetriEngine::Reachability::DFS;

        //Reachability search
        strategy.reachable(queries, results, 
                options.printstatistics,
                options.trace);
    }
    else
#endif
    {
        ReachabilitySearch strategy(printer, *net, options.kbound);

        // Change default place-holder to default strategy
        if(options.strategy == DEFAULT) options.strategy = PetriEngine::Reachability::HEUR;

        //Reachability search
        strategy.reachable(queries, results, 
                options.strategy,
                options.stubbornreduction,
                options.statespaceexploration,
                options.printstatistics, 
                options.trace);
    }
       
    return SuccessCode;
}
<|MERGE_RESOLUTION|>--- conflicted
+++ resolved
@@ -787,11 +787,6 @@
 #endif
                     // this is used later, we already know that this is a plain reachability (or AG)
                     bool wasAGCPNApprox = dynamic_cast<NotCondition*>(queries[i].get()) != nullptr;
-<<<<<<< HEAD
-                    
-=======
-                                       
->>>>>>> 3a2c4ffc
                     int preSize=queries[i]->formulaSize(); 
                     queries[i] = Condition::initialMarkingRW([&](){ return queries[i]; }, stats,  context, false, false, true)
                                             ->pushNegation(stats, context, false, false, true);
@@ -847,8 +842,6 @@
                     {
                         out << "Skipping linear-programming (-q 0)" << std::endl;
                     }
-<<<<<<< HEAD
-                    
                     if(options.cpnOverApprox && wasAGCPNApprox)
                     {
                         if(queries[i]->isTriviallyTrue())
@@ -856,16 +849,6 @@
                         else if(queries[i]->isTriviallyFalse())
                             queries[i] = BooleanCondition::TRUE_CONSTANT;
                         queries[i]->setInvariant(true);
-=======
-                    queries[i].get()->setInvariant(isInvariant);
-                    
-                    if(options.cpnOverApprox && (queries[i]->isTriviallyFalse() || queries[i]->isTriviallyTrue()))
-                    {
-                        if(wasAGCPNApprox && queries[i]->isTriviallyFalse())
-                            results[i] = ResultPrinter::Ignore;
-                        else if(!wasAGCPNApprox &&  queries[i]->isTriviallyTrue())
-                            results[i] = ResultPrinter::Ignore;
->>>>>>> 3a2c4ffc
                     }
 
 
@@ -924,8 +907,7 @@
         for(size_t i = 0; i < queries.size(); ++i)
         {
             if(queries[i]->isTriviallyTrue()){
-                if(results[i] != ResultPrinter::Ignore)
-                    results[i] = p2.printResult(i, queries[i].get(), ResultPrinter::Satisfied);
+                results[i] = p2.printResult(i, queries[i].get(), ResultPrinter::Satisfied);
                 if(results[i] == ResultPrinter::Ignore && options.printstatistics)
                 {
                     std::cout << "Unable to decide if query is satisfied." << std::endl << std::endl;
@@ -934,8 +916,7 @@
                     std::cout << "Query solved by Query Simplification." << std::endl << std::endl;
                 }
             } else if (queries[i]->isTriviallyFalse()) {
-                if(results[i] != ResultPrinter::Ignore)
-                   results[i] = p2.printResult(i, queries[i].get(), ResultPrinter::NotSatisfied);
+                results[i] = p2.printResult(i, queries[i].get(), ResultPrinter::NotSatisfied);
                 if(results[i] == ResultPrinter::Ignore &&  options.printstatistics)
                 {
                     std::cout << "Unable to decide if query is satisfied." << std::endl << std::endl;
@@ -944,8 +925,7 @@
                     std::cout << "Query solved by Query Simplification." << std::endl << std::endl;
                 }
             } else if (options.strategy == PetriEngine::Reachability::OverApprox){
-                if(results[i] != ResultPrinter::Ignore)
-                    results[i] = p2.printResult(i, queries[i].get(), ResultPrinter::Unknown);
+                results[i] = p2.printResult(i, queries[i].get(), ResultPrinter::Unknown);
                 if (options.printstatistics) {
                     std::cout << "Unable to decide if query is satisfied." << std::endl << std::endl;
                 }
