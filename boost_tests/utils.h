/*
 * To change this license header, choose License Headers in Project Properties.
 * To change this template file, choose Tools | Templates
 * and open the template in the editor.
 */

/*
 * File:   utils.h
 * Author: pgj
 *
 * Created on 7 January 2022, 18.20
 */



#ifndef UTILS_H
#define UTILS_H

#include "PetriEngine/Colored/ColoredPetriNetBuilder.h"
#include "VerifyPN.h"

using namespace PetriEngine;
using namespace PetriEngine::Colored;

std::ifstream loadFile(const char* file) {
    std::stringstream ss;
    ss << getenv("TEST_FILES") << file;
    auto in = std::ifstream(ss.str());
    assert(in);
    return in;
}

class ResultHandler : public Reachability::AbstractHandler {

    virtual std::pair<Result, bool> handle(
        size_t index,
        PQL::Condition* query,
        Result result,
        const std::vector<uint32_t>* maxPlaceBound = nullptr,
        size_t expandedStates = 0,
        size_t exploredStates = 0,
        size_t discoveredStates = 0,
        int maxTokens = 0,
        Structures::StateSetInterface* stateset = nullptr, size_t lastmarking = 0, const MarkVal* initialMarking = nullptr, bool = true) {
        if (result == Unknown) return std::make_pair(Unknown, false);
        auto retval = Satisfied;
        if (result == Satisfied)
            retval = query->isInvariant() ? NotSatisfied : Satisfied;
        else if (result == NotSatisfied)
            retval = query->isInvariant() ? Satisfied : NotSatisfied;
        return std::make_pair(retval, false);
    }
};

<<<<<<< HEAD
auto load_pn(std::string model, std::string queries, const std::set<size_t>& qnums, TemporalLogic logic = TemporalLogic::CTL,
        bool reduce = false, bool partition = false, bool symmetry = false, bool cfp = false, bool over_approx = false,
        uint32_t reduceTimeout = 5, int32_t partitionTimeout = 10, int32_t max_intervals = 100,
        int32_t intervals_reduced = 10, int32_t interval_timeout = 10)
=======
auto load_builder(std::string model, std::string queries, const std::set<size_t>& qnums,
        bool partition = false, bool symmetry = false, bool cfp = false, bool over_approx = false,
        int32_t partitionTimeout = 10, int32_t max_intervals = 100, int32_t intervals_reduced = 10, int32_t interval_timeout = 10) {
    shared_string_set sset;
    ColoredPetriNetBuilder cpnBuilder(sset);
    auto f = loadFile(model.c_str());
    cpnBuilder.parse_model(f);
    auto [builder, trans_names, place_names] = unfold(cpnBuilder, partition, symmetry, cfp, std::cerr, partitionTimeout, max_intervals, intervals_reduced, interval_timeout, over_approx);
    builder.sort();
    auto q = loadFile(queries.c_str());
    std::vector<std::string> qstrings;
    auto conditions = parseXMLQueries(sset, qstrings, q, qnums, false);
    std::unique_ptr<PetriNet> pn{builder.makePetriNet()};
    contextAnalysis(cpnBuilder.isColored() && !over_approx, trans_names, place_names, builder, pn.get(), conditions);
    return std::make_tuple(std::move(conditions), std::move(builder), std::move(qstrings), std::move(trans_names), std::move(place_names));
}

auto load_pn(std::string model, std::string queries, const std::set<size_t>& qnums,
        bool partition = false, bool symmetry = false, bool cfp = false, bool over_approx = false,
        int32_t partitionTimeout = 10, int32_t max_intervals = 100, int32_t intervals_reduced = 10, int32_t interval_timeout = 10)
>>>>>>> fc930e6f
{

    shared_string_set sset;
    ColoredPetriNetBuilder cpnBuilder(sset);
    auto f = loadFile(model.c_str());
    cpnBuilder.parse_model(f);
    auto q = loadFile(queries.c_str());
    std::vector<std::string> qstrings;
    auto conditions = parseXMLQueries(sset, qstrings, q, qnums, false);
    std::vector<uint32_t> reductions {};
    reduceColored(cpnBuilder, conditions, logic, reduceTimeout, std::cerr, reduce ? 1 : 0, reductions);
    auto [builder, trans_names, place_names] = unfold(cpnBuilder, partition, symmetry, cfp, std::cerr, partitionTimeout, max_intervals, intervals_reduced, interval_timeout, over_approx);
    builder.sort();
    std::unique_ptr<PetriNet> pn{builder.makePetriNet()};
    contextAnalysis(cpnBuilder.isColored() && !over_approx, trans_names, place_names, builder, pn.get(), conditions);
    return std::make_tuple(std::move(pn), std::move(conditions), std::move(qstrings));
}

#endif /* UTILS_H */
<|MERGE_RESOLUTION|>--- conflicted
+++ resolved
@@ -52,12 +52,6 @@
     }
 };
 
-<<<<<<< HEAD
-auto load_pn(std::string model, std::string queries, const std::set<size_t>& qnums, TemporalLogic logic = TemporalLogic::CTL,
-        bool reduce = false, bool partition = false, bool symmetry = false, bool cfp = false, bool over_approx = false,
-        uint32_t reduceTimeout = 5, int32_t partitionTimeout = 10, int32_t max_intervals = 100,
-        int32_t intervals_reduced = 10, int32_t interval_timeout = 10)
-=======
 auto load_builder(std::string model, std::string queries, const std::set<size_t>& qnums,
         bool partition = false, bool symmetry = false, bool cfp = false, bool over_approx = false,
         int32_t partitionTimeout = 10, int32_t max_intervals = 100, int32_t intervals_reduced = 10, int32_t interval_timeout = 10) {
@@ -75,10 +69,10 @@
     return std::make_tuple(std::move(conditions), std::move(builder), std::move(qstrings), std::move(trans_names), std::move(place_names));
 }
 
-auto load_pn(std::string model, std::string queries, const std::set<size_t>& qnums,
-        bool partition = false, bool symmetry = false, bool cfp = false, bool over_approx = false,
-        int32_t partitionTimeout = 10, int32_t max_intervals = 100, int32_t intervals_reduced = 10, int32_t interval_timeout = 10)
->>>>>>> fc930e6f
+auto load_pn(std::string model, std::string queries, const std::set<size_t>& qnums, TemporalLogic logic = TemporalLogic::CTL,
+        bool reduce = false, bool partition = false, bool symmetry = false, bool cfp = false, bool over_approx = false,
+        uint32_t reduceTimeout = 5, int32_t partitionTimeout = 10, int32_t max_intervals = 100,
+        int32_t intervals_reduced = 10, int32_t interval_timeout = 10)
 {
 
     shared_string_set sset;
