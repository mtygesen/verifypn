--- conflicted
+++ resolved
@@ -38,11 +38,7 @@
             EvalAndSetVisitor evalAndSetVisitor{evaluationContext};
             q->visit(evalAndSetVisitor);
 
-<<<<<<< HEAD
             InterestingLTLTransitionVisitor interesting{*this, true};
-=======
-            InterestingLTLTransitionVisitor interesting{*this};
->>>>>>> d9473f57
             q->visit(interesting);
         }
         closure();
@@ -52,9 +48,6 @@
 
         ensureRulesL();
 
-<<<<<<< HEAD
-        //_nenabled = _ordering.size();
-=======
         _nenabled = _ordering.size();
 
 
@@ -74,7 +67,6 @@
                   << "Stubborn: " << num_stubborn << "/" << _net.numberOfTransitions() << " (" << num_stubborn/_net.numberOfTransitions()*100.0 << "%),\t\t "
                   << "Enabled stubborn: " << num_enabled_stubborn << "/" << num_enabled << " (" << num_enabled_stubborn/num_enabled*100.0 << "%)" << std::endl;
 #endif
->>>>>>> d9473f57
 //#ifndef NDEBUG
         /*std::vector<size_t> stubs;
         size_t nenabled = 0;
