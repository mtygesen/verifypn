/* Copyright (C) 2021  Nikolaj J. Ulrik <nikolaj@njulrik.dk>,
 *                     Simon M. Virenfeldt <simon@simwir.dk>
 *
 * This program is free software: you can redistribute it and/or modify
 * it under the terms of the GNU General Public License as published by
 * the Free Software Foundation, either version 3 of the License, or
 * (at your option) any later version.
 *
 * This program is distributed in the hope that it will be useful,
 * but WITHOUT ANY WARRANTY; without even the implied warranty of
 * MERCHANTABILITY or FITNESS FOR A PARTICULAR PURPOSE.  See the
 * GNU General Public License for more details.
 *
 * You should have received a copy of the GNU General Public License
 * along with this program.  If not, see <http://www.gnu.org/licenses/>.
 */

#include "LTL/Structures/GuardInfo.h"
#include "LTL/Stubborn/AutomatonStubbornSet.h"
#include "LTL/Stubborn/LTLEvalAndSetVisitor.h"
#include "PetriEngine/Stubborn/InterestingTransitionVisitor.h"

using namespace PetriEngine;
using namespace PetriEngine::PQL;

namespace LTL {
    class NondeterministicConjunctionVisitor : public InterestingLTLTransitionVisitor {
    public:
        NondeterministicConjunctionVisitor(AutomatonStubbornSet &stubbornSet) :
                InterestingLTLTransitionVisitor(stubbornSet, false),
                _net(stubbornSet._net), _stubborn(stubbornSet){}

    protected:
        static constexpr auto PresetBad = 8;
        static constexpr auto PostsetBad = 16;

        void _accept(const PQL::CompareConjunction *element) override
        {
            if (_stubborn._track_changes || element->isNegated() != negated) {
                InterestingLTLTransitionVisitor::_accept(element);
                return;
            }
            _stubborn._track_changes = true;
            memcpy(_stubborn._place_checkpoint.get(), _stubborn._places_seen.get(), _net.numberOfPlaces());
            _accept_conjunction(element);
            _stubborn._track_changes = false;
            assert(_stubborn._pending_stubborn.empty());

        }

        void _accept_conjunction(const PQL::CompareConjunction *element)
        {
            assert(_stubborn._track_changes);
            assert(_stubborn._pending_stubborn.empty());
            assert(element->isNegated() == negated);
            std::vector<std::pair<uint32_t, bool>> cands; // Transition id, Preset
            for (auto &cons : *element) {
                uint32_t tokens = _stubborn.getParent()[cons._place];

                if (cons._lower == cons._upper) {
                    //Compare is equality
                    if (cons._lower == tokens) {
                        continue;
                    } else if (tokens < cons._lower) {
                        // Valid candidate, explore preset
                        cands.emplace_back(cons._place, true);
                    } else {
                        // Valid candidate, explore postset
                        cands.emplace_back(cons._place, false);
                    }
                } else {
                    if (tokens < cons._lower && cons._lower != 0) {
                        // explore preset
                        cands.emplace_back(cons._place, true);
                    }

                    if (tokens > cons._upper && cons._upper != std::numeric_limits<uint32_t>::max()) {
                        // explore postset
                        cands.emplace_back(cons._place, false);
                    }
                }

                // explore cand if available
                // if cand seen previously, return do not add additional (good case)
                // else add cand to candidate list
                auto &[cand, pre] = cands.back();
                if (!cands.empty() && cand == cons._place) {
                    assert(_stubborn._pending_stubborn.empty());
                    if ((pre && _stubborn._places_seen[cand] & PresetBad) ||
                        (!pre && _stubborn._places_seen[cand] & PostsetBad)) {
                        cands.pop_back();
                        continue;
                    }
                    // this constraint was a candidate previously, thus we are happy
                    if ((pre && _stubborn.seenPre(cand)) || (!pre && _stubborn.seenPost(cand)))
                        return;
                }
            }

            // Run through candidate list and find first candidate not violating s-inv and add it to stub, then return.
            for (size_t i = cands.size(); i > 0; --i) {
                auto &[cand, pre] = cands[i - 1];
                if (pre) {
                    //explore pre
                    assert(!(_stubborn._places_seen[cand] & PresetBad));
                    _stubborn.presetOf(cand, false);
                } else {
                    //explore post
                    assert(!(_stubborn._places_seen[cand] & PostsetBad));
                    _stubborn.postsetOf(cand, false);
                }

                if (_stubborn._bad) {
                    _stubborn._places_seen[cand] |= pre ? PresetBad : PostsetBad;
#ifndef NDEBUG
                    //std::cerr << "Bad pre/post and reset" << std::endl;
#endif
                    _stubborn._reset_pending();
                    continue;
                }

                if (_stubborn._closure()) {
                    // success, return this stubborn set
                    _stubborn._apply_pending();
                    return;
                } else {
#ifndef NDEBUG
                    //std::cerr << "Bad closure and reset" << std::endl;
#endif
                    _stubborn._places_seen[cand] |= pre ? PresetBad : PostsetBad;
                    _stubborn._reset_pending();
                }
            }

            // If no candidate not violating s-inv set St=T.
            _stubborn.set_all_stubborn();
        }

        const PetriEngine::PetriNet &_net;
        AutomatonStubbornSet &_stubborn;

    };

    bool AutomatonStubbornSet::prepare(const LTL::Structures::ProductState *state)
    {
        reset();
        _parent = state;
        _gen.prepare(state);
        constructEnabled();
        if (_ordering.empty())
            return false;
        if (_ordering.size() == 1) {
            _stubborn[_ordering.front()] = true;
#ifndef NDEBUG
            std::cerr << "Lone successor " << _net.transitionNames()[_ordering.front()] << std::endl;
#endif
            return true;
        }


        guard_info_t buchi_state = _state_guards[state->get_buchi_state()];

        PQL::EvaluationContext evaluationContext{_parent->marking(), &_net};

        // Check if retarding is satisfied for condition 3.
        _retarding_satisfied = _aut.guard_valid(evaluationContext, buchi_state._retarding._bdd);
        /*
        if (!_aut.guard_valid(evaluationContext, buchi_state.retarding.decision_diagram)) {
            set_all_stubborn();
            __print_debug();
            return true;
        }*/

        // Calculate retarding subborn set to ensure S-INV.
        auto negated_retarding = std::make_unique<NotCondition>(buchi_state._retarding._condition);
        _retarding_stubborn_set.setQuery(negated_retarding.get());
        _retarding_stubborn_set.prepare(state);


        _nenabled = _ordering.size();

        // If a progressing formula satisfies the guard St=T is the only way to ensure NLG.
        for (auto &q : buchi_state._progressing) {
            if (_aut.guard_valid(evaluationContext, q._bdd)) {
                set_all_stubborn();
                __print_debug();
                return true;
            }
        }

        //Interesting on each progressing formula gives NLG.
<<<<<<< HEAD
        for (auto &q : buchi_state.progressing) {
            LTLEvalAndSetVisitor evalAndSetVisitor{evaluationContext};
            PetriEngine::PQL::Visitor::visit(evalAndSetVisitor, q.condition);

            NondeterministicConjunctionVisitor interesting{*this};
            PetriEngine::PQL::Visitor::visit(interesting, q.condition);
=======
        for (auto &q : buchi_state._progressing) {
            LTLEvalAndSetVisitor evalAndSetVisitor{evaluationContext};
            PetriEngine::PQL::Visitor::visit(evalAndSetVisitor, q._condition);

            NondeterministicConjunctionVisitor interesting{*this};
            PetriEngine::PQL::Visitor::visit(interesting, q._condition);
>>>>>>> 9a37c4ae
            if (_done) return true;
            else {
                assert(!_track_changes);
                assert(_pending_stubborn.empty());
                // Closure to ensure COM.
                _closure();
                if (_bad) {
                    set_all_stubborn();
                    return true;
                }
            }
        }

        assert(_unprocessed.empty());
        assert(_pending_stubborn.empty());
        assert(!_bad);
        assert(!_done);



        /*//Check that S-INV is satisfied
        if (has_shared_mark(_stubborn.get(), _retarding_stubborn_set.stubborn(), _net.numberOfTransitions())) {
            memset(_stubborn.get(), true, sizeof(bool) * _net.numberOfTransitions());
            //return true;
        }*/

        // Ensure we have a key transition in accepting buchi states.
        if (!_has_enabled_stubborn && buchi_state._is_accepting) {
            for (uint32_t i = 0; i < _net.numberOfTransitions(); ++i) {
                if (!_stubborn[i] && _enabled[i]) {
                    addToStub(i);
                    _closure();
                    if (_bad) {
                        set_all_stubborn();
                        return true;
                    }
                    break;
                }
            }
        }

        assert(!has_shared_mark(_stubborn.get(), _retarding_stubborn_set.stubborn(), _net.numberOfTransitions()));

        __print_debug();

        return true;
    }


    uint32_t AutomatonStubbornSet::next()
    {
        while (!_ordering.empty()) {
            _current = _ordering.front();
            _ordering.pop_front();
            if (_stubborn[_current] && _enabled[_current]) {
                return _current;
            }
        }
        reset();
        return std::numeric_limits<uint32_t>::max();
    }

    void AutomatonStubbornSet::__print_debug()
    {
#ifndef NDEBUG
        return;
        std::cout << "Enabled: ";
        for (int i = 0; i < _net.numberOfTransitions(); ++i) {
            if (_enabled[i]) {
                std::cout << _net.transitionNames()[i] << ' ';
            }
        }
        std::cout << "\nStubborn: ";
        for (int i = 0; i < _net.numberOfTransitions(); ++i) {
            if (_stubborn[i]) {
                std::cout << _net.transitionNames()[i] << ' ';
            }
        }
        std::cout << std::endl;
#endif
    }

    void AutomatonStubbornSet::reset()
    {
        StubbornSet::reset();
        memset(_place_checkpoint.get(), 0, _net.numberOfPlaces());
        _retarding_stubborn_set.reset();
        _has_enabled_stubborn = false;
        _bad = false;
        _done = false;
        _track_changes = false;
        _pending_stubborn.clear();
        _unprocessed.clear();
    }

    void AutomatonStubbornSet::addToStub(uint32_t t)
    {
        if (_retarding_stubborn_set.stubborn()[t] || !_cond3_valid(t)) {
            _bad = true;
            return;
        }
        if (_track_changes) {
            if (_enabled[t])
                _has_enabled_stubborn = true;
            if (_pending_stubborn.insert(t).second) {
                _unprocessed.push_back(t);
            }
        } else {
            StubbornSet::addToStub(t);
        }
    }

    bool AutomatonStubbornSet::_cond3_valid(uint32_t t)
    {
        EvaluationContext ctx{_markbuf.marking(), &_net};
        if (_retarding_satisfied || !_enabled[t]) return true;
        else {
            assert(_gen.checkPreset(t));
            assert(dynamic_cast<const LTL::Structures::ProductState *>(_parent) != nullptr);
            memcpy(_markbuf.marking(), (*_parent).marking(), _net.numberOfPlaces() * sizeof(MarkVal));
            _gen.consumePreset(_markbuf, t);
            _gen.producePostset(_markbuf, t);
            return _aut.guard_valid(ctx,
                                    _state_guards[static_cast<const LTL::Structures::ProductState *>(_parent)->get_buchi_state()]._retarding._bdd);
        }
    }

    void AutomatonStubbornSet::_reset_pending()
    {
        _bad = false;
        _pending_stubborn.clear();
        _unprocessed.clear();
        memcpy(_places_seen.get(), _place_checkpoint.get(), _net.numberOfPlaces());
    }

    void AutomatonStubbornSet::_apply_pending()
    {
        assert(!_bad);
        for (auto t : _pending_stubborn) {
            _stubborn[t] = true;
        }
        _pending_stubborn.clear();
        assert(_unprocessed.empty());
    }

    void AutomatonStubbornSet::set_all_stubborn()
    {
        memset(_stubborn.get(), true, sizeof(bool) * _net.numberOfTransitions());
        _done = true;
    }

    bool AutomatonStubbornSet::_closure()
    {
        StubbornSet::closure([&]() { return !_bad; });
        return !_bad;
    }
}<|MERGE_RESOLUTION|>--- conflicted
+++ resolved
@@ -189,21 +189,12 @@
         }
 
         //Interesting on each progressing formula gives NLG.
-<<<<<<< HEAD
-        for (auto &q : buchi_state.progressing) {
-            LTLEvalAndSetVisitor evalAndSetVisitor{evaluationContext};
-            PetriEngine::PQL::Visitor::visit(evalAndSetVisitor, q.condition);
-
-            NondeterministicConjunctionVisitor interesting{*this};
-            PetriEngine::PQL::Visitor::visit(interesting, q.condition);
-=======
         for (auto &q : buchi_state._progressing) {
             LTLEvalAndSetVisitor evalAndSetVisitor{evaluationContext};
             PetriEngine::PQL::Visitor::visit(evalAndSetVisitor, q._condition);
 
             NondeterministicConjunctionVisitor interesting{*this};
             PetriEngine::PQL::Visitor::visit(interesting, q._condition);
->>>>>>> 9a37c4ae
             if (_done) return true;
             else {
                 assert(!_track_changes);
