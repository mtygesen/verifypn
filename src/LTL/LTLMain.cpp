--- conflicted
+++ resolved
@@ -150,23 +150,16 @@
                         spooler = std::make_unique<EnabledSpooler>(net, gen);
                     }
                     if (options.strategy == PetriEngine::Reachability::RDFS) {
-<<<<<<< HEAD
-                        heuristic = std::make_unique<RandomHeuristic>();
-                    } else if (options.strategy == PetriEngine::Reachability::HEUR) {
+                        heuristic = std::make_unique<RandomHeuristic>(options.seed_offset);
+                    } else if (options.strategy == PetriEngine::Reachability::HEUR
+                               || options.strategy == PetriEngine::Reachability::DEFAULT) {
+                        //TODO ability to select other heuristics
                         heuristic = std::make_unique<AutomatonHeuristic>(net, automaton);
                     }
                     assert(spooler);
                     gen.setSpooler(spooler.get());
                     if (heuristic) {
                         gen.setHeuristic(heuristic.get());
-=======
-                        gen.setHeuristic(std::make_unique<RandomHeuristic>(options.seed_offset));
-                    } else if (options.strategy == PetriEngine::Reachability::HEUR
-                               || options.strategy == PetriEngine::Reachability::DEFAULT) {
-                        //gen.setHeuristic(std::make_unique<WeightedComposedHeuristic>(std::make_unique<AutomatonHeuristic>(net, automaton), std::make_unique<FireCountHeuristic>(net), options.weight1, options.weight2));
-                        //gen.setHeuristic(std::make_unique<AutomatonHeuristic>(net, automaton));
-                        gen.setHeuristic(std::make_unique<LogFireCountHeuristic<>>(net));
->>>>>>> 232ae4d6
                     }
 
                     if (options.trace != TraceLevel::None) {
