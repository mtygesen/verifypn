--- conflicted
+++ resolved
@@ -19,12 +19,9 @@
 #include "LTL/LTLMain.h"
 #include "PetriEngine/PQL/PQL.h"
 #include "PetriEngine/PQL/Expressions.h"
-<<<<<<< HEAD
 #include "LTL/Algorithm/VisibleStubbornTarjanModelChecker.h"
-=======
-#include "LTL/Algorithm/StubbornTarjanModelChecker.h"
+#include "LTL/Algorithm/InterestingStubbornTarjanModelChecker.h"
 #include "LTL/Algorithm/ResumingStubbornTarjan.h"
->>>>>>> d9473f57
 
 #include <utility>
 
@@ -82,11 +79,7 @@
 #ifdef DEBUG_EXPLORED_STATES
         result.explored_states = modelChecker->get_explored();
 #endif
-<<<<<<< HEAD
         if (options.printstatistics) {
-=======
-        if (printstats) {
->>>>>>> d9473f57
             modelChecker->printStats(std::cout);
         }
         return result;
@@ -121,7 +114,6 @@
             case Algorithm::Tarjan:
                 if (options.stubbornreduction/* && !negated_formula->containsNext()*/) {
                     std::cout << "Running stubborn version!" << std::endl;
-<<<<<<< HEAD
                     // TODO Add stubborn Tarjan model checkers after merge
 /*
                     result = _verify<VisibleStubbornTarjanModelChecker<ReducingSuccessorGenerator>>(net, negated_formula, options.printstatistics);
@@ -132,14 +124,12 @@
                         result = _verify<AutomataStubbornTarjan<LTL::ReducingSuccessorGenerator, PetriEngine::Structures::StateSet>>(
                                 net, negated_formula, options);
                     }
-*/
-=======
-                    result = _verify<StubbornTarjanModelChecker>(net, negated_formula, options.printstatistics);
+                    result = _verify<InterestingStubbornTarjanModelChecker>(net, negated_formula, options.printstatistics);
                     //result = _verify<ResumingStubbornTarjan>(net, negated_formula, options.printstatistics);
 
                     //for profiling
                     //result = _verify<TarjanModelChecker<false>>(net, negated_formula, options.printstatistics);
->>>>>>> d9473f57
+*/
                 } else {
                     if (options.trace != TraceLevel::None) {
                         result = _verify<TarjanModelChecker<true>>(
