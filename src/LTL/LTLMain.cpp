--- conflicted
+++ resolved
@@ -158,13 +158,9 @@
                     if (options.strategy == PetriEngine::Reachability::RDFS) {
                         gen.setHeuristic(std::make_unique<RandomHeuristic>(options.seed_offset));
                     } else if (options.strategy == PetriEngine::Reachability::HEUR) {
-<<<<<<< HEAD
                         gen.setHeuristic(std::make_unique<ComposedHeuristic<16>>(std::make_unique<AutomatonHeuristic>(net, automaton), std::make_unique<DistanceHeuristic>(net, negated_formula)));
                         //gen.setHeuristic(std::make_unique<AutomatonHeuristic>(net, automaton));
-=======
-                        //gen.setHeuristic(std::make_unique<AutomatonHeuristic>(net, automaton));
-                        gen.setHeuristic(std::make_unique<FireCountHeuristic>(net));
->>>>>>> 0cd2ad1c
+                        //gen.setHeuristic(std::make_unique<FireCountHeuristic>(net));
                     }
 
                     if (options.trace != TraceLevel::None) {
