--- conflicted
+++ resolved
@@ -148,50 +148,15 @@
                     gen.setHeuristic(heuristic.get());
                     result = _verify(
                             std::make_unique<NestedDepthFirstSearch<SpoolingSuccessorGenerator>>(
-                                    net, negated_formula, automaton, &gen, options.trace != TraceLevel::None),
+                                    net, negated_formula, automaton, &gen, options.trace != TraceLevel::None, options.kbound),
                             options);
 
-<<<<<<< HEAD
                 } else {
                     ResumingSuccessorGenerator gen{net};
                     result = _verify(
                             std::make_unique<NestedDepthFirstSearch<ResumingSuccessorGenerator>>(
-                                    net, negated_formula, automaton, &gen, options.trace != TraceLevel::None),
+                                    net, negated_formula, automaton, &gen, options.trace != TraceLevel::None, options.kbound),
                             options);
-=======
-                    if (options.trace != TraceLevel::None) {
-                        result = _verify(
-                                net, negated_formula,
-                                std::make_unique<NestedDepthFirstSearch<SpoolingSuccessorGenerator, LTL::Structures::TraceableBitProductStateSet<> >>(
-                                        net, negated_formula, automaton, &gen,
-                                        options.kbound),
-                                options);
-                    } else {
-                        result = _verify(
-                                net, negated_formula,
-                                std::make_unique<NestedDepthFirstSearch<SpoolingSuccessorGenerator, LTL::Structures::BitProductStateSet<> >>(
-                                        net, negated_formula, automaton, &gen,
-                                        options.kbound),
-                                options);
-                    }
-                } else {
-                    ResumingSuccessorGenerator gen{net};
-                    if (options.trace != TraceLevel::None) {
-                        result = _verify(
-                                net, negated_formula,
-                                std::make_unique<NestedDepthFirstSearch<ResumingSuccessorGenerator, LTL::Structures::TraceableBitProductStateSet<> >>(
-                                        net, negated_formula, automaton, &gen,
-                                        options.kbound),
-                                options);
-                    } else {
-                        result = _verify(
-                                net, negated_formula,
-                                std::make_unique<NestedDepthFirstSearch<ResumingSuccessorGenerator, LTL::Structures::BitProductStateSet<> >>(
-                                        net, negated_formula, automaton, &gen,
-                                        options.kbound),
-                                options);
-                    }
->>>>>>> 1ad60023
                 }
                 break;
 
