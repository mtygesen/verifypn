/* Copyright (C) 2021  Nikolaj J. Ulrik <nikolaj@njulrik.dk>,
 *                     Simon M. Virenfeldt <simon@simwir.dk>
 * 
 * This program is free software: you can redistribute it and/or modify
 * it under the terms of the GNU General Public License as published by
 * the Free Software Foundation, either version 3 of the License, or
 * (at your option) any later version.
 * 
 * This program is distributed in the hope that it will be useful,
 * but WITHOUT ANY WARRANTY; without even the implied warranty of
 * MERCHANTABILITY or FITNESS FOR A PARTICULAR PURPOSE.  See the
 * GNU General Public License for more details.
 * 
 * You should have received a copy of the GNU General Public License
 * along with this program.  If not, see <http://www.gnu.org/licenses/>.
 */

#include <rapidxml.hpp>
#include <vector>
#include <iostream>
#include <cstring>
#include <PetriEngine/Structures/State.h>
#include <PetriEngine/SuccessorGenerator.h>

#include "PetriEngine/PetriNet.h"
#include "LTL/Replay.h"
#include "../../cmake-build-debug/external/include/rapidxml.hpp"
namespace LTL {
    void Replay::parse(std::ifstream &xml) {
        rapidxml::xml_document<> doc;
        std::vector<char> buffer((std::istreambuf_iterator<char>(xml)), std::istreambuf_iterator<char>());
        buffer.push_back('\0');
<<<<<<< HEAD
        doc.parse<0>(buffer.data());
=======
        doc.parse<0>(&buffer[0]);
>>>>>>> 3107ecd5
        rapidxml::xml_node<> *root = doc.first_node();

        if (root) {
            parseRoot(root);
        } else {
            std::cerr << "Error getting root node." << std::endl;
            assert(false);
            exit(1);
        }
    }

    void Replay::parseRoot(const rapidxml::xml_node<> *pNode) {
        if (std::strcmp(pNode->name(), "trace") != 0) {
            std::cerr << "Error: Expected trace node. Got: " << pNode->name() << std::endl;
            assert(false); exit(1);
        }
        for (auto it = pNode->first_node(); it; it = it->next_sibling()) {
            if (std::strcmp(it->name(), "loop") == 0) continue;
            if (std::strcmp(it->name(), "deadlock") == 0) continue;
            if (std::strcmp(it->name(), "transition") != 0){
                std::cerr << "Error: Expected transition or loop node. Got: " << it->name() << std::endl;
                assert(false); exit(1);
            }
            trace.push_back(parseTransition(it));
        }
    }

    Replay::Transition Replay::parseTransition(const rapidxml::xml_node<char> *pNode) {
        std::string id;
        for (auto it = pNode->first_attribute(); it; it = it->next_attribute()) {
            if (std::strcmp(it->name(), "id") == 0) {
                id = std::string(it->value());
            }
        }
        if (id.empty()) {
            std::cerr << "Error: Transition has no id attribute" << std::endl;
            assert(false); exit(1);
        }

        Transition transition(id);

        for (auto it = pNode->first_node(); it; it = it->next_sibling()) {
            assert(std::strcmp(it->name(), "token"));
            transition.tokens.push_back(parseToken(it));
        }

        return transition;
    }

    Replay::Token Replay::parseToken(const rapidxml::xml_node<char> *pNode) {
        std::string place;
        for (auto it = pNode->first_attribute(); it; it=it->next_attribute()) {
            if (std::strcmp(it->name(), "place") == 0) {
                place = std::string(it->value());
            }
        }
        assert(!place.empty());
        return Token{place};
    }

    bool Replay::replay(const PetriEngine::PetriNet *net) {
        PetriEngine::Structures::State state;
        std::unordered_map<std::string, int> transitions;
        // speed up by an order of magnitude compared to linear look-up during replay
        for (int i = 0; i < net->transitionNames().size(); ++i) {
            transitions[net->transitionNames()[i]] = i;
        }
        state.setMarking(net->makeInitialMarking());
        PetriEngine::SuccessorGenerator successorGenerator(*net);
        std::cout << "Playing back trace. Length: " << trace.size() << std::endl;
        //for (const Transition& transition : trace) {
        int size = trace.size();
        for (int i = 0; i < size; ++i) {
            const Transition &transition = trace[i];
            successorGenerator.prepare(&state);
            auto it = transitions.find(transition.id); // std::find(std::begin(transitions), std::end(transitions), transition.id);
            if (it == std::end(transitions)) {
                std::cerr << "Unrecognized transition name " << transition.id << std::endl;
                assert(false); exit(1);
            }
            int tid = it->second;

            if (!successorGenerator.checkPreset(tid)) {
                std::cerr << "ERROR the provided trace cannot be replayed on the provided model. Offending transition: " << transition.id << " at index: " << i << "\n";
                exit(1);
            }
            successorGenerator.consumePreset(state, tid);
            successorGenerator.producePostset(state, tid);
            //std::cerr << "Fired transition: " << transition.id << std::endl;
            if (i % 100000 == 0)
                std::cerr << i << "/" << size << std::endl;
        }
        std::cerr << "Replay complete. No errors" << std::endl;
        return true;
    }
}<|MERGE_RESOLUTION|>--- conflicted
+++ resolved
@@ -30,11 +30,7 @@
         rapidxml::xml_document<> doc;
         std::vector<char> buffer((std::istreambuf_iterator<char>(xml)), std::istreambuf_iterator<char>());
         buffer.push_back('\0');
-<<<<<<< HEAD
         doc.parse<0>(buffer.data());
-=======
-        doc.parse<0>(&buffer[0]);
->>>>>>> 3107ecd5
         rapidxml::xml_node<> *root = doc.first_node();
 
         if (root) {
