set(CMAKE_INCLUDE_CURRENT_DIR ON)


add_subdirectory(Algorithm)
add_subdirectory(Simplification)
add_subdirectory(Stubborn)
add_subdirectory(SuccessorGeneration)

<<<<<<< HEAD
add_library(LTL ${HEADER_FILES} _LTL.cpp Replay.cpp)
=======
add_library(LTL ${HEADER_FILES} LTLMain.cpp)
>>>>>>> 0ccf60c2

target_link_libraries(LTL PRIVATE LTL_algorithm LTLStubborn LTL_simplification LTLSuccessorGeneration
                          -Wl,-Bstatic spot bddx -Wl,-Bdynamic)<|MERGE_RESOLUTION|>--- conflicted
+++ resolved
@@ -3,14 +3,11 @@
 
 add_subdirectory(Algorithm)
 add_subdirectory(Simplification)
+
 add_subdirectory(Stubborn)
 add_subdirectory(SuccessorGeneration)
 
-<<<<<<< HEAD
-add_library(LTL ${HEADER_FILES} _LTL.cpp Replay.cpp)
-=======
-add_library(LTL ${HEADER_FILES} LTLMain.cpp)
->>>>>>> 0ccf60c2
+add_library(LTL ${HEADER_FILES} LTLMain.cpp Replay.cpp)
 
 target_link_libraries(LTL PRIVATE LTL_algorithm LTLStubborn LTL_simplification LTLSuccessorGeneration
                           -Wl,-Bstatic spot bddx -Wl,-Bdynamic)