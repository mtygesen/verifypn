--- conflicted
+++ resolved
@@ -3,19 +3,13 @@
 
 add_subdirectory(Algorithm)
 add_subdirectory(Simplification)
-add_subdirectory(Stubborn)
 add_subdirectory(SuccessorGeneration)
 
 add_library(LTL ${HEADER_FILES} LTLMain.cpp)
 
-<<<<<<< HEAD
 if (VERIFYPN_Static AND NOT APPLE)
-    target_link_libraries(LTL PRIVATE LTL_algorithm LTL_simplification spot bddx)
+    target_link_libraries(LTL PRIVATE LTL_algorithm LTL_simplification LTLSuccessorGeneration spot bddx)
 else()
-    target_link_libraries(LTL PRIVATE LTL_algorithm LTL_simplification
+    target_link_libraries(LTL PRIVATE LTL_algorithm LTL_simplification LTLSuccessorGeneration
                           -Wl,-Bstatic spot bddx -Wl,-Bdynamic)
-endif()
-=======
-target_link_libraries(LTL PRIVATE LTL_algorithm LTLStubborn LTL_simplification LTLSuccessorGeneration
-                          -Wl,-Bstatic spot bddx -Wl,-Bdynamic)
->>>>>>> f43fe048
+endif()