set(CMAKE_INCLUDE_CURRENT_DIR ON)


add_subdirectory(Algorithm)
add_subdirectory(Simplification)
add_subdirectory(Stubborn)
add_subdirectory(SuccessorGeneration)

add_library(LTL ${HEADER_FILES} LTLMain.cpp)

<<<<<<< HEAD
target_link_libraries(LTL PRIVATE LTL_algorithm LTLStubborn LTL_simplification LTLSuccessorGeneration
                          -Wl,-Bstatic spot bddx -Wl,-Bdynamic)
=======
if (VERIFYPN_Static AND NOT APPLE)
    target_link_libraries(LTL PRIVATE LTL_algorithm LTL_simplification spot bddx)
else()
    target_link_libraries(LTL PRIVATE LTL_algorithm LTL_simplification
                          -Wl,-Bstatic spot bddx -Wl,-Bdynamic)
endif()
>>>>>>> afd8a01b
<|MERGE_RESOLUTION|>--- conflicted
+++ resolved
@@ -8,14 +8,9 @@
 
 add_library(LTL ${HEADER_FILES} LTLMain.cpp)
 
-<<<<<<< HEAD
-target_link_libraries(LTL PRIVATE LTL_algorithm LTLStubborn LTL_simplification LTLSuccessorGeneration
+if (VERIFYPN_Static AND NOT APPLE)
+    target_link_libraries(LTL PRIVATE LTL_algorithm LTLStubborn LTL_simplification LTLSuccessorGeneration spot bddx)
+else()
+    target_link_libraries(LTL PRIVATE LTL_algorithm LTLStubborn LTL_simplification LTLSuccessorGeneration
                           -Wl,-Bstatic spot bddx -Wl,-Bdynamic)
-=======
-if (VERIFYPN_Static AND NOT APPLE)
-    target_link_libraries(LTL PRIVATE LTL_algorithm LTL_simplification spot bddx)
-else()
-    target_link_libraries(LTL PRIVATE LTL_algorithm LTL_simplification
-                          -Wl,-Bstatic spot bddx -Wl,-Bdynamic)
-endif()
->>>>>>> afd8a01b
+endif()