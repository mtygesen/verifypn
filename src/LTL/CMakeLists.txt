--- conflicted
+++ resolved
@@ -8,9 +8,5 @@
 
 add_library(LTL ${HEADER_FILES} LTLMain.cpp)
 
-<<<<<<< HEAD
-target_link_libraries(LTL LTL_algorithm bddx spot LTLStubborn LTL_simplification LTLSuccessorGeneration)
-=======
-target_link_libraries(LTL PRIVATE LTL_algorithm LTL_simplification
-                          -Wl,-Bstatic spot bddx -Wl,-Bdynamic)
->>>>>>> 45fe136b
+target_link_libraries(LTL PRIVATE LTL_algorithm LTLStubborn LTL_simplification LTLSuccessorGeneration
+                          -Wl,-Bstatic spot bddx -Wl,-Bdynamic)