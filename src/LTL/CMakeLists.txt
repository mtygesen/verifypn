--- conflicted
+++ resolved
@@ -3,24 +3,13 @@
 
 add_subdirectory(Algorithm)
 add_subdirectory(Simplification)
-<<<<<<< HEAD
-add_subdirectory(Stubborn)
-=======
->>>>>>> 8a67e1dc
 add_subdirectory(SuccessorGeneration)
 
 add_library(LTL ${HEADER_FILES} LTLMain.cpp)
 
 if (VERIFYPN_Static OR APPLE)
-<<<<<<< HEAD
-    target_link_libraries(LTL PRIVATE LTL_algorithm LTLStubborn LTL_simplification LTLSuccessorGeneration spot bddx)
-else()
-    target_link_libraries(LTL PRIVATE LTL_algorithm LTLStubborn LTL_simplification LTLSuccessorGeneration
-                          -Wl,-Bstatic spot bddx -Wl,-Bdynamic)
-=======
     target_link_libraries(LTL PRIVATE LTL_algorithm LTL_simplification LTLSuccessorGeneration spot bddx)
 else()
     target_link_libraries(LTL PRIVATE LTL_algorithm LTL_simplification LTLSuccessorGeneration
                               -Wl,-Bstatic spot bddx -Wl,-Bdynamic)
->>>>>>> 8a67e1dc
 endif()