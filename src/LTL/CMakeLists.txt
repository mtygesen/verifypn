--- conflicted
+++ resolved
@@ -3,26 +3,15 @@
 
 add_subdirectory(Algorithm)
 add_subdirectory(Structures)
-<<<<<<< HEAD
-=======
 add_subdirectory(Simplification)
->>>>>>> f76fc7c8
 add_subdirectory(Stubborn)
 add_subdirectory(SuccessorGeneration)
-add_subdirectory(Simplification)
 
 add_library(LTL ${HEADER_FILES} LTLMain.cpp)
 
 if (VERIFYPN_Static OR APPLE)
-<<<<<<< HEAD
-    target_link_libraries(LTL PRIVATE LTL_algorithm LTL_simplification LTLSuccessorGeneration LTLStubborn spot bddx)
-else()
-    target_link_libraries(LTL PRIVATE LTL_algorithm LTL_simplification LTLSuccessorGeneration LTLStubborn
-                              -Wl,-Bstatic spot bddx -Wl,-Bdynamic)
-=======
     target_link_libraries(LTL PRIVATE LTL_algorithm LTLStubborn LTL_simplification LTLSuccessorGeneration spot bddx)
 else()
     target_link_libraries(LTL PRIVATE LTL_algorithm LTLStubborn LTL_simplification LTLSuccessorGeneration
                           -Wl,-Bstatic spot bddx -Wl,-Bdynamic)
->>>>>>> f76fc7c8
 endif()