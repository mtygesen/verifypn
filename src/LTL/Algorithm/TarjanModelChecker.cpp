/* Copyright (C) 2020  Nikolaj J. Ulrik <nikolaj@njulrik.dk>,
 *                     Simon M. Virenfeldt <simon@simwir.dk>
 *
 * This program is free software: you can redistribute it and/or modify
 * it under the terms of the GNU General Public License as published by
 * the Free Software Foundation, either version 3 of the License, or
 * (at your option) any later version.
 *
 * This program is distributed in the hope that it will be useful,
 * but WITHOUT ANY WARRANTY; without even the implied warranty of
 * MERCHANTABILITY or FITNESS FOR A PARTICULAR PURPOSE.  See the
 * GNU General Public License for more details.
 *
 * You should have received a copy of the GNU General Public License
 * along with this program.  If not, see <http://www.gnu.org/licenses/>.
 */

#include "LTL/Algorithm/TarjanModelChecker.h"
#include "PetriEngine/PQL/PredicateCheckers.h"

namespace LTL {

    void TarjanModelChecker::print_stats(std::ostream &os) const {
        ModelChecker::print_stats(os, _discoverd, _max_tokens);
    }

    void TarjanModelChecker::set_partial_order(LTLPartialOrder o)
    {
        if(_net.has_inhibitor())
        {
            _order = LTLPartialOrder::None;
            return; // no partial order supported
        }
        if(PetriEngine::PQL::containsNext(_formula) && o == LTLPartialOrder::Visible)
        {
            _order = LTLPartialOrder::None;
            return; // also no POR
        }
        _order = o;
    }

    bool TarjanModelChecker::check() {
        if(_heuristic != nullptr || _order != LTLPartialOrder::None)
        {
            // we need advanced successor generator pipeline (we need to look at successors)
            std::unique_ptr<SuccessorSpooler> spooler;
            SpoolingSuccessorGenerator gen{_net, _formula};
            if (_order == LTLPartialOrder::Visible) {
                spooler = std::make_unique<VisibleLTLStubbornSet>(_net, _formula);
            } else if (_order == LTLPartialOrder::Liebke) {
                spooler = std::make_unique<AutomatonStubbornSet>(_net, _buchi);
            } else {
                spooler = std::make_unique<EnabledSpooler>(_net, gen);
            }

            gen.set_spooler(*spooler);

            if(_heuristic)
                gen.set_heuristic(_heuristic);

            if(_order == LTLPartialOrder::Automaton)
            {
                ReachStubProductSuccessorGenerator succ_gen(_net, _buchi, gen, std::make_unique<EnabledSpooler>(_net, gen));
                return select_trace_compute(succ_gen);
            }
            else {
                ProductSuccessorGenerator succ_gen(_net, _buchi, gen);
                return select_trace_compute(succ_gen);
            }
        }
        else
        {
            ResumingSuccessorGenerator gen{_net};
            ProductSuccessorGenerator succ_gen(_net, _buchi, gen);
            return select_trace_compute(succ_gen);
        }
    }

    template<typename SuccGen>
    bool TarjanModelChecker::select_trace_compute(SuccGen& successorGenerator)
    {
        return _build_trace ?
            compute<true, SuccGen>(successorGenerator) :
            compute<false, SuccGen>(successorGenerator);
    }


    template<bool SaveTrace, typename SuccGen>
    bool TarjanModelChecker::compute(SuccGen& successorGenerator)
    {

        using StateSet = std::conditional_t<SaveTrace, LTL::Structures::TraceableBitProductStateSet<>,
                LTL::Structures::BitProductStateSet<>>;
        using centry_t = std::conditional_t<SaveTrace,
                tracable_centry_t,
                plain_centry_t>;

        StateSet seen(_net, _k_bound);
        // master list of state information.
        light_deque<centry_t> cstack;
        // depth-first search stack, contains current search path.
        light_deque<dentry_t<SuccGen>> dstack;

        auto initial_states = successorGenerator.make_initial_state();
        State working = _factory.new_state();
        State parent = _factory.new_state();
        for (auto &state : initial_states) {
            if(_violation) break;
            const auto res = seen.add(state);
            if (std::get<0>(res)) {
                push(seen, cstack, dstack, successorGenerator, state, std::get<1>(res));
            }
            while (!dstack.empty() && !_violation) {
                auto &dtop = dstack.back();
                // write next successor state to working.
                if (!next_trans(seen, cstack, successorGenerator, working, parent, dtop)) {
                    ++_expanded;
#ifndef NDEBUG
                    //std::cerr << "backtrack\n";
#endif
                    pop(seen, cstack, dstack, successorGenerator);
                    continue;
                }
#ifndef NDEBUG
                auto fired = successorGenerator.fired();
                if (fired >= std::numeric_limits<uint32_t>::max() - 3) {
                    //std::cerr << "looping\n";
                }
#endif
                ++_explored;
                const auto[isnew, stateid, _] = seen.add(working);
                if (stateid == std::numeric_limits<idx_t>::max()) {
                    continue;
                }

                if constexpr (SaveTrace) {
                    if (isnew) {
                        seen.set_history(stateid, successorGenerator.fired());
                    }
                }

                dtop._sucinfo._last_state = stateid;

                // lookup successor in 'hash' table
                auto marking = StateSet::get_marking_id(stateid);
                auto suc_pos = _chash[hash(marking, StateSet::get_buchi_state(stateid))];
                while (suc_pos != std::numeric_limits<idx_t>::max() && cstack[suc_pos]._stateid != stateid) {
                    if constexpr (std::is_same<SuccGen, SpoolingSuccessorGenerator>::value) {
                        if (cstack[suc_pos]._dstack && StateSet::get_marking_id(cstack[suc_pos]._stateid) == marking) {
                            successorGenerator->generate_all(&parent, dtop._sucinfo);
                        }
                    }
                    suc_pos = cstack[suc_pos]._next;
                }
                if (suc_pos != std::numeric_limits<idx_t>::max()) {
                    if constexpr (std::is_same<SuccGen, SpoolingSuccessorGenerator>::value) {
                        if (cstack[suc_pos]._dstack) {
                            successorGenerator.generate_all(&parent, dtop._sucinfo);
                        }
                    }
                    // we found the successor, i.e. there's a loop!
                    // now update lowlinks and check whether the loop contains an accepting state
                    update(cstack, dstack, successorGenerator, suc_pos);
                    continue;
                }
                if (!_store.exists(stateid).first) {
                    auto bstate = StateSet::get_buchi_state(stateid);
                    if(_shortcircuitweak &&
                       successorGenerator.is_accepting(bstate) &&
                       successorGenerator.has_invariant_self_loop(bstate))
                    {
                        _violation = true;
                        break;
                    }
                    push(seen, cstack, dstack, successorGenerator, working, stateid);
                }
            }
            if constexpr (SaveTrace) {
                // print counter-example if it exists.
                if (_violation) {
                    light_deque<dentry_t<SuccGen>> revstack;
                    while (!dstack.empty()) {
                        revstack.push_back(std::move(dstack.back()));
                        dstack.pop_back();
                    }
                    build_trace(seen, std::move(revstack), cstack);
                }
            }
        }
        _discoverd = seen.discovered();
        _max_tokens = seen.max_tokens();
        return !_violation;
    }

    /**
     * Push a state to the various stacks.
     * @param state
     */
    template<typename StateSet, typename T, typename D, typename S>
    void TarjanModelChecker::push(StateSet& s, light_deque<T>& cstack, light_deque<D>& dstack, S& successor_generator, State &state, size_t stateid) {
        const auto ctop = static_cast<idx_t>(cstack.size());
        const auto h = hash(StateSet::get_marking_id(stateid), StateSet::get_buchi_state(stateid));
        cstack.push_back(T{ctop, stateid, _chash[h]});
        _chash[h] = ctop;
        dstack.push_back(D{ctop, successor_generator.initial_suc_info()});
        if (successor_generator.is_accepting(state)) {
            _astack.push_back(ctop);
            if (successor_generator.has_invariant_self_loop(state)){
                _violation = true;
                _invariant_loop = true;
            }
        }
        if constexpr (std::is_same<S, SpoolingSuccessorGenerator>::value) {
            successor_generator.push();
        }
    }

    template<typename S, typename T, typename D, typename SuccGen>
    void TarjanModelChecker::pop(S& seen, light_deque<T>& cstack, light_deque<D>& dstack, SuccGen& successorGenerator)
    {
        const auto p = dstack.back()._pos;
        dstack.pop_back();
        cstack[p]._dstack = false;
        if (cstack[p]._lowlink == p) {
            while (cstack.size() > p) {
                popCStack(seen, cstack);
            }
        }
        if (!_astack.empty() && p == _astack.back()) {
            _astack.pop_back();
        }
        if (!dstack.empty()) {
            update(cstack, dstack, successorGenerator, p);
            if constexpr (std::is_same<SuccGen, SpoolingSuccessorGenerator>::value) {
                successorGenerator.pop(dstack.back()._sucinfo);
            }
        }
    }

    template<typename StateSet, typename T>
    void TarjanModelChecker::popCStack(StateSet& s, light_deque<T>& cstack)
    {
        auto h = hash(StateSet::get_marking_id(cstack.back()._stateid), StateSet::get_buchi_state(cstack.back()._stateid));
        _store.insert(cstack.back()._stateid);
        _chash[h] = cstack.back()._next;
        cstack.pop_back();
    }


    template<typename T, typename D, typename SuccGen>
    void TarjanModelChecker::update(light_deque<T>& cstack, light_deque<D>& dstack, SuccGen& successorGenerator, idx_t to)
    {
        const auto from = dstack.back()._pos;
        assert(cstack[to]._lowlink != std::numeric_limits<idx_t>::max() && cstack[from]._lowlink != std::numeric_limits<idx_t>::max());
        if (cstack[to]._lowlink <= cstack[from]._lowlink) {
            // we have now found a loop into earlier seen component cstack[to].lowlink.
            // if this earlier component precedes an accepting state,
            // the found loop is accepting and thus a violation.
            _violation = (!_astack.empty() && to <= _astack.back());
            // either way update the component ID of the state we came from.
            cstack[from]._lowlink = cstack[to]._lowlink;
            if constexpr (T::save_trace()) {
                _loop_state = cstack[to]._stateid;
                _loop_trans = successorGenerator.fired();
                cstack[to]._lowsource = from;
            }
        }
    }

    template<typename S, typename T, typename SuccGen, typename D>
    bool TarjanModelChecker::next_trans(S& seen, light_deque<T>& cstack, SuccGen& successorGenerator, State &state, State &parent, D &delem)
    {
        seen.decode(parent, cstack[delem._pos]._stateid);
        successorGenerator.prepare(&parent, delem._sucinfo);
        // ensure that `state` buffer contains the correct state for Büchi successor generation.
        if (delem._sucinfo.has_prev_state()) {
            seen.decode(state, delem._sucinfo._last_state);
        }
        auto res = successorGenerator.next(state, delem._sucinfo);
        return res;
    }

    template<typename S, typename D, typename C>
    void TarjanModelChecker::build_trace(S& seen, light_deque<D> &&dstack, light_deque<C>& cstack)
    {
        assert(_violation);
        if (cstack[dstack.back()._pos]._stateid == _loop_state)
            _loop = _trace.size();
        dstack.pop_back();
<<<<<<< HEAD
        size_t p = 0;
        bool had_deadlock = _loop_trans == std::numeric_limits<uint32_t>::max() - 1;
=======
        unsigned long p = std::numeric_limits<unsigned long>::max();
        bool had_deadlock = false;
>>>>>>> 4e205729
        // print (reverted) dstack
        while (!dstack.empty()) {
            p = dstack.back()._pos;
            dstack.pop_back();
            auto stateid = cstack[p]._stateid;
            auto[parent, tid] = seen.get_history(stateid);
            _trace.push_back({(uint32_t)tid});
            if(tid >= std::numeric_limits<uint32_t>::max() - 1)
            {
                had_deadlock = true;
                break;
            }
            if(cstack[p]._stateid == _loop_state)
                _loop = _trace.size();
            cstack[p]._lowlink = std::numeric_limits<idx_t>::max();
        }
        // follow previously found back edges via lowsource until back in dstack.
        if(!had_deadlock && cstack[p]._lowsource != std::numeric_limits<idx_t>::max())
        {
            p = cstack[p]._lowsource;
            while (cstack[p]._lowlink != std::numeric_limits<idx_t>::max()) {
                auto[parent, tid] = seen.get_history(cstack[p]._stateid);
                assert(tid < _net.numberOfTransitions());
                _trace.push_back({(uint32_t)tid});
                if(tid >= std::numeric_limits<ptrie::uint>::max() - 1)
                {
                    had_deadlock = true;
                    break;
                }
                if(cstack[p]._lowsource == std::numeric_limits<idx_t>::max())
                    break;
                assert(cstack[p]._lowsource != std::numeric_limits<idx_t>::max());
                p = cstack[p]._lowsource;
                assert(p != cstack[p]._lowsource);
            }
            if(!had_deadlock)
            {
                assert(_loop_trans < _net.numberOfTransitions());
                _trace.push_back({_loop_trans});
            }
        }
    }
}<|MERGE_RESOLUTION|>--- conflicted
+++ resolved
@@ -287,13 +287,8 @@
         if (cstack[dstack.back()._pos]._stateid == _loop_state)
             _loop = _trace.size();
         dstack.pop_back();
-<<<<<<< HEAD
         size_t p = 0;
         bool had_deadlock = _loop_trans == std::numeric_limits<uint32_t>::max() - 1;
-=======
-        unsigned long p = std::numeric_limits<unsigned long>::max();
-        bool had_deadlock = false;
->>>>>>> 4e205729
         // print (reverted) dstack
         while (!dstack.empty()) {
             p = dstack.back()._pos;
