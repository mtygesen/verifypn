--- conflicted
+++ resolved
@@ -50,13 +50,9 @@
                     pop();
                     continue;
                 }
-<<<<<<< HEAD
                 ++this->stats.explored;
                 const auto[isnew, stateid] = seen.add(working);
-=======
-                ++stats.explored;
-                auto[isnew, stateid] = seen.add(working);
->>>>>>> 45fe136b
+
                 if constexpr (SaveTrace) {
                     if (isnew) {
                         seen.setHistory(stateid, this->successorGenerator->fired());
@@ -116,13 +112,8 @@
      * Push a state to the various stacks.
      * @param state
      */
-<<<<<<< HEAD
     template<typename S, bool SaveTrace>
     void TarjanModelChecker<S, SaveTrace>::push(State &state, size_t stateid) {
-=======
-    template<bool SaveTrace>
-    void TarjanModelChecker<SaveTrace>::push(State &state, size_t stateid) {
->>>>>>> 45fe136b
         const auto ctop = static_cast<idx_t>(cstack.size());
         const auto h = hash(stateid);
         cstack.emplace_back(ctop, stateid, chash[h]);
@@ -198,14 +189,7 @@
         if (delem.sucinfo.has_prev_state()) {
             seen.decode(state, delem.sucinfo.last_state);
         }
-<<<<<<< HEAD
         auto res = this->successorGenerator->next(state, delem.sucinfo);
-=======
-        auto res = successorGenerator->next(state, delem.sucinfo);
-        if (!res) {
-            ++stats.expanded;
-        }
->>>>>>> 45fe136b
         return res;
     }
 
@@ -228,13 +212,10 @@
                 auto stateid = cstack[p].stateid;
                 auto[parent, tid] = seen.getHistory(stateid);
                 seen.decode(state, stateid);
-<<<<<<< HEAD
+
+                this->printTransition(tid, state, os) << '\n';
                 if (stateid == loopstate) this->printLoop(os);
-                this->printTransition(tid, state, os) << '\n';
-=======
-                printTransition(tid, state, os) << '\n';
-                if (stateid == loopstate) printLoop(os);
->>>>>>> 45fe136b
+
                 cstack[p].lowlink = std::numeric_limits<idx_t>::max();
                 dstack.pop();
             }
