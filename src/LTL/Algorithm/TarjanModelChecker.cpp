--- conflicted
+++ resolved
@@ -50,17 +50,10 @@
                     pop();
                     continue;
                 }
-<<<<<<< HEAD
                 ++stats.explored;
-                auto[isnew, stateid] = seen.add(working);
+                const auto[isnew, stateid] = seen.add(working);
                 if constexpr (SaveTrace) {
                     if (isnew) {
-=======
-                const auto[is_new, stateid] = seen.add(working);
-                if (is_new) {
-                    ++stats.explored;
-                    if constexpr (SaveTrace) {
->>>>>>> 95273649
                         seen.setHistory(stateid, successorGenerator->fired());
                     }
                 }
@@ -102,19 +95,10 @@
      * @param state
      */
     template<bool SaveTrace>
-<<<<<<< HEAD
-    void TarjanModelChecker<SaveTrace>::push(State &state)
-    {
-        const auto res = seen.add(state);
-        const auto ctop = static_cast<idx_t>(cstack.size());
-        const auto h = hash(res.second);
-        cstack.emplace_back(ctop, res.second, chash[h]);
-=======
     void TarjanModelChecker<SaveTrace>::push(State &state, size_t stateid) {
         const auto ctop = static_cast<idx_t>(cstack.size());
         const auto h = hash(stateid);
         cstack.emplace_back(ctop, stateid, chash[h]);
->>>>>>> 95273649
         chash[h] = ctop;
         dstack.push(DEntry{ctop, PetriEngine::initial_suc_info});
         if (successorGenerator->isAccepting(state)) {
@@ -185,8 +169,6 @@
             seen.decode(state, delem.sucinfo.last_state);
         }
         auto res = successorGenerator->next(state, delem.sucinfo);
-        if (res)
-            ++stats.expanded;
         return res;
     }
 
