/* Copyright (C) 2020  Nikolaj J. Ulrik <nikolaj@njulrik.dk>,
 *                     Simon M. Virenfeldt <simon@simwir.dk>
 *
 * This program is free software: you can redistribute it and/or modify
 * it under the terms of the GNU General Public License as published by
 * the Free Software Foundation, either version 3 of the License, or
 * (at your option) any later version.
 *
 * This program is distributed in the hope that it will be useful,
 * but WITHOUT ANY WARRANTY; without even the implied warranty of
 * MERCHANTABILITY or FITNESS FOR A PARTICULAR PURPOSE.  See the
 * GNU General Public License for more details.
 *
 * You should have received a copy of the GNU General Public License
 * along with this program.  If not, see <http://www.gnu.org/licenses/>.
 */

#include "LTL/Algorithm/TarjanModelChecker.h"

namespace LTL {

    inline void _dump_state(const LTL::Structures::ProductState &state) {
        std::cerr << "marking: ";
        std::cerr << state.marking()[0];
        for (size_t i = 1; i < state.size(); ++i) {
            std::cerr << ", " << state.marking()[i];
        }
        std::cerr << std::endl;
    }

    template<bool SaveTrace>
    bool TarjanModelChecker<SaveTrace>::isSatisfied() {
        is_weak = successorGenerator->is_weak() && shortcircuitweak;
        std::vector<State> initial_states;
        successorGenerator->makeInitialState(initial_states);
        State working = factory.newState();
        State parent = factory.newState();
        for (auto &state : initial_states) {
            const auto res = seen.add(state);
            if (res.first) {
                push(state, res.second);
            }
            while (!dstack.empty() && !violation) {
                DEntry &dtop = dstack.top();
                // write next successor state to working.
                if (!nexttrans(working, parent, dtop)) {
                    ++stats.expanded;
                    pop();
                    continue;
                }
<<<<<<< HEAD
                const auto[is_new, stateid] = seen.add(working);
                if (is_new) {
                    ++stats.explored;
=======
                auto[isnew, stateid] = seen.add(working);
                if constexpr (SaveTrace) {
                    if (isnew) {
                        seen.setHistory(stateid, successorGenerator->fired());
                    }
>>>>>>> 20fd5da3
                }
                dtop.sucinfo.last_state = stateid;

                // lookup successor in 'hash' table
                auto p = chash[hash(stateid)];
                while (p != std::numeric_limits<idx_t>::max() && cstack[p].stateid != stateid) {
                    p = cstack[p].next;
                }
                if (p != std::numeric_limits<idx_t>::max()) {
                    // we found the successor, i.e. there's a loop!
                    // now update lowlinks and check whether the loop contains an accepting state
                    update(p);
                    continue;
                }
                if (store.find(stateid) == std::end(store)) {
                    push(working, stateid);
                }
            }
            if constexpr (SaveTrace) {
                // print counter-example if it exists.
                if (violation) {
                    std::stack<DEntry> revstack;
                    while (!dstack.empty()) {
                        revstack.push(std::move(dstack.top()));
                        dstack.pop();
                    }
                    printTrace(std::move(revstack));
                    return false;
                }
            }
        }
        return !violation;
    }

    /**
     * Push a state to the various stacks.
     * @param state
     */
    template<bool SaveTrace>
    void TarjanModelChecker<SaveTrace>::push(State &state, size_t stateid) {
        const auto ctop = static_cast<idx_t>(cstack.size());
<<<<<<< HEAD
        const auto h = hash(stateid);
        cstack.emplace_back(ctop, stateid, chash[h]);
        if constexpr (SaveTrace) {
            cstack.back().lowsource = ctop;
        }
=======
        const auto h = hash(res.second);
        cstack.emplace_back(ctop, res.second, chash[h]);
>>>>>>> 20fd5da3
        chash[h] = ctop;
        dstack.push(DEntry{ctop, PetriEngine::initial_suc_info});
        if (successorGenerator->isAccepting(state)) {
            astack.push(ctop);
        }
    }

    template<bool SaveTrace>
    void TarjanModelChecker<SaveTrace>::pop() {
        const auto p = dstack.top().pos;
        dstack.pop();
        if (cstack[p].lowlink == p) {
            while (cstack.size() > p) {
                popCStack();
            }
        } else if (is_weak) {
            State state = factory.newState();
            seen.decode(state, cstack[p].stateid);
            if(!successorGenerator->isAccepting(state)){
                popCStack();
            }
        }
        if (!astack.empty() && p == astack.top()) {
            astack.pop();
        }
        if (!dstack.empty()) {
            update(p);
        }
    }

    template<bool SaveTrace>
    void TarjanModelChecker<SaveTrace>::popCStack(){
        auto h = hash(cstack.back().stateid);
        store.insert(cstack.back().stateid);
        chash[h] = cstack.back().next;
        cstack.pop_back();
    }

    template<bool SaveTrace>
    void TarjanModelChecker<SaveTrace>::update(idx_t to) {
        const auto from = dstack.top().pos;
        if (cstack[to].lowlink <= cstack[from].lowlink) {
            // we have now found a loop into earlier seen component cstack[to].lowlink.
            // if this earlier component precedes an accepting state,
            // the found loop is accepting and thus a violation.
            violation = (!astack.empty() && to <= astack.top());
            // either way update the component ID of the state we came from.
            cstack[from].lowlink = cstack[to].lowlink;
            if constexpr (SaveTrace) {
                loopstate = cstack[to].stateid;
                looptrans = successorGenerator->fired();
                cstack[from].lowsource = to;

            }
        }
    }

    template<bool SaveTrace>
    bool TarjanModelChecker<SaveTrace>::nexttrans(State &state, State &parent, TarjanModelChecker::DEntry &delem) {
        seen.decode(parent, cstack[delem.pos].stateid);
        successorGenerator->prepare(&parent, delem.sucinfo);
        if (delem.sucinfo.has_prev_state()) {
            seen.decode(state, delem.sucinfo.last_state);
        }
        auto res = successorGenerator->next(state, delem.sucinfo);
        return res;
    }


    template<bool SaveTrace>
    void TarjanModelChecker<SaveTrace>::printTrace(std::stack<DEntry> &&dstack, std::ostream &os)
    {
        if constexpr (!SaveTrace) {
            return;
        } else {
            State state = factory.newState();
            os << "<?xml version=\"1.0\" encoding=\"UTF-8\" standalone=\"no\"?>\n"
                  "<trace>\n";
            if (cstack[dstack.top().pos].stateid == loopstate) printLoop(os);
            cstack[dstack.top().pos].lowlink = std::numeric_limits<idx_t>::max();
            dstack.pop();
            unsigned long p;
            // print (reverted) dstack
            while (!dstack.empty()) {
                p = dstack.top().pos;
                auto stateid = cstack[p].stateid;
                auto[parent, tid] = seen.getHistory(stateid);
                seen.decode(state, stateid);
                if (stateid == loopstate) printLoop(os);
                printTransition(tid, state, os) << '\n';
                cstack[p].lowlink = std::numeric_limits<idx_t>::max();
                dstack.pop();
            }
            // follow previously found back edges via lowsource until back in dstack.
            assert(cstack[p].lowsource != std::numeric_limits<idx_t>::max());
            p = cstack[p].lowsource;
            while (cstack[p].lowlink != std::numeric_limits<idx_t>::max()) {
                auto[parent, tid] = seen.getHistory(cstack[p].stateid);
                seen.decode(state, cstack[p].stateid);
                printTransition(tid, state, os) << '\n';
                assert(cstack[p].lowsource != std::numeric_limits<idx_t>::max());
                p = cstack[p].lowsource;
            }
            printTransition(looptrans, state, os) << '\n';

            os << "</trace>" << std::endl;
        }
    }

    template
    class TarjanModelChecker<true>;

    template
    class TarjanModelChecker<false>;
}<|MERGE_RESOLUTION|>--- conflicted
+++ resolved
@@ -48,17 +48,12 @@
                     pop();
                     continue;
                 }
-<<<<<<< HEAD
                 const auto[is_new, stateid] = seen.add(working);
                 if (is_new) {
                     ++stats.explored;
-=======
-                auto[isnew, stateid] = seen.add(working);
-                if constexpr (SaveTrace) {
-                    if (isnew) {
+                    if constexpr (SaveTrace) {
                         seen.setHistory(stateid, successorGenerator->fired());
                     }
->>>>>>> 20fd5da3
                 }
                 dtop.sucinfo.last_state = stateid;
 
@@ -100,16 +95,8 @@
     template<bool SaveTrace>
     void TarjanModelChecker<SaveTrace>::push(State &state, size_t stateid) {
         const auto ctop = static_cast<idx_t>(cstack.size());
-<<<<<<< HEAD
         const auto h = hash(stateid);
         cstack.emplace_back(ctop, stateid, chash[h]);
-        if constexpr (SaveTrace) {
-            cstack.back().lowsource = ctop;
-        }
-=======
-        const auto h = hash(res.second);
-        cstack.emplace_back(ctop, res.second, chash[h]);
->>>>>>> 20fd5da3
         chash[h] = ctop;
         dstack.push(DEntry{ctop, PetriEngine::initial_suc_info});
         if (successorGenerator->isAccepting(state)) {
@@ -171,6 +158,7 @@
     bool TarjanModelChecker<SaveTrace>::nexttrans(State &state, State &parent, TarjanModelChecker::DEntry &delem) {
         seen.decode(parent, cstack[delem.pos].stateid);
         successorGenerator->prepare(&parent, delem.sucinfo);
+        // ensure that `state` buffer contains the correct state for Büchi successor generation.
         if (delem.sucinfo.has_prev_state()) {
             seen.decode(state, delem.sucinfo.last_state);
         }
