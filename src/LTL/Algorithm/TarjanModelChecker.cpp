/* Copyright (C) 2020  Nikolaj J. Ulrik <nikolaj@njulrik.dk>,
 *                     Simon M. Virenfeldt <simon@simwir.dk>
 *
 * This program is free software: you can redistribute it and/or modify
 * it under the terms of the GNU General Public License as published by
 * the Free Software Foundation, either version 3 of the License, or
 * (at your option) any later version.
 *
 * This program is distributed in the hope that it will be useful,
 * but WITHOUT ANY WARRANTY; without even the implied warranty of
 * MERCHANTABILITY or FITNESS FOR A PARTICULAR PURPOSE.  See the
 * GNU General Public License for more details.
 *
 * You should have received a copy of the GNU General Public License
 * along with this program.  If not, see <http://www.gnu.org/licenses/>.
 */

#include "LTL/Algorithm/TarjanModelChecker.h"

namespace LTL {

    template<template<typename, typename...> typename S, typename G, bool SaveTrace, typename... Spooler>
    bool TarjanModelChecker<S, G, SaveTrace, Spooler...>::isSatisfied()
    {
        this->is_weak = this->successorGenerator->is_weak() && this->shortcircuitweak;
        std::vector<State> initial_states = this->successorGenerator->makeInitialState();
        State working = this->_factory.newState();
        State parent = this->_factory.newState();
        for (auto &state : initial_states) {
            const auto res = _seen.add(state);
            if (res.first) {
                push(state, res.second);
            }
            while (!_dstack.empty() && !_violation) {
                DEntry &dtop = _dstack.top();
                // write next successor state to working.
                if (!nexttrans(working, parent, dtop)) {
                    ++this->stats.expanded;
#ifndef NDEBUG
                    std::cerr << "backtrack\n";
#endif
                    pop();
                    continue;
                }
                auto fired = this->successorGenerator->fired();
#ifndef NDEBUG
                if (fired >= std::numeric_limits<uint32_t>::max() - 3) {
                    std::cerr << "looping\n";
                }
                else {
                    //state.print(*this->net, std::cerr); std::cerr << ": <transition id='" << this->net->transitionNames()[fired] << "'>" << std::endl ;
                }
#endif
                ++this->stats.explored;
<<<<<<< HEAD
                const auto[isnew, stateid] = _seen.add(working);
=======
                const auto[isnew, stateid] = seen.add(working);
                if (stateid == std::numeric_limits<idx_t>::max()) {
                    continue;
                }
>>>>>>> 1ad60023

                if constexpr (SaveTrace) {
                    if (isnew) {
                        _seen.setHistory(stateid, this->successorGenerator->fired());
                    }
                }

                dtop._sucinfo.last_state = stateid;

                // lookup successor in 'hash' table
                auto suc_pos = _chash[hash(stateid)];
                auto marking = _seen.getMarkingId(stateid);
                while (suc_pos != std::numeric_limits<idx_t>::max() && _cstack[suc_pos]._stateid != stateid) {
                    if constexpr (_is_spooling) {
                        if (_cstack[suc_pos]._dstack && _seen.getMarkingId(_cstack[suc_pos]._stateid) == marking) {
                            this->successorGenerator->generateAll(&parent, dtop._sucinfo);
                        }
                    }
                    suc_pos = _cstack[suc_pos]._next;
                }
                if (suc_pos != std::numeric_limits<idx_t>::max()) {
                    if constexpr (_is_spooling) {
                        if (_cstack[suc_pos]._dstack) {
                            this->successorGenerator->generateAll(&parent, dtop._sucinfo);
                        }
                    }
                    // we found the successor, i.e. there's a loop!
                    // now update lowlinks and check whether the loop contains an accepting state
                    update(suc_pos);
                    continue;
                }
                if (_store.find(stateid) == std::end(_store)) {
                    push(working, stateid);
                }
            }
            if constexpr (SaveTrace) {
                // print counter-example if it exists.
                if (_violation) {
                    std::stack<DEntry> revstack;
                    while (!_dstack.empty()) {
                        revstack.push(std::move(_dstack.top()));
                        _dstack.pop();
                    }
                    printTrace(std::move(revstack));
                    return false;
                }
            }
        }
        return !_violation;
    }

    /**
     * Push a state to the various stacks.
     * @param state
     */
    template<template<typename, typename...> typename S, typename G, bool SaveTrace, typename... Spooler>
    void TarjanModelChecker<S, G, SaveTrace, Spooler...>::push(State &state, size_t stateid) {
        const auto ctop = static_cast<idx_t>(_cstack.size());
        const auto h = hash(stateid);
        _cstack.emplace_back(ctop, stateid, _chash[h]);
        _chash[h] = ctop;
        _dstack.push(DEntry{ctop});
        if (this->successorGenerator->isAccepting(state)) {
            _astack.push(ctop);
            if (this->successorGenerator->has_invariant_self_loop(state) && !SaveTrace){
                //std::cerr << "Invariant self loop found. Violation is true" << std::endl;
                _violation = true;
                _invariant_loop = true;
            }
        }
        if constexpr (_is_spooling) {
            this->successorGenerator->push();
        }
    }

    template<template<typename, typename...> typename S, typename G, bool SaveTrace, typename... Spooler>
    void TarjanModelChecker<S, G, SaveTrace, Spooler...>::pop()
    {
        const auto p = _dstack.top()._pos;
        _dstack.pop();
        _cstack[p]._dstack = false;
        if (_cstack[p]._lowlink == p) {
            while (_cstack.size() > p) {
                popCStack();
            }
        } else if (this->is_weak) {
            State state = this->_factory.newState();
            _seen.decode(state, _cstack[p]._stateid);
            if (!this->successorGenerator->isAccepting(state)) {
                popCStack();
            }
        }
        if (!_astack.empty() && p == _astack.top()) {
            _astack.pop();
        }
        if (!_dstack.empty()) {
            update(p);
            if constexpr (_is_spooling) {
                this->successorGenerator->pop(_dstack.top()._sucinfo);
            }
        }
    }

    template<template<typename, typename...> typename S, typename G, bool SaveTrace, typename... Spooler>
    void TarjanModelChecker<S, G, SaveTrace, Spooler...>::popCStack()
    {
        auto h = hash(_cstack.back()._stateid);
        _store.insert(_cstack.back()._stateid);
        _chash[h] = _cstack.back()._next;
        _cstack.pop_back();
    }

    template<template<typename, typename...> typename S, typename G, bool SaveTrace, typename... Spooler>
    void TarjanModelChecker<S, G, SaveTrace, Spooler...>::update(idx_t to)
    {
        const auto from = _dstack.top()._pos;
        assert(_cstack[to]._lowlink != std::numeric_limits<idx_t>::max() && _cstack[from]._lowlink != std::numeric_limits<idx_t>::max());
        if (_cstack[to]._lowlink <= _cstack[from]._lowlink) {
            // we have now found a loop into earlier seen component cstack[to].lowlink.
            // if this earlier component precedes an accepting state,
            // the found loop is accepting and thus a violation.
            _violation = (!_astack.empty() && to <= _astack.top());
            // either way update the component ID of the state we came from.
            _cstack[from]._lowlink = _cstack[to]._lowlink;
            if constexpr (SaveTrace) {
                _loop_state = _cstack[from]._stateid;
                _loop_trans = this->successorGenerator->fired();
                _cstack[from]._lowsource = to;

            }
        }
    }

    template<template<typename, typename...> typename S, typename G, bool SaveTrace, typename... Spooler>
    bool TarjanModelChecker<S, G, SaveTrace, Spooler...>::nexttrans(State &state, State &parent, TarjanModelChecker::DEntry &delem)
    {
        _seen.decode(parent, _cstack[delem._pos]._stateid);
        this->successorGenerator->prepare(&parent, delem._sucinfo);
        // ensure that `state` buffer contains the correct state for Büchi successor generation.
        if (delem._sucinfo.has_prev_state()) {
            _seen.decode(state, delem._sucinfo.last_state);
        }
        auto res = this->successorGenerator->next(state, delem._sucinfo);
        return res;
    }

    template<template<typename, typename...> typename S, typename G, bool SaveTrace, typename... Spooler>
    void TarjanModelChecker<S, G, SaveTrace, Spooler...>::printTrace(std::stack<DEntry> &&dstack, std::ostream &os)
    {
        if constexpr (!SaveTrace) {
            return;
        } else {
            assert(_violation);
            State state = this->_factory.newState();
            os << "<?xml version=\"1.0\" encoding=\"UTF-8\" standalone=\"no\"?>\n"
                  "<trace>\n";
            if (_cstack[dstack.top()._pos]._stateid == _loop_state) this->printLoop(os);
            _cstack[dstack.top()._pos]._lowlink = std::numeric_limits<idx_t>::max();
            dstack.pop();
            unsigned long p;
            // print (reverted) dstack
            while (!dstack.empty()) {
                p = dstack.top()._pos;
                auto stateid = _cstack[p]._stateid;
                auto[parent, tid] = _seen.getHistory(stateid);
                _seen.decode(state, parent);

                if (stateid == _loop_state) this->printLoop(os);
                this->printTransition(tid, state, os) << '\n';

                _cstack[p]._lowlink = std::numeric_limits<idx_t>::max();
                dstack.pop();
            }
            // follow previously found back edges via lowsource until back in dstack.
            assert(_cstack[p]._lowsource != std::numeric_limits<idx_t>::max());
            p = _cstack[p]._lowsource;
            while (_cstack[p]._lowlink != std::numeric_limits<idx_t>::max()) {
                auto[parent, tid] = _seen.getHistory(_cstack[p]._stateid);
                _seen.decode(state, parent);
                this->printTransition(tid, state, os) << '\n';
                assert(_cstack[p]._lowsource != std::numeric_limits<idx_t>::max());
                p = _cstack[p]._lowsource;
            }
            _seen.decode(state, _loop_state);
            this->printTransition(_loop_trans, state, os) << '\n';

            os << "</trace>" << std::endl;
        }
    }

    template
    class TarjanModelChecker<ProductSuccessorGenerator, LTL::ResumingSuccessorGenerator, true>;

    template
    class TarjanModelChecker<ProductSuccessorGenerator, LTL::ResumingSuccessorGenerator, false>;

    template
    class TarjanModelChecker<ProductSuccessorGenerator, LTL::SpoolingSuccessorGenerator, true>;

    template
    class TarjanModelChecker<ProductSuccessorGenerator, LTL::SpoolingSuccessorGenerator, false>;

    template
    class TarjanModelChecker<ReachStubProductSuccessorGenerator, LTL::SpoolingSuccessorGenerator, true, VisibleLTLStubbornSet>;

    template
    class TarjanModelChecker<ReachStubProductSuccessorGenerator, LTL::SpoolingSuccessorGenerator, false, VisibleLTLStubbornSet>;

    template
    class TarjanModelChecker<ReachStubProductSuccessorGenerator, LTL::SpoolingSuccessorGenerator, true, EnabledSpooler>;

    template
    class TarjanModelChecker<ReachStubProductSuccessorGenerator, LTL::SpoolingSuccessorGenerator, false, EnabledSpooler>;
}<|MERGE_RESOLUTION|>--- conflicted
+++ resolved
@@ -52,14 +52,10 @@
                 }
 #endif
                 ++this->stats.explored;
-<<<<<<< HEAD
                 const auto[isnew, stateid] = _seen.add(working);
-=======
-                const auto[isnew, stateid] = seen.add(working);
                 if (stateid == std::numeric_limits<idx_t>::max()) {
                     continue;
                 }
->>>>>>> 1ad60023
 
                 if constexpr (SaveTrace) {
                     if (isnew) {
