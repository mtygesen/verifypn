--- conflicted
+++ resolved
@@ -49,10 +49,7 @@
                     pop();
                     continue;
                 }
-<<<<<<< HEAD
                 ++stats.explored;
-=======
->>>>>>> 34e47d39
                 auto[isnew, stateid] = seen.add(working);
                 if constexpr (SaveTrace) {
                     if (isnew) {
@@ -86,10 +83,6 @@
                     }
                     printTrace(std::move(revstack));
                     return false;
-<<<<<<< HEAD
-
-=======
->>>>>>> 34e47d39
                 }
             }
         }
@@ -165,10 +158,7 @@
                 loopstate = cstack[to].stateid;
                 looptrans = successorGenerator->fired();
                 cstack[from].lowsource = cstack[to].lowlink;
-<<<<<<< HEAD
-=======
-
->>>>>>> 34e47d39
+
             }
         }
     }
@@ -186,41 +176,6 @@
             ++stats.expanded;
         return res;
     }
-
-<<<<<<< HEAD
-#define TRANS_TRACE
-
-    template<bool SaveTrace>
-    std::ostream &
-    TarjanModelChecker<SaveTrace>::printTransition(size_t transition, LTL::Structures::ProductState &state, std::ostream &os)
-    {
-        std::string indent = "  "; std::string tokenIndent = "    ";
-        if (transition >= std::numeric_limits<ptrie::uint>::max() - 1) {
-            os << indent << "<deadlock/>";
-            return os;
-        }
-        std::string tname = net.transitionNames()[transition];
-            os << indent << "<transition id=\"" << tname << "\">\n";
-#ifndef TRANS_TRACE
-            for (size_t i = 0; i < net.numberOfPlaces(); ++i) {
-                for (size_t j = 0; j < state.marking()[i]; ++j) {
-                    os << tokenIndent << R"(<token age="0" place=")" << net.placeNames()[i] << "\"/>\n";
-                }
-            }
-#endif
-#ifndef NDEBUG
-            os << '\n' << tokenIndent << "<buchi state=\"" << state.getBuchiState() << "\"/>";
-#endif
-            os << indent << "</transition>";
-        return os;
-    }
-
-    void printLoop(std::ostream &os)
-    {
-        os << "  " << "<loop/>\n";
-    }
-=======
->>>>>>> 34e47d39
 
     template<bool SaveTrace>
     void TarjanModelChecker<SaveTrace>::printTrace(std::stack<DEntry> &&dstack, std::ostream &os)
@@ -249,26 +204,15 @@
             while (cstack[p].lowlink != std::numeric_limits<idx_t>::max()) {
                 auto[parent, tid] = seen.getHistory(cstack[p].stateid);
                 seen.decode(state, cstack[p].stateid);
-<<<<<<< HEAD
-                printTransition(tid, state, os);
-                p = cstack[p].lowsource;
-            }
-            printTransition(looptrans, state, os) << '\n';
-=======
                 printTransition(tid, state, os) << '\n';
                 p = cstack[p].lowsource;
             }
             printTransition(looptrans, state, os) << '\n';
 
->>>>>>> 34e47d39
             os << "</trace>" << std::endl;
         }
     }
 
-<<<<<<< HEAD
-
-=======
->>>>>>> 34e47d39
     template
     class TarjanModelChecker<true>;
 
