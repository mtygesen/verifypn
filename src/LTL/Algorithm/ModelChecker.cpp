--- conflicted
+++ resolved
@@ -13,7 +13,7 @@
  *
  * You should have received a copy of the GNU General Public License
  * along with this program.  If not, see <http://www.gnu.org/licenses/>.
- *//*
+ */
 
 #include "LTL/Algorithm/ModelChecker.h"
 
@@ -21,22 +21,16 @@
 #include <iomanip>
 
 namespace LTL {
-<<<<<<< HEAD
     template<typename SuccessorGen>
-    ModelChecker<SuccessorGen>::ModelChecker(const PetriEngine::PetriNet &net, PetriEngine::PQL::Condition_ptr condition,
-                               bool shortcircuitweak)
-            : net(net), formula(condition), shortcircuitweak(shortcircuitweak) {
-
-        successorGenerator = std::make_unique<ProductSuccessorGenerator<PetriEngine::SuccessorGenerator>>(net, condition);
-        //TODO Create successor generator from net and condition
-=======
-    ModelChecker::ModelChecker(const PetriEngine::PetriNet &net, PetriEngine::PQL::Condition_ptr condition,
-                               const bool shortcircuitweak, TraceLevel level)
+    ModelChecker<SuccessorGen>::ModelChecker(const PetriEngine::PetriNet &net,
+                                             const PetriEngine::PQL::Condition_ptr &condition,
+                                             const SuccessorGen &successorGen,
+                                             TraceLevel level,
+                                             bool shortcircuitweak)
             : net(net), formula(condition), traceLevel(level), shortcircuitweak(shortcircuitweak)
     {
-
-        successorGenerator = std::make_unique<ProductSuccessorGenerator>(net, condition);
->>>>>>> 20fd5da3
+        successorGenerator = std::make_unique<ProductSuccessorGenerator<SuccessorGen>>(net, condition,
+                                                                                       successorGen);
 
         maxTransName = std::max_element(std::begin(net.transitionNames()), std::end(net.transitionNames()),
                                         [](auto &a, auto &b) { return a.size() < b.size(); })->size();
@@ -46,13 +40,15 @@
     static constexpr auto indent = "  ";
     static constexpr auto tokenIndent = "    ";
 
-    void ModelChecker::printLoop(std::ostream &os)
+    template<typename SuccessorGen>
+    void ModelChecker<SuccessorGen>::printLoop(std::ostream &os)
     {
         os << indent << "<loop/>\n";
     }
 
+    template<typename SuccessorGen>
     std::ostream &
-    ModelChecker::printTransition(size_t transition, LTL::Structures::ProductState &state, std::ostream &os)
+    ModelChecker<SuccessorGen>::printTransition(size_t transition, LTL::Structures::ProductState &state, std::ostream &os)
     {
         if (transition >= std::numeric_limits<ptrie::uint>::max() - 1) {
             os << indent << "<deadlock/>";
@@ -66,9 +62,9 @@
                     os << tokenIndent << R"(<token age="0" place=")" << net.placeNames()[i] << "\"/>\n";
                 }
             }
-#ifndef NDEBUG
-            os << '\n' << tokenIndent << "<buchi state=\"" << state.getBuchiState() << "\"/>\n";
-#endif
+//#ifndef NDEBUG
+            os << tokenIndent << "<buchi state=\"" << state.getBuchiState() << "\"/>\n";
+//#endif
             os << indent << "</transition>";
         } else {
             os << indent << "<transition id=" << std::setw(maxTransName + 1) << std::quoted(tname) << "\tbuchisucc=\""
@@ -77,6 +73,9 @@
         return os;
     }
 
-}
+    template
+    class ModelChecker<PetriEngine::SuccessorGenerator>;
 
-*/+    template
+    class ModelChecker<PetriEngine::ReducingSuccessorGenerator>;
+}