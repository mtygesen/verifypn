/* Copyright (C) 2020  Nikolaj J. Ulrik <nikolaj@njulrik.dk>,
 *                     Simon M. Virenfeldt <simon@simwir.dk>
 *
 * This program is free software: you can redistribute it and/or modify
 * it under the terms of the GNU General Public License as published by
 * the Free Software Foundation, either version 3 of the License, or
 * (at your option) any later version.
 *
 * This program is distributed in the hope that it will be useful,
 * but WITHOUT ANY WARRANTY; without even the implied warranty of
 * MERCHANTABILITY or FITNESS FOR A PARTICULAR PURPOSE.  See the
 * GNU General Public License for more details.
 *
 * You should have received a copy of the GNU General Public License
 * along with this program.  If not, see <http://www.gnu.org/licenses/>.
 */

#include "LTL/LTLToBuchi.h"
#include "LTL/SuccessorGeneration/BuchiSuccessorGenerator.h"

#include <spot/twaalgos/translate.hh>
#include <spot/tl/parse.hh>
#include <spot/twa/bddprint.hh>
#include <sstream>
#include <spot/twaalgos/dot.hh>


namespace LTL {


    /**
     * Formula serializer to SPOT-compatible syntax.
     */
    void FormulaToSpotSyntax::_accept(const PetriEngine::PQL::NotCondition *element) {
        os << "(! ";
        (*element)[0]->visit(*this);
        os << ")";
    }

    void FormulaToSpotSyntax::_accept(const PetriEngine::PQL::AndCondition *element) {
        QueryPrinter::_accept(element, "&&");
    }

    void FormulaToSpotSyntax::_accept(const PetriEngine::PQL::OrCondition *element) {
        QueryPrinter::_accept(element, "||");
    }

    void FormulaToSpotSyntax::_accept(const PetriEngine::PQL::LessThanCondition *element) {
        make_atomic_prop(std::make_shared<LessThanCondition>(*element));
    }

    void FormulaToSpotSyntax::_accept(const PetriEngine::PQL::UnfoldedFireableCondition *element) {
        make_atomic_prop(std::make_shared<UnfoldedFireableCondition>(*element));
    }

    void FormulaToSpotSyntax::_accept(const PetriEngine::PQL::FireableCondition *element) {
        make_atomic_prop(std::make_shared<FireableCondition>(*element));
    }

    void FormulaToSpotSyntax::_accept(const PetriEngine::PQL::LessThanOrEqualCondition *element) {
        make_atomic_prop(std::make_shared<LessThanOrEqualCondition>(*element));
    }

    void FormulaToSpotSyntax::_accept(const PetriEngine::PQL::GreaterThanCondition *element) {
        make_atomic_prop(std::make_shared<GreaterThanCondition>(*element));
    }

    void FormulaToSpotSyntax::_accept(const PetriEngine::PQL::GreaterThanOrEqualCondition *element) {
        make_atomic_prop(std::make_shared<GreaterThanOrEqualCondition>(*element));
    }

    void FormulaToSpotSyntax::_accept(const PetriEngine::PQL::EqualCondition *element) {
        make_atomic_prop(std::make_shared<EqualCondition>(*element));
    }

    void FormulaToSpotSyntax::_accept(const PetriEngine::PQL::NotEqualCondition *element) {
        make_atomic_prop(std::make_shared<NotEqualCondition>(*element));
    }

<<<<<<< HEAD
    void FormulaToSpotSyntax::_accept(const CompareConjunction *element) {
        make_atomic_prop(std::make_shared<CompareConjunction>(*element));
=======
    void FormulaToSpotSyntax::_accept(const PetriEngine::PQL::CompareConjunction *element) {
        make_atomic_prop(element->shared_from_this());
>>>>>>> 45fe136b
    }

    void FormulaToSpotSyntax::_accept(const PetriEngine::PQL::BooleanCondition *element) {
        os << (element->value ? "1" : "0");
    }

    void FormulaToSpotSyntax::_accept(const PetriEngine::PQL::LiteralExpr *element) {
        assert(false);
        std::cerr << "LiteralExpr should not be visited by Spot serializer" << std::endl;
        exit(1);
        //make_atomic_prop(element->shared_from_this());
    }

    void FormulaToSpotSyntax::_accept(const PetriEngine::PQL::PlusExpr *element) {
        assert(false);
        std::cerr << "PlusExpr should not be visited by Spot serializer" << std::endl;
        exit(1);
        //make_atomic_prop(element->shared_from_this());
    }

    void FormulaToSpotSyntax::_accept(const PetriEngine::PQL::MultiplyExpr *element) {
        assert(false);
        std::cerr << "MultiplyExpr should not be visited by Spot serializer" << std::endl;
        exit(1);
        //make_atomic_prop(element->shared_from_this());
    }

    void FormulaToSpotSyntax::_accept(const PetriEngine::PQL::MinusExpr *element) {
        assert(false);
        std::cerr << "MinusExpr should not be visited by Spot serializer" << std::endl;
        exit(1);
        //make_atomic_prop(element->shared_from_this());
    }

    void FormulaToSpotSyntax::_accept(const PetriEngine::PQL::SubtractExpr *element) {
        assert(false);
        std::cerr << "LiteralExpr should not be visited by Spot serializer" << std::endl;
        exit(1);
        //make_atomic_prop(element->shared_from_this());
    }

    void FormulaToSpotSyntax::_accept(const PetriEngine::PQL::IdentifierExpr *element) {
        assert(false);
        std::cerr << "IdentifierExpr should not be visited by Spot serializer" << std::endl;
        exit(1);
        //make_atomic_prop(element->shared_from_this());
    }

    void FormulaToSpotSyntax::_accept(const PetriEngine::PQL::ACondition *condition) {
        (*condition)[0]->visit(*this);
    }

    void FormulaToSpotSyntax::_accept(const PetriEngine::PQL::ECondition *condition) {
        (*condition)[0]->visit(*this);
    }

    std::pair<spot::formula, APInfo> to_spot_formula(const PetriEngine::PQL::Condition_ptr& query) {
        std::stringstream ss;
        FormulaToSpotSyntax spotConverter{ss};
        query->visit(spotConverter);
        std::string spotFormula = ss.str();
        if (spotFormula.at(0) == 'E' || spotFormula.at(0) == 'A') {
            spotFormula = spotFormula.substr(2);
        }
        auto spot_formula = spot::parse_formula(spotFormula);
        return std::make_pair(spot_formula, spotConverter.apInfo());
    }

    BuchiSuccessorGenerator makeBuchiAutomaton(const PetriEngine::PQL::Condition_ptr &query) {
        auto [formula, apinfo] = to_spot_formula(query);
        formula = spot::formula::Not(formula);
        spot::translator translator;
        // Ask for Büchi acceptance (rather than generalized Büchi) and medium optimizations
        // (default is high which causes many worst case BDD constructions i.e. exponential blow-up)
        translator.set_type(spot::postprocessor::BA);
        translator.set_level(spot::postprocessor::Medium);
        //translator.set_pref(spot::postprocessor::Complete);
        spot::twa_graph_ptr automaton = translator.run(formula);
        std::unordered_map<int, AtomicProposition> ap_map;
        // bind PQL expressions to the atomic proposition IDs used by spot.
        // the resulting map can be indexed using variables mentioned on edges of the created Büchi automaton.
        for (const auto &info : apinfo) {
            int varnum = automaton->register_ap(info.text);
            ap_map[varnum] = info;
        }

        return BuchiSuccessorGenerator{Structures::BuchiAutomaton{automaton, ap_map}};
    }

}<|MERGE_RESOLUTION|>--- conflicted
+++ resolved
@@ -24,6 +24,8 @@
 #include <sstream>
 #include <spot/twaalgos/dot.hh>
 
+
+using namespace PetriEngine::PQL;
 
 namespace LTL {
 
@@ -77,13 +79,8 @@
         make_atomic_prop(std::make_shared<NotEqualCondition>(*element));
     }
 
-<<<<<<< HEAD
-    void FormulaToSpotSyntax::_accept(const CompareConjunction *element) {
-        make_atomic_prop(std::make_shared<CompareConjunction>(*element));
-=======
     void FormulaToSpotSyntax::_accept(const PetriEngine::PQL::CompareConjunction *element) {
         make_atomic_prop(element->shared_from_this());
->>>>>>> 45fe136b
     }
 
     void FormulaToSpotSyntax::_accept(const PetriEngine::PQL::BooleanCondition *element) {
