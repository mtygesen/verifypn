--- conflicted
+++ resolved
@@ -130,11 +130,7 @@
         (*condition)[0]->visit(*this);
     }
 
-<<<<<<< HEAD
-    std::pair<spot::formula, APInfo> to_spot_formula(const PetriEngine::PQL::Condition_ptr& query, bool compress) {
-=======
     std::pair<spot::formula, APInfo> to_spot_formula(const PetriEngine::PQL::Condition_ptr& query, APCompression compress) {
->>>>>>> 8a67e1dc
         std::stringstream ss;
         FormulaToSpotSyntax spotConverter{ss, compress};
         query->visit(spotConverter);
@@ -146,23 +142,14 @@
         return std::make_pair(spot_formula, spotConverter.apInfo());
     }
 
-<<<<<<< HEAD
-    Structures::BuchiAutomaton makeBuchiAutomaton(const PetriEngine::PQL::Condition_ptr &query, bool compress) {
-=======
     Structures::BuchiAutomaton makeBuchiAutomaton(const PetriEngine::PQL::Condition_ptr &query, APCompression compress) {
->>>>>>> 8a67e1dc
         auto [formula, apinfo] = to_spot_formula(query, compress);
         formula = spot::formula::Not(formula);
         spot::translator translator;
         // Ask for Büchi acceptance (rather than generalized Büchi) and medium optimizations
         // (default is high which causes many worst case BDD constructions i.e. exponential blow-up)
         translator.set_type(spot::postprocessor::BA);
-<<<<<<< HEAD
-        translator.set_level(spot::postprocessor::Medium);
-        //translator.set_pref(spot::postprocessor::Complete);
-=======
         translator.set_level(spot::postprocessor::Low);
->>>>>>> 8a67e1dc
         spot::twa_graph_ptr automaton = translator.run(formula);
         std::unordered_map<int, AtomicProposition> ap_map;
         // bind PQL expressions to the atomic proposition IDs used by spot.
@@ -175,11 +162,7 @@
         return Structures::BuchiAutomaton{automaton, ap_map};
     }
 
-<<<<<<< HEAD
-    BuchiSuccessorGenerator makeBuchiSuccessorGenerator(const Condition_ptr &query, bool compress) {
-=======
     BuchiSuccessorGenerator makeBuchiSuccessorGenerator(const Condition_ptr &query, APCompression compress) {
->>>>>>> 8a67e1dc
         return BuchiSuccessorGenerator{makeBuchiAutomaton(query, compress)};
     }
 
