/* Copyright (C) 2020  Nikolaj J. Ulrik <nikolaj@njulrik.dk>,
 *                     Simon M. Virenfeldt <simon@simwir.dk>
 *
 * This program is free software: you can redistribute it and/or modify
 * it under the terms of the GNU General Public License as published by
 * the Free Software Foundation, either version 3 of the License, or
 * (at your option) any later version.
 *
 * This program is distributed in the hope that it will be useful,
 * but WITHOUT ANY WARRANTY; without even the implied warranty of
 * MERCHANTABILITY or FITNESS FOR A PARTICULAR PURPOSE.  See the
 * GNU General Public License for more details.
 *
 * You should have received a copy of the GNU General Public License
 * along with this program.  If not, see <http://www.gnu.org/licenses/>.
 */

#include "LTL/LTLToBuchi.h"
#include "LTL/Structures/BuchiAutomaton.h"
#include "PetriEngine/PQL/QueryPrinter.h"
#include "PetriEngine/PQL/PredicateCheckers.h"
#include "PetriEngine/PQL/FormulaSize.h"

#include <spot/twaalgos/translate.hh>
#include <spot/tl/parse.hh>
#include <spot/twa/bddprint.hh>
#include <sstream>
#include <spot/twaalgos/dot.hh>

using namespace PetriEngine::PQL;

namespace LTL {


    bool is_spot_too_many_children(const std::runtime_error& err)
    {
        // I wish spot would have better exceptions.
        // I also wish that we would too.
        return std::strcmp(err.what(), "too many children for formula") == 0;
    }

    /**
     * Formula serializer to SPOT-compatible syntax.
     */
    void FormulaToSpotSyntax::_accept(const PetriEngine::PQL::NotCondition *element) {
        Visitor::visit(this, (*element)[0]);
        _formula = spot::formula::Not(_formula);
    }

    void FormulaToSpotSyntax::_accept(const PetriEngine::PQL::AndCondition *element) {
<<<<<<< HEAD
        std::vector<spot::formula> ops;
        for(auto& e : *element)
        {
            Visitor::visit(this, e);
            ops.emplace_back(_formula);
        }
        _formula = spot::formula::And(std::move(ops));
    }

    void FormulaToSpotSyntax::_accept(const PetriEngine::PQL::OrCondition *element) {
        std::vector<spot::formula> ops;
        for(auto& e : *element)
        {
            Visitor::visit(this, e);
            ops.emplace_back(_formula);
        }
        _formula = spot::formula::Or(std::move(ops));
=======
        std::vector<spot::formula> temp_ops;
        std::vector<Condition_ptr> non_temp;
        for(auto& e : *element)
        {
            if(isTemporal(e))
            {
                Visitor::visit(this, e);
                temp_ops.emplace_back(_formula);
            }
            else non_temp.emplace_back(e);
        }
        if(!non_temp.empty())
        {
            if(_expand)
            {
                std::vector<spot::formula> non_temp_ops;
                for(auto& e : non_temp)
                {
                    Visitor::visit(this, e);
                    non_temp_ops.emplace_back(_formula);
                }
                temp_ops.emplace_back(spot::formula::And(non_temp_ops));
            }
            else
            {
                temp_ops.emplace_back(make_atomic_prop(std::make_shared<AndCondition>(non_temp)));
            }
        }
        _formula = spot::formula::And(std::move(temp_ops));
    }

    void FormulaToSpotSyntax::_accept(const PetriEngine::PQL::OrCondition *element) {
        std::vector<spot::formula> temp_ops;
        std::vector<Condition_ptr> non_temp;
        for(auto& e : *element)
        {
            if(isTemporal(e))
            {
                Visitor::visit(this, e);
                temp_ops.emplace_back(_formula);
            }
            else non_temp.emplace_back(e);
        }
        if(!non_temp.empty())
        {
            if(_expand)
            {
                std::vector<spot::formula> non_temp_ops;
                for(auto& e : non_temp)
                {
                    Visitor::visit(this, e);
                    non_temp_ops.emplace_back(_formula);
                }
                temp_ops.emplace_back(spot::formula::Or(non_temp_ops));
            }
            else
            {
                temp_ops.emplace_back(make_atomic_prop(std::make_shared<OrCondition>(non_temp)));
            }
        }
        _formula = spot::formula::Or(std::move(temp_ops));
>>>>>>> 9a37c4ae
    }

    void FormulaToSpotSyntax::_accept(const PetriEngine::PQL::XCondition *element) {
        Visitor::visit(this, (*element)[0]);
        _formula = spot::formula::X(_formula);
    }

    void FormulaToSpotSyntax::_accept(const PetriEngine::PQL::EXCondition *element) {
        Visitor::visit(this, (*element)[0]);
        _formula = spot::formula::X(_formula);
    }

    void FormulaToSpotSyntax::_accept(const PetriEngine::PQL::AXCondition *element) {
        Visitor::visit(this, (*element)[0]);
        _formula = spot::formula::X(_formula);
    }

    void FormulaToSpotSyntax::_accept(const PetriEngine::PQL::FCondition *element) {
        Visitor::visit(this, (*element)[0]);
        _formula = spot::formula::F(_formula);
    }

    void FormulaToSpotSyntax::_accept(const PetriEngine::PQL::EFCondition *element) {
        Visitor::visit(this, (*element)[0]);
        _formula = spot::formula::F(_formula);
    }

    void FormulaToSpotSyntax::_accept(const PetriEngine::PQL::AFCondition *element) {
        Visitor::visit(this, (*element)[0]);
        _formula = spot::formula::F(_formula);
    }

    void FormulaToSpotSyntax::_accept(const PetriEngine::PQL::GCondition *element) {
        Visitor::visit(this, (*element)[0]);
        _formula = spot::formula::G(_formula);
    }

    void FormulaToSpotSyntax::_accept(const PetriEngine::PQL::EGCondition *element) {
        Visitor::visit(this, (*element)[0]);
        _formula = spot::formula::G(_formula);
    }

    void FormulaToSpotSyntax::_accept(const PetriEngine::PQL::AGCondition *element) {
        Visitor::visit(this, (*element)[0]);
        _formula = spot::formula::G(_formula);
    }

    void FormulaToSpotSyntax::_accept(const PetriEngine::PQL::UntilCondition *element) {
        Visitor::visit(this, (*element)[0]);
        auto lhs = _formula;
        Visitor::visit(this, (*element)[1]);
        _formula = spot::formula::U(lhs, _formula);
    }

    void FormulaToSpotSyntax::_accept(const PetriEngine::PQL::AUCondition *element) {
        Visitor::visit(this, (*element)[0]);
        auto lhs = _formula;
        Visitor::visit(this, (*element)[1]);
        _formula = spot::formula::U(lhs, _formula);
    }

    void FormulaToSpotSyntax::_accept(const PetriEngine::PQL::EUCondition *element) {
        Visitor::visit(this, (*element)[0]);
        auto lhs = _formula;
        Visitor::visit(this, (*element)[1]);
        _formula = spot::formula::U(lhs, _formula);
    }

    void FormulaToSpotSyntax::_accept(const PetriEngine::PQL::LessThanCondition *element) {
        _formula = make_atomic_prop(std::make_shared<LessThanCondition>(*element));
    }

    void FormulaToSpotSyntax::_accept(const PetriEngine::PQL::UnfoldedFireableCondition *element) {
        _formula = make_atomic_prop(std::make_shared<UnfoldedFireableCondition>(*element));
    }

    void FormulaToSpotSyntax::_accept(const PetriEngine::PQL::FireableCondition *element) {
        _formula = make_atomic_prop(std::make_shared<FireableCondition>(*element));
    }

    void FormulaToSpotSyntax::_accept(const PetriEngine::PQL::LessThanOrEqualCondition *element) {
        _formula = make_atomic_prop(std::make_shared<LessThanOrEqualCondition>(*element));
    }

    void FormulaToSpotSyntax::_accept(const PetriEngine::PQL::EqualCondition *element) {
        _formula = make_atomic_prop(std::make_shared<EqualCondition>(*element));
    }

    void FormulaToSpotSyntax::_accept(const PetriEngine::PQL::NotEqualCondition *element) {
        _formula = make_atomic_prop(std::make_shared<NotEqualCondition>(*element));
    }

    void FormulaToSpotSyntax::_accept(const PetriEngine::PQL::CompareConjunction *element) {
        _formula = make_atomic_prop(element->shared_from_this());
<<<<<<< HEAD
=======
    }

    void FormulaToSpotSyntax::_accept(const PetriEngine::PQL::DeadlockCondition *element) {
        _formula = make_atomic_prop(element->shared_from_this());
>>>>>>> 9a37c4ae
    }

    void FormulaToSpotSyntax::_accept(const PetriEngine::PQL::BooleanCondition *element) {
        _formula = (element->value ? spot::formula::tt() : spot::formula::ff());
    }

    void FormulaToSpotSyntax::_accept(const PetriEngine::PQL::LiteralExpr *element) {
        assert(false);
        throw base_error("LiteralExpr should not be visited by Spot serializer");
    }

    void FormulaToSpotSyntax::_accept(const PetriEngine::PQL::PlusExpr *element) {
        assert(false);
        throw base_error("PlusExpr should not be visited by Spot serializer");
    }

    void FormulaToSpotSyntax::_accept(const PetriEngine::PQL::MultiplyExpr *element) {
        assert(false);
        throw base_error("MultiplyExpr should not be visited by Spot serializer");
    }

    void FormulaToSpotSyntax::_accept(const PetriEngine::PQL::MinusExpr *element) {
        assert(false);
        throw base_error("MinusExpr should not be visited by Spot serializer");
    }

    void FormulaToSpotSyntax::_accept(const PetriEngine::PQL::SubtractExpr *element) {
        assert(false);
        throw base_error("LiteralExpr should not be visited by Spot serializer");
    }

    void FormulaToSpotSyntax::_accept(const PetriEngine::PQL::IdentifierExpr *element) {
        assert(false);
        throw base_error("IdentifierExpr should not be visited by Spot serializer");
    }

    void FormulaToSpotSyntax::_accept(const PetriEngine::PQL::ACondition *condition) {
        Visitor::visit(this, (*condition)[0]);
    }

    void FormulaToSpotSyntax::_accept(const PetriEngine::PQL::ECondition *condition) {
        Visitor::visit(this, (*condition)[0]);
    }

<<<<<<< HEAD
    std::pair<spot::formula, APInfo>
    to_spot_formula (const PetriEngine::PQL::Condition_ptr &query, const options_t &options) {
        FormulaToSpotSyntax spotConverter{options.ltl_compress_aps};
=======
    spot::formula FormulaToSpotSyntax::make_atomic_prop(const PetriEngine::PQL::Condition_constptr &element) {
        auto cond =
                const_cast<PetriEngine::PQL::Condition *>(element.get())->shared_from_this();
        std::stringstream ss;
        bool choice = _compress == APCompression::Choose && PetriEngine::PQL::formulaSize(element) > 250;
        if (_compress == APCompression::Full || choice) {
            // FIXME Very naive; this completely removes APs being in multiple places in the query,
            // leading to some query not being answered as is. The net gain is large in the firebaility category,
            // but ideally it would be possible to make a smarter approach that looks at previously stored APs
            // and efficiently checks for repeat APs such that we can reuse APs.
            ss << _ap_info.size();
        } else {
            PetriEngine::PQL::QueryPrinter _printer{ss};
            Visitor::visit(_printer, cond);
        }
        _ap_info.push_back(AtomicProposition{cond, ss.str()});
        return spot::formula::ap(_ap_info.back()._text);
    }

    std::pair<spot::formula, APInfo>
    to_spot_formula (const PetriEngine::PQL::Condition_ptr &query, APCompression compression) {
        FormulaToSpotSyntax spotConverter{compression, formulaSize(query) < 100};
>>>>>>> 9a37c4ae
        Visitor::visit(spotConverter, query);
        auto spot_formula = spotConverter.formula();
        return std::make_pair(spot_formula, spotConverter.apInfo());
    }

    Structures::BuchiAutomaton make_buchi_automaton(const PetriEngine::PQL::Condition_ptr &query, BuchiOptimization optimization, APCompression compression) {
        auto [formula, apinfo] = to_spot_formula(query, compression);
        formula = spot::formula::Not(formula);
        spot::translator translator;
        // Ask for Büchi acceptance (rather than generalized Büchi) and medium optimizations
        // (default is high which causes many worst case BDD constructions i.e. exponential blow-up)
        translator.set_type(spot::postprocessor::BA);
        spot::postprocessor::optimization_level level;
        switch(optimization) {
            case BuchiOptimization::Low:
                level = spot::postprocessor::Low;
                break;
            case BuchiOptimization::Medium:
                level = spot::postprocessor::Medium;
                break;
            case BuchiOptimization::High:
                level = spot::postprocessor::High;
                break;
        }
        translator.set_level(level);
        spot::twa_graph_ptr automaton = translator.run(formula);
        std::unordered_map<int, AtomicProposition> ap_map;
        // bind PQL expressions to the atomic proposition IDs used by spot.
        // the resulting map can be indexed using variables mentioned on edges of the created Büchi automaton.
        for (const auto &info : apinfo) {
            int varnum = automaton->register_ap(info._text);
            ap_map[varnum] = info;
        }

        return Structures::BuchiAutomaton{std::move(automaton), std::move(ap_map)};
    }

}<|MERGE_RESOLUTION|>--- conflicted
+++ resolved
@@ -48,25 +48,6 @@
     }
 
     void FormulaToSpotSyntax::_accept(const PetriEngine::PQL::AndCondition *element) {
-<<<<<<< HEAD
-        std::vector<spot::formula> ops;
-        for(auto& e : *element)
-        {
-            Visitor::visit(this, e);
-            ops.emplace_back(_formula);
-        }
-        _formula = spot::formula::And(std::move(ops));
-    }
-
-    void FormulaToSpotSyntax::_accept(const PetriEngine::PQL::OrCondition *element) {
-        std::vector<spot::formula> ops;
-        for(auto& e : *element)
-        {
-            Visitor::visit(this, e);
-            ops.emplace_back(_formula);
-        }
-        _formula = spot::formula::Or(std::move(ops));
-=======
         std::vector<spot::formula> temp_ops;
         std::vector<Condition_ptr> non_temp;
         for(auto& e : *element)
@@ -128,7 +109,6 @@
             }
         }
         _formula = spot::formula::Or(std::move(temp_ops));
->>>>>>> 9a37c4ae
     }
 
     void FormulaToSpotSyntax::_accept(const PetriEngine::PQL::XCondition *element) {
@@ -223,13 +203,10 @@
 
     void FormulaToSpotSyntax::_accept(const PetriEngine::PQL::CompareConjunction *element) {
         _formula = make_atomic_prop(element->shared_from_this());
-<<<<<<< HEAD
-=======
     }
 
     void FormulaToSpotSyntax::_accept(const PetriEngine::PQL::DeadlockCondition *element) {
         _formula = make_atomic_prop(element->shared_from_this());
->>>>>>> 9a37c4ae
     }
 
     void FormulaToSpotSyntax::_accept(const PetriEngine::PQL::BooleanCondition *element) {
@@ -274,11 +251,6 @@
         Visitor::visit(this, (*condition)[0]);
     }
 
-<<<<<<< HEAD
-    std::pair<spot::formula, APInfo>
-    to_spot_formula (const PetriEngine::PQL::Condition_ptr &query, const options_t &options) {
-        FormulaToSpotSyntax spotConverter{options.ltl_compress_aps};
-=======
     spot::formula FormulaToSpotSyntax::make_atomic_prop(const PetriEngine::PQL::Condition_constptr &element) {
         auto cond =
                 const_cast<PetriEngine::PQL::Condition *>(element.get())->shared_from_this();
@@ -301,7 +273,6 @@
     std::pair<spot::formula, APInfo>
     to_spot_formula (const PetriEngine::PQL::Condition_ptr &query, APCompression compression) {
         FormulaToSpotSyntax spotConverter{compression, formulaSize(query) < 100};
->>>>>>> 9a37c4ae
         Visitor::visit(spotConverter, query);
         auto spot_formula = spotConverter.formula();
         return std::make_pair(spot_formula, spotConverter.apInfo());
