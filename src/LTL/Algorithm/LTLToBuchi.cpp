/* Copyright (C) 2020  Nikolaj J. Ulrik <nikolaj@njulrik.dk>,
 *                     Simon M. Virenfeldt <simon@simwir.dk>
 *
 * This program is free software: you can redistribute it and/or modify
 * it under the terms of the GNU General Public License as published by
 * the Free Software Foundation, either version 3 of the License, or
 * (at your option) any later version.
 *
 * This program is distributed in the hope that it will be useful,
 * but WITHOUT ANY WARRANTY; without even the implied warranty of
 * MERCHANTABILITY or FITNESS FOR A PARTICULAR PURPOSE.  See the
 * GNU General Public License for more details.
 *
 * You should have received a copy of the GNU General Public License
 * along with this program.  If not, see <http://www.gnu.org/licenses/>.
 */

#include "LTL/LTLToBuchi.h"
#include "LTL/SuccessorGeneration/BuchiSuccessorGenerator.h"

#include <spot/twaalgos/translate.hh>
#include <spot/tl/parse.hh>
#include <spot/twa/bddprint.hh>
#include <sstream>
#include <spot/twaalgos/dot.hh>
#include <PetriEngine/options.h>


using namespace PetriEngine::PQL;

namespace LTL {


    /**
     * Formula serializer to SPOT-compatible syntax.
     */
    void FormulaToSpotSyntax::_accept(const PetriEngine::PQL::NotCondition *element) {
        os << "(! ";
        (*element)[0]->visit(*this);
        os << ")";
    }

    void FormulaToSpotSyntax::_accept(const PetriEngine::PQL::AndCondition *element) {
        QueryPrinter::_accept(element, "&&");
    }

    void FormulaToSpotSyntax::_accept(const PetriEngine::PQL::OrCondition *element) {
        QueryPrinter::_accept(element, "||");
    }

    void FormulaToSpotSyntax::_accept(const PetriEngine::PQL::LessThanCondition *element) {
        make_atomic_prop(std::make_shared<LessThanCondition>(*element));
    }

    void FormulaToSpotSyntax::_accept(const PetriEngine::PQL::UnfoldedFireableCondition *element) {
        make_atomic_prop(std::make_shared<UnfoldedFireableCondition>(*element));
    }

    void FormulaToSpotSyntax::_accept(const PetriEngine::PQL::FireableCondition *element) {
        make_atomic_prop(std::make_shared<FireableCondition>(*element));
    }

    void FormulaToSpotSyntax::_accept(const PetriEngine::PQL::LessThanOrEqualCondition *element) {
        make_atomic_prop(std::make_shared<LessThanOrEqualCondition>(*element));
    }

    void FormulaToSpotSyntax::_accept(const PetriEngine::PQL::EqualCondition *element) {
        make_atomic_prop(std::make_shared<EqualCondition>(*element));
    }

    void FormulaToSpotSyntax::_accept(const PetriEngine::PQL::NotEqualCondition *element) {
        make_atomic_prop(std::make_shared<NotEqualCondition>(*element));
    }

    void FormulaToSpotSyntax::_accept(const PetriEngine::PQL::CompareConjunction *element) {
        make_atomic_prop(element->shared_from_this());
    }

    void FormulaToSpotSyntax::_accept(const PetriEngine::PQL::BooleanCondition *element) {
        os << (element->value ? "1" : "0");
    }

    void FormulaToSpotSyntax::_accept(const PetriEngine::PQL::LiteralExpr *element) {
        assert(false);
        std::cerr << "LiteralExpr should not be visited by Spot serializer" << std::endl;
        exit(1);
        //make_atomic_prop(element->shared_from_this());
    }

    void FormulaToSpotSyntax::_accept(const PetriEngine::PQL::PlusExpr *element) {
        assert(false);
        std::cerr << "PlusExpr should not be visited by Spot serializer" << std::endl;
        exit(1);
        //make_atomic_prop(element->shared_from_this());
    }

    void FormulaToSpotSyntax::_accept(const PetriEngine::PQL::MultiplyExpr *element) {
        assert(false);
        std::cerr << "MultiplyExpr should not be visited by Spot serializer" << std::endl;
        exit(1);
        //make_atomic_prop(element->shared_from_this());
    }

    void FormulaToSpotSyntax::_accept(const PetriEngine::PQL::MinusExpr *element) {
        assert(false);
        std::cerr << "MinusExpr should not be visited by Spot serializer" << std::endl;
        exit(1);
        //make_atomic_prop(element->shared_from_this());
    }

    void FormulaToSpotSyntax::_accept(const PetriEngine::PQL::SubtractExpr *element) {
        assert(false);
        std::cerr << "LiteralExpr should not be visited by Spot serializer" << std::endl;
        exit(1);
        //make_atomic_prop(element->shared_from_this());
    }

    void FormulaToSpotSyntax::_accept(const PetriEngine::PQL::IdentifierExpr *element) {
        assert(false);
        std::cerr << "IdentifierExpr should not be visited by Spot serializer" << std::endl;
        exit(1);
        //make_atomic_prop(element->shared_from_this());
    }

    void FormulaToSpotSyntax::_accept(const PetriEngine::PQL::ACondition *condition) {
        (*condition)[0]->visit(*this);
    }

    void FormulaToSpotSyntax::_accept(const PetriEngine::PQL::ECondition *condition) {
        (*condition)[0]->visit(*this);
    }

    std::pair<spot::formula, APInfo> to_spot_formula(const PetriEngine::PQL::Condition_ptr& query, APCompression compress) {
        std::stringstream ss;
        FormulaToSpotSyntax spotConverter{ss, compress};
        query->visit(spotConverter);
        std::string spotFormula = ss.str();
        if (spotFormula.at(0) == 'E' || spotFormula.at(0) == 'A') {
            spotFormula = spotFormula.substr(2);
        }
        auto spot_formula = spot::parse_formula(spotFormula);
        return std::make_pair(spot_formula, spotConverter.apInfo());
    }

    Structures::BuchiAutomaton makeBuchiAutomaton(const PetriEngine::PQL::Condition_ptr &query, APCompression compress) {
        auto [formula, apinfo] = to_spot_formula(query, compress);
        formula = spot::formula::Not(formula);
        spot::translator translator;
        // Ask for Büchi acceptance (rather than generalized Büchi) and medium optimizations
        // (default is high which causes many worst case BDD constructions i.e. exponential blow-up)
        translator.set_type(spot::postprocessor::BA);
<<<<<<< HEAD
        translator.set_level(spot::postprocessor::Low);
        //translator.set_pref(spot::postprocessor::Complete);
=======
        translator.set_level(spot::postprocessor::Medium);
>>>>>>> cd057306
        spot::twa_graph_ptr automaton = translator.run(formula);
        std::unordered_map<int, AtomicProposition> ap_map;
        // bind PQL expressions to the atomic proposition IDs used by spot.
        // the resulting map can be indexed using variables mentioned on edges of the created Büchi automaton.
        for (const auto &info : apinfo) {
            int varnum = automaton->register_ap(info.text);
            ap_map[varnum] = info;
        }

        return Structures::BuchiAutomaton{automaton, ap_map};
    }

    BuchiSuccessorGenerator makeBuchiSuccessorGenerator(const Condition_ptr &query, APCompression compress) {
        return BuchiSuccessorGenerator{makeBuchiAutomaton(query, compress)};
    }

}<|MERGE_RESOLUTION|>--- conflicted
+++ resolved
@@ -149,12 +149,7 @@
         // Ask for Büchi acceptance (rather than generalized Büchi) and medium optimizations
         // (default is high which causes many worst case BDD constructions i.e. exponential blow-up)
         translator.set_type(spot::postprocessor::BA);
-<<<<<<< HEAD
         translator.set_level(spot::postprocessor::Low);
-        //translator.set_pref(spot::postprocessor::Complete);
-=======
-        translator.set_level(spot::postprocessor::Medium);
->>>>>>> cd057306
         spot::twa_graph_ptr automaton = translator.run(formula);
         std::unordered_map<int, AtomicProposition> ap_map;
         // bind PQL expressions to the atomic proposition IDs used by spot.
