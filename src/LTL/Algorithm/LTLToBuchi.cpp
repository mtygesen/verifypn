--- conflicted
+++ resolved
@@ -24,16 +24,9 @@
 #include <spot/twa/bddprint.hh>
 #include <sstream>
 #include <spot/twaalgos/dot.hh>
-#include <PetriEngine/options.h>
-
 
 using namespace PetriEngine::PQL;
 
-<<<<<<< HEAD
-=======
-using namespace PetriEngine::PQL;
-
->>>>>>> f76fc7c8
 namespace LTL {
 
 
