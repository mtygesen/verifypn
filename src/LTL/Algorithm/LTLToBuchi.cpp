--- conflicted
+++ resolved
@@ -154,10 +154,6 @@
         // Ask for Büchi acceptance (rather than generalized Büchi) and medium optimizations
         // (default is high which causes many worst case BDD constructions i.e. exponential blow-up)
         translator.set_type(spot::postprocessor::BA);
-<<<<<<< HEAD
-        //translator.set_pref(spot::postprocessor::Complete);
-=======
->>>>>>> 96dafabf
         translator.set_level(spot::postprocessor::Medium);
         spot::twa_graph_ptr automaton = translator.run(formula);
         std::unordered_map<int, AtomicProposition> ap_map;
