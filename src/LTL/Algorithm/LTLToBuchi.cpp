--- conflicted
+++ resolved
@@ -17,14 +17,16 @@
 
 #include "LTL/LTLToBuchi.h"
 #include "LTL/SuccessorGeneration/BuchiSuccessorGenerator.h"
+#include "PetriEngine/options.h"
 
 #include <spot/twaalgos/translate.hh>
 #include <spot/tl/parse.hh>
 #include <spot/twa/bddprint.hh>
 #include <sstream>
 #include <spot/twaalgos/dot.hh>
-#include <PetriEngine/options.h>
 
+
+using namespace PetriEngine::PQL;
 
 using namespace PetriEngine::PQL;
 
@@ -130,11 +132,7 @@
         (*condition)[0]->visit(*this);
     }
 
-<<<<<<< HEAD
-    std::pair<spot::formula, APInfo> to_spot_formula(const PetriEngine::PQL::Condition_ptr& query, bool compress) {
-=======
     std::pair<spot::formula, APInfo> to_spot_formula(const PetriEngine::PQL::Condition_ptr& query, APCompression compress) {
->>>>>>> f6d1403b
         std::stringstream ss;
         FormulaToSpotSyntax spotConverter{ss, compress};
         query->visit(spotConverter);
@@ -146,23 +144,14 @@
         return std::make_pair(spot_formula, spotConverter.apInfo());
     }
 
-<<<<<<< HEAD
-    Structures::BuchiAutomaton makeBuchiAutomaton(const PetriEngine::PQL::Condition_ptr &query, bool compress) {
-=======
     Structures::BuchiAutomaton makeBuchiAutomaton(const PetriEngine::PQL::Condition_ptr &query, APCompression compress) {
->>>>>>> f6d1403b
         auto [formula, apinfo] = to_spot_formula(query, compress);
         formula = spot::formula::Not(formula);
         spot::translator translator;
         // Ask for Büchi acceptance (rather than generalized Büchi) and medium optimizations
         // (default is high which causes many worst case BDD constructions i.e. exponential blow-up)
         translator.set_type(spot::postprocessor::BA);
-<<<<<<< HEAD
-        translator.set_level(spot::postprocessor::Medium);
-        //translator.set_pref(spot::postprocessor::Complete);
-=======
         translator.set_level(spot::postprocessor::Low);
->>>>>>> f6d1403b
         spot::twa_graph_ptr automaton = translator.run(formula);
         std::unordered_map<int, AtomicProposition> ap_map;
         // bind PQL expressions to the atomic proposition IDs used by spot.
@@ -175,11 +164,7 @@
         return Structures::BuchiAutomaton{automaton, ap_map};
     }
 
-<<<<<<< HEAD
-    BuchiSuccessorGenerator makeBuchiSuccessorGenerator(const Condition_ptr &query, bool compress) {
-=======
     BuchiSuccessorGenerator makeBuchiSuccessorGenerator(const Condition_ptr &query, APCompression compress) {
->>>>>>> f6d1403b
         return BuchiSuccessorGenerator{makeBuchiAutomaton(query, compress)};
     }
 
