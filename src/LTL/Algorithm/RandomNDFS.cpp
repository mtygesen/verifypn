--- conflicted
+++ resolved
@@ -30,11 +30,7 @@
         std::stack<size_t> call_stack;
 
         PetriEngine::Structures::StateSet states{*net, 0, (int) net->numberOfPlaces() + 1};
-<<<<<<< HEAD
-        PetriEngine::Structures::RDFSQueue todo{&states};
-=======
         PetriEngine::Structures::RDFSQueue todo{&states, ++random_seed};
->>>>>>> f6d1403b
 
         State working = factory.newState();
         PetriEngine::PQL::DistanceContext ctx{net, working.marking()};
@@ -78,11 +74,7 @@
     void RandomNDFS::ndfs(State &state)
     {
         PetriEngine::Structures::StateSet states{*net, 0, (int) net->numberOfPlaces() + 1};
-<<<<<<< HEAD
-        PetriEngine::Structures::RDFSQueue todo{&states};
-=======
         PetriEngine::Structures::RDFSQueue todo{&states, ++random_seed};
->>>>>>> f6d1403b
 
         State working = factory.newState();
         State curState = factory.newState();
