/* Copyright (C) 2020  Nikolaj J. Ulrik <nikolaj@njulrik.dk>,
 *                     Simon M. Virenfeldt <simon@simwir.dk>
 *
 * This program is free software: you can redistribute it and/or modify
 * it under the terms of the GNU General Public License as published by
 * the Free Software Foundation, either version 3 of the License, or
 * (at your option) any later version.
 *
 * This program is distributed in the hope that it will be useful,
 * but WITHOUT ANY WARRANTY; without even the implied warranty of
 * MERCHANTABILITY or FITNESS FOR A PARTICULAR PURPOSE.  See the
 * GNU General Public License for more details.
 *
 * You should have received a copy of the GNU General Public License
 * along with this program.  If not, see <http://www.gnu.org/licenses/>.
 */

#include "LTL/Algorithm/NestedDepthFirstSearch.h"

namespace LTL {
    template<typename S, typename W>
    bool NestedDepthFirstSearch<S, W>::isSatisfied()
    {
        this->is_weak = this->successorGenerator->is_weak() && this->shortcircuitweak;
        dfs();
        return !violation;
    }

    template<typename S, typename W>
    void NestedDepthFirstSearch<S, W>::dfs()
    {
        std::stack<size_t> call_stack;
        std::stack<StackEntry> todo;

        State working = factory.newState();
        State curState = factory.newState();

        {
<<<<<<< HEAD
=======

>>>>>>> f76fc7c8
            std::vector<State> initial_states = this->successorGenerator->makeInitialState();
            for (auto &state : initial_states) {
                auto res = states.add(state);
                assert(res.first);
                todo.push(StackEntry{res.second, S::initial_suc_info()});
                this->_discovered++;
            }
        }

        while (!todo.empty()) {
            auto &top = todo.top();
            states.decode(curState, top.id);
            this->successorGenerator->prepare(&curState, top.sucinfo);
            if (top.sucinfo.has_prev_state()) {
                states.decode(working, top.sucinfo.last_state);
            }
            if (!this->successorGenerator->next(working, top.sucinfo)) {
                // no successor
                todo.pop();
                if (this->successorGenerator->isAccepting(curState)) {
                    seed = &curState;
                    ndfs(curState);
                    if (violation) {
                        if constexpr (SaveTrace) {
                            std::stack<std::pair<size_t, size_t>> transitions;
                            size_t next = top.id;
                            states.decode(working, next);
                            while (!this->successorGenerator->isInitialState(working)) {
                                auto[parent, transition] = states.getHistory(next);
                                transitions.push(std::make_pair(next, transition));
                                next = parent;
                                states.decode(working, next);
                            }
                            printTrace(transitions);
                        }
                        return;
                    }
                }
            } else {
                auto[_, stateid] = states.add(working);
                auto[it, is_new] = mark1.insert(stateid);
                top.sucinfo.last_state = stateid;
                if (is_new) {
                    if constexpr (SaveTrace) {
                        states.setParent(top.id);
                        states.setHistory(stateid, this->successorGenerator->fired());
                    }
                    this->_discovered++;
                    todo.push(StackEntry{stateid, S::initial_suc_info()});
                }
            }
        }
    }

    template<typename S, typename W>
    void NestedDepthFirstSearch<S, W>::ndfs(State &state)
    {
        std::stack<StackEntry> todo;

        State working = factory.newState();
        State curState = factory.newState();

        todo.push(StackEntry{states.add(state).second, S::initial_suc_info()});

        while (!todo.empty()) {
            auto &top = todo.top();
            states.decode(curState, top.id);
            this->successorGenerator->prepare(&curState, top.sucinfo);
            if (top.sucinfo.has_prev_state()) {
                states.decode(working, top.sucinfo.last_state);
            }
            if (!this->successorGenerator->next(working, top.sucinfo)) {
                todo.pop();
            } else {
                if (this->is_weak && !this->successorGenerator->isAccepting(working)) {
                    continue;
                }
                if (working == *seed) {
                    violation = true;
                    if constexpr (SaveTrace) {
                        auto[_, stateid] = states.add(working);
                        auto seedId = stateid;
                        states.setHistory2(stateid, this->successorGenerator->fired());
                        size_t next = stateid;
                        // follow trace until back at seed state.
                        do {
                            auto[state, transition] = states.getHistory2(next);
                            nested_transitions.push(std::make_pair(next, transition));
                            next = state;
                        } while (next != seedId);
                    }
                    return;
                }
                auto[_, stateid] = states.add(working);
                auto[it, is_new] = mark2.insert(stateid);
                top.sucinfo.last_state = stateid;
                if (is_new) {
                    if constexpr (SaveTrace) {
                        states.setParent(top.id);
                        states.setHistory2(stateid, this->successorGenerator->fired());
                    }
                    this->_discovered++;
                    todo.push(StackEntry{stateid, S::initial_suc_info()});
                }

            }
        }
    }

    template<typename S, typename W>
    void NestedDepthFirstSearch<S, W>::printStats(std::ostream &os)
    {
        std::cout << "STATS:\n"
                  << "\tdiscovered states:          " << states.discovered() << std::endl
                  << "\tmax tokens:                 " << states.maxTokens() << std::endl
                  << "\texplored states:            " << mark1.size() << std::endl
                  << "\texplored states (nested):   " << mark2.size() << std::endl;
    }


    template<typename S, typename W>
    void NestedDepthFirstSearch<S, W>::printTrace(std::stack<std::pair<size_t, size_t>> &transitions, std::ostream &os)
    {
        State state = factory.newState();
        os << "<?xml version=\"1.0\" encoding=\"UTF-8\" standalone=\"no\"?>\n"
              "<trace>\n";
        while (!transitions.empty()) {
            auto[stateid, transition] = transitions.top();
            states.decode(state, stateid);
            this->printTransition(transition, state, os) << std::endl;
            transitions.pop();
        }
        this->printLoop(os);
        while (!nested_transitions.empty()) {
            auto[stateid, transition] = nested_transitions.top();
            states.decode(state, stateid);

            this->printTransition(transition, state, os) << std::endl;
            nested_transitions.pop();
        }
        os << std::endl << "</trace>" << std::endl;
    }

    template
    class NestedDepthFirstSearch<LTL::ResumingSuccessorGenerator, PetriEngine::Structures::StateSet>;

    template
    class NestedDepthFirstSearch<LTL::ResumingSuccessorGenerator, PetriEngine::Structures::TracableStateSet>;

    template
    class NestedDepthFirstSearch<LTL::SpoolingSuccessorGenerator, PetriEngine::Structures::StateSet>;

    template
    class NestedDepthFirstSearch<LTL::SpoolingSuccessorGenerator, PetriEngine::Structures::TracableStateSet>;
}<|MERGE_RESOLUTION|>--- conflicted
+++ resolved
@@ -36,10 +36,7 @@
         State curState = factory.newState();
 
         {
-<<<<<<< HEAD
-=======
 
->>>>>>> f76fc7c8
             std::vector<State> initial_states = this->successorGenerator->makeInitialState();
             for (auto &state : initial_states) {
                 auto res = states.add(state);
