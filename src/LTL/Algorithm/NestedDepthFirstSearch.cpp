/* Copyright (C) 2020  Nikolaj J. Ulrik <nikolaj@njulrik.dk>,
 *                     Simon M. Virenfeldt <simon@simwir.dk>
 *
 * This program is free software: you can redistribute it and/or modify
 * it under the terms of the GNU General Public License as published by
 * the Free Software Foundation, either version 3 of the License, or
 * (at your option) any later version.
 *
 * This program is distributed in the hope that it will be useful,
 * but WITHOUT ANY WARRANTY; without even the implied warranty of
 * MERCHANTABILITY or FITNESS FOR A PARTICULAR PURPOSE.  See the
 * GNU General Public License for more details.
 *
 * You should have received a copy of the GNU General Public License
 * along with this program.  If not, see <http://www.gnu.org/licenses/>.
 */

#include "LTL/Algorithm/NestedDepthFirstSearch.h"

namespace LTL {
    template<typename W>
    bool NestedDepthFirstSearch<W>::isSatisfied() {
        is_weak = successorGenerator->is_weak() && shortcircuitweak;
        dfs();
        return !violation;
    }

    template<typename W>
    void NestedDepthFirstSearch<W>::dfs() {
        std::stack<size_t> call_stack;
        std::stack<StackEntry> todo;

        State working = factory.newState();
        State curState = factory.newState();

        {
            std::vector<State> initial_states;
            successorGenerator->makeInitialState(initial_states);
            for (auto &state : initial_states) {
                auto res = states.add(state);
                assert(res.first);
                todo.push(StackEntry{res.second, initial_suc_info});
                _discovered++;
            }
        }

        while (!todo.empty()) {
            auto &top = todo.top();
            states.decode(curState, top.id);
            successorGenerator->prepare(&curState, top.sucinfo);
            if (top.sucinfo.has_prev_state()) {
                states.decode(working, top.sucinfo.last_state);
            }
            if (!successorGenerator->next(working, top.sucinfo)) {
                // no successor
                todo.pop();
                if (successorGenerator->isAccepting(curState)) {
                    seed = &curState;
                    ndfs(curState);
                    if (violation) {
                        if constexpr (SaveTrace) {
                            std::stack<size_t> transitions;
                            size_t next = top.id;
                            states.decode(working, next);
                            while (!successorGenerator->isInitialState(working)) {
                                auto[parent, transition] = states.getHistory(next);
                                next = parent;
                                transitions.push(transition);
                                states.decode(working, next);
                            }
                            printTrace(transitions);
                        }
                        return;
                    }
                }
            } else {
                auto[_, stateid] = states.add(working);
                auto[it, is_new] = mark1.insert(stateid);
                top.sucinfo.last_state = stateid;
                if (is_new) {
                    if constexpr (SaveTrace) {
                        states.setParent(top.id);
                        states.setHistory(stateid, successorGenerator->fired());
                    }
                    _discovered++;
                    todo.push(StackEntry{stateid, initial_suc_info});
                }
            }
        }
    }

    template<typename W>
    void NestedDepthFirstSearch<W>::ndfs(State &state) {
        std::stack<StackEntry> todo;

        State working = factory.newState();
        State curState = factory.newState();

        todo.push(StackEntry{states.add(state).second, initial_suc_info});

        while (!todo.empty()) {
            auto &top = todo.top();
            states.decode(curState, top.id);
            successorGenerator->prepare(&curState, top.sucinfo);
            if (top.sucinfo.has_prev_state()) {
                states.decode(working, top.sucinfo.last_state);
            }
            if (!successorGenerator->next(working, top.sucinfo)) {
                todo.pop();
            } else {
                if (is_weak && !successorGenerator->isAccepting(working)) {
                    continue;
                }
                if (working == *seed) {
                    violation = true;
                    if constexpr (SaveTrace) {
                        auto[_, stateid] = states.add(working);
                        states.setHistory2(stateid, successorGenerator->fired());
                        size_t next = stateid;
                        ptrie::uint trans = 0;
                        // SuccessorGenerator returns tcount - 1, but resets tcount to UINT_MAX when done,
                        // hence loop until transition >= UINT_MAX - 1.
                        while (trans < std::numeric_limits<ptrie::uint>::max() - 1) {
                            auto[state, transition] = states.getHistory2(next);
                            if (transition >= std::numeric_limits<ptrie::uint>::max() - 1) {
                                auto[_, transition] = states.getHistory(next);
                                nested_transitions.push(transition);
                                break;
                            }
                            next = state;
                            trans = transition;
                            nested_transitions.push(transition);
                        }
                    }
                    return;
                }
                auto[_, stateid] = states.add(working);
                auto[it, is_new] = mark2.insert(stateid);
                top.sucinfo.last_state = stateid;
                if (is_new) {
                    if constexpr (SaveTrace) {
                        states.setParent(top.id);
                        states.setHistory2(stateid, successorGenerator->fired());
                    }
                    _discovered++;
                    todo.push(StackEntry{stateid, initial_suc_info});
                }

            }
        }
    }

<<<<<<< HEAD
    void NestedDepthFirstSearch::printStats(ostream &os) {
        std::cout << "STATS:\n"
                  << "\tdiscovered states:          " << states.discovered() << std::endl
                  << "\tmax tokens:                 " << states.maxTokens() << std::endl
                  << "\texplored states:            " << mark1.size() << std::endl
                  << "\texplored states (nested):   " << mark2.size() << std::endl;
    }
=======
    template<typename W>
    ostream &NestedDepthFirstSearch<W>::printTransition(size_t transition, uint indent, ostream &os) {
        if (transition == std::numeric_limits<ptrie::uint>::max() - 1) {
            os << std::string(indent, '\t') << "<deadlock/>";
            return os;
        }
        std::string tname = states.net().transitionNames()[transition];
        os << std::string(indent, '\t') << "<transition id=\"" << tname << "\" index=\"" << transition << "\"/>";
        return os;
    }

    template<typename W>
    void NestedDepthFirstSearch<W>::printTrace(std::stack<size_t> &transitions) {
        std::cerr << "Trace:\n<trace>\n";
        while (!transitions.empty()) {
            printTransition(transitions.top(), 1) << std::endl;
            transitions.pop();
        }
        std::cerr << "\t<loop>" << std::endl;
        while (!nested_transitions.empty()) {
            printTransition(nested_transitions.top(), 2) << std::endl;
            nested_transitions.pop();
        }
        std::cerr << "\t</loop>" << std::endl << "</trace>" << std::endl;
    }


    template
    class NestedDepthFirstSearch<PetriEngine::Structures::StateSet>;

    template
    class NestedDepthFirstSearch<PetriEngine::Structures::TracableStateSet>;
>>>>>>> 96dafabf
}<|MERGE_RESOLUTION|>--- conflicted
+++ resolved
@@ -150,15 +150,15 @@
         }
     }
 
-<<<<<<< HEAD
-    void NestedDepthFirstSearch::printStats(ostream &os) {
+    template<typename W>
+    void NestedDepthFirstSearch<W>::printStats(ostream &os) {
         std::cout << "STATS:\n"
                   << "\tdiscovered states:          " << states.discovered() << std::endl
                   << "\tmax tokens:                 " << states.maxTokens() << std::endl
                   << "\texplored states:            " << mark1.size() << std::endl
                   << "\texplored states (nested):   " << mark2.size() << std::endl;
     }
-=======
+    
     template<typename W>
     ostream &NestedDepthFirstSearch<W>::printTransition(size_t transition, uint indent, ostream &os) {
         if (transition == std::numeric_limits<ptrie::uint>::max() - 1) {
@@ -191,5 +191,4 @@
 
     template
     class NestedDepthFirstSearch<PetriEngine::Structures::TracableStateSet>;
->>>>>>> 96dafabf
 }