--- conflicted
+++ resolved
@@ -36,12 +36,7 @@
         State curState = factory.newState();
 
         {
-<<<<<<< HEAD
-            std::vector<State> initial_states = successorGenerator->makeInitialState();
-=======
-            std::vector<State> initial_states;
-            this->successorGenerator->makeInitialState(initial_states);
->>>>>>> 1be96c69
+            std::vector<State> initial_states = this->successorGenerator->makeInitialState();
             for (auto &state : initial_states) {
                 auto res = states.add(state);
                 assert(res.first);
@@ -150,14 +145,9 @@
         }
     }
 
-<<<<<<< HEAD
-    template<typename W>
-    void NestedDepthFirstSearch<W>::printStats(std::ostream &os)
+    template<typename S, typename W>
+    void NestedDepthFirstSearch<S, W>::printStats(std::ostream &os)
     {
-=======
-    template<typename S, typename W>
-    void NestedDepthFirstSearch<S, W>::printStats(ostream &os) {
->>>>>>> 1be96c69
         std::cout << "STATS:\n"
                   << "\tdiscovered states:          " << states.discovered() << std::endl
                   << "\tmax tokens:                 " << states.maxTokens() << std::endl
@@ -189,15 +179,12 @@
         os << std::endl << "</trace>" << std::endl;
     }
 
-<<<<<<< HEAD
-=======
     template
     class NestedDepthFirstSearch<LTL::ResumingSuccessorGenerator, PetriEngine::Structures::StateSet>;
 
     template
     class NestedDepthFirstSearch<LTL::ResumingSuccessorGenerator, PetriEngine::Structures::TracableStateSet>;
 
->>>>>>> 1be96c69
     template
     class NestedDepthFirstSearch<LTL::SpoolingSuccessorGenerator, PetriEngine::Structures::StateSet>;
 
