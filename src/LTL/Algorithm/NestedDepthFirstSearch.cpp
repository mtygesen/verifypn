/* Copyright (C) 2020  Nikolaj J. Ulrik <nikolaj@njulrik.dk>,
 *                     Simon M. Virenfeldt <simon@simwir.dk>
 *
 * This program is free software: you can redistribute it and/or modify
 * it under the terms of the GNU General Public License as published by
 * the Free Software Foundation, either version 3 of the License, or
 * (at your option) any later version.
 *
 * This program is distributed in the hope that it will be useful,
 * but WITHOUT ANY WARRANTY; without even the implied warranty of
 * MERCHANTABILITY or FITNESS FOR A PARTICULAR PURPOSE.  See the
 * GNU General Public License for more details.
 *
 * You should have received a copy of the GNU General Public License
 * along with this program.  If not, see <http://www.gnu.org/licenses/>.
 */

#include "LTL/Algorithm/NestedDepthFirstSearch.h"

namespace LTL {
    template<typename W>
    bool NestedDepthFirstSearch<W>::isSatisfied()
    {
        is_weak = successorGenerator->is_weak() && shortcircuitweak;
        dfs();
        return !violation;
    }

    template<typename W>
    void NestedDepthFirstSearch<W>::dfs()
    {
        std::stack<size_t> call_stack;
        std::stack<StackEntry> todo;

        State working = factory.newState();
        State curState = factory.newState();

        {
            std::vector<State> initial_states;
            successorGenerator->makeInitialState(initial_states);
            for (auto &state : initial_states) {
                auto res = states.add(state);
                assert(res.first);
                todo.push(StackEntry{res.second, initial_suc_info});
                _discovered++;
            }
        }

        while (!todo.empty()) {
            auto &top = todo.top();
            states.decode(curState, top.id);
            successorGenerator->prepare(&curState, top.sucinfo);
            if (top.sucinfo.has_prev_state()) {
                states.decode(working, top.sucinfo.last_state);
            }
            if (!successorGenerator->next(working, top.sucinfo)) {
                // no successor
                todo.pop();
                if (successorGenerator->isAccepting(curState)) {
                    seed = &curState;
                    ndfs(curState);
                    if (violation) {
                        if constexpr (SaveTrace) {
                            std::stack<std::pair<size_t, size_t>> transitions;
                            size_t next = top.id;
                            states.decode(working, next);
                            while (!successorGenerator->isInitialState(working)) {
                                auto[parent, transition] = states.getHistory(next);
                                transitions.push(std::make_pair(next, transition));
                                next = parent;
                                states.decode(working, next);
                            }
                            printTrace(transitions);
                        }
                        return;
                    }
                }
            } else {
                auto[_, stateid] = states.add(working);
                auto[it, is_new] = mark1.insert(stateid);
                top.sucinfo.last_state = stateid;
                if (is_new) {
                    if constexpr (SaveTrace) {
                        states.setParent(top.id);
                        states.setHistory(stateid, successorGenerator->fired());
                    }
                    _discovered++;
                    todo.push(StackEntry{stateid, initial_suc_info});
                }
            }
        }
    }

    template<typename W>
    void NestedDepthFirstSearch<W>::ndfs(State &state)
    {
        std::stack<StackEntry> todo;

        State working = factory.newState();
        State curState = factory.newState();

        todo.push(StackEntry{states.add(state).second, initial_suc_info});

        while (!todo.empty()) {
            auto &top = todo.top();
            states.decode(curState, top.id);
            successorGenerator->prepare(&curState, top.sucinfo);
            if (top.sucinfo.has_prev_state()) {
                states.decode(working, top.sucinfo.last_state);
            }
            if (!successorGenerator->next(working, top.sucinfo)) {
                todo.pop();
            } else {
                if (is_weak && !successorGenerator->isAccepting(working)) {
                    continue;
                }
                if (working == *seed) {
                    violation = true;
                    if constexpr (SaveTrace) {
                        auto[_, stateid] = states.add(working);
                        auto seedId = stateid;
                        states.setHistory2(stateid, successorGenerator->fired());
                        size_t next = stateid;
                        // follow trace until back at seed state.
                        do {
                            auto[state, transition] = states.getHistory2(next);
                            nested_transitions.push(std::make_pair(next, transition));
                            next = state;
                        } while (next != seedId);
                    }
                    return;
                }
                auto[_, stateid] = states.add(working);
                auto[it, is_new] = mark2.insert(stateid);
                top.sucinfo.last_state = stateid;
                if (is_new) {
                    if constexpr (SaveTrace) {
                        states.setParent(top.id);
                        states.setHistory2(stateid, successorGenerator->fired());
                    }
                    _discovered++;
                    todo.push(StackEntry{stateid, initial_suc_info});
                }

            }
        }
    }

<<<<<<< HEAD
    void NestedDepthFirstSearch::printStats(ostream &os) {
        std::cout << "STATS:\n"
                  << "\tdiscovered states:          " << states.discovered() << std::endl
                  << "\tmax tokens:                 " << states.maxTokens() << std::endl
                  << "\texplored states:            " << mark1.size() << std::endl
                  << "\texplored states (nested):   " << mark2.size() << std::endl;
    }
=======
    template<typename W>
    void NestedDepthFirstSearch<W>::printTrace(std::stack<std::pair<size_t, size_t>> &transitions, std::ostream &os)
    {
        State state = factory.newState();
        os << "<?xml version=\"1.0\" encoding=\"UTF-8\" standalone=\"no\"?>\n"
              "<trace>\n";
        while (!transitions.empty()) {
            auto [stateid, transition] = transitions.top();
            states.decode(state, stateid);
            printTransition(transition, state, os) << std::endl;
            transitions.pop();
        }
        printLoop(os);
        while (!nested_transitions.empty()) {
            auto [stateid, transition] = nested_transitions.top();
            states.decode(state, stateid);

            printTransition(transition, state, os) << std::endl;
            nested_transitions.pop();
        }
        os << std::endl << "</trace>" << std::endl;
    }


    template
    class NestedDepthFirstSearch<PetriEngine::Structures::StateSet>;

    template
    class NestedDepthFirstSearch<PetriEngine::Structures::TracableStateSet>;
>>>>>>> 20fd5da3
}<|MERGE_RESOLUTION|>--- conflicted
+++ resolved
@@ -146,15 +146,14 @@
         }
     }
 
-<<<<<<< HEAD
-    void NestedDepthFirstSearch::printStats(ostream &os) {
+    template<typename W>
+    void NestedDepthFirstSearch<W>::printStats(ostream &os) {
         std::cout << "STATS:\n"
                   << "\tdiscovered states:          " << states.discovered() << std::endl
                   << "\tmax tokens:                 " << states.maxTokens() << std::endl
                   << "\texplored states:            " << mark1.size() << std::endl
                   << "\texplored states (nested):   " << mark2.size() << std::endl;
     }
-=======
     template<typename W>
     void NestedDepthFirstSearch<W>::printTrace(std::stack<std::pair<size_t, size_t>> &transitions, std::ostream &os)
     {
@@ -184,5 +183,4 @@
 
     template
     class NestedDepthFirstSearch<PetriEngine::Structures::TracableStateSet>;
->>>>>>> 20fd5da3
 }