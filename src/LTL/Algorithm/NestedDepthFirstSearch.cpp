/* Copyright (C) 2020  Nikolaj J. Ulrik <nikolaj@njulrik.dk>,
 *                     Simon M. Virenfeldt <simon@simwir.dk>
 *
 * This program is free software: you can redistribute it and/or modify
 * it under the terms of the GNU General Public License as published by
 * the Free Software Foundation, either version 3 of the License, or
 * (at your option) any later version.
 *
 * This program is distributed in the hope that it will be useful,
 * but WITHOUT ANY WARRANTY; without even the implied warranty of
 * MERCHANTABILITY or FITNESS FOR A PARTICULAR PURPOSE.  See the
 * GNU General Public License for more details.
 *
 * You should have received a copy of the GNU General Public License
 * along with this program.  If not, see <http://www.gnu.org/licenses/>.
 */

#include "LTL/Algorithm/NestedDepthFirstSearch.h"

namespace LTL {
    template<typename W>
    bool NestedDepthFirstSearch<W>::isSatisfied()
    {
        is_weak = successorGenerator->is_weak() && shortcircuitweak;
        dfs();
        return !violation;
    }

    template<typename W>
    void NestedDepthFirstSearch<W>::dfs()
    {
        std::stack<size_t> call_stack;
        std::stack<StackEntry> todo;

        State working = factory.newState();
        State curState = factory.newState();

        {
            std::vector<State> initial_states;
            successorGenerator->makeInitialState(initial_states);
            for (auto &state : initial_states) {
                auto res = states.add(state);
                assert(res.first);
                todo.push(StackEntry{res.second, initial_suc_info});
                _discovered++;
            }
        }

        while (!todo.empty()) {
            auto &top = todo.top();
            states.decode(curState, top.id);
            successorGenerator->prepare(&curState, top.sucinfo);
            if (top.sucinfo.has_prev_state()) {
                states.decode(working, top.sucinfo.last_state);
            }
            if (!successorGenerator->next(working, top.sucinfo)) {
                // no successor
                todo.pop();
                if (successorGenerator->isAccepting(curState)) {
                    seed = &curState;
                    ndfs(curState);
                    if (violation) {
                        if constexpr (SaveTrace) {
                            std::stack<std::pair<size_t, size_t>> transitions;
                            size_t next = top.id;
                            states.decode(working, next);
                            while (!successorGenerator->isInitialState(working)) {
                                auto[parent, transition] = states.getHistory(next);
                                transitions.push(std::make_pair(next, transition));
                                next = parent;
                                states.decode(working, next);
                            }
                            printTrace(transitions);
                        }
                        return;
                    }
                }
            } else {
                auto[_, stateid] = states.add(working);
                auto[it, is_new] = mark1.insert(stateid);
                top.sucinfo.last_state = stateid;
                if (is_new) {
                    if constexpr (SaveTrace) {
                        states.setParent(top.id);
                        states.setHistory(stateid, successorGenerator->fired());
                    }
                    _discovered++;
                    todo.push(StackEntry{stateid, initial_suc_info});
                }
            }
        }
    }

    template<typename W>
    void NestedDepthFirstSearch<W>::ndfs(State &state)
    {
        std::stack<StackEntry> todo;

        State working = factory.newState();
        State curState = factory.newState();

        todo.push(StackEntry{states.add(state).second, initial_suc_info});

        while (!todo.empty()) {
            auto &top = todo.top();
            states.decode(curState, top.id);
            successorGenerator->prepare(&curState, top.sucinfo);
            if (top.sucinfo.has_prev_state()) {
                states.decode(working, top.sucinfo.last_state);
            }
            if (!successorGenerator->next(working, top.sucinfo)) {
                todo.pop();
            } else {
                if (is_weak && !successorGenerator->isAccepting(working)) {
                    continue;
                }
                if (working == *seed) {
                    violation = true;
                    if constexpr (SaveTrace) {
                        auto[_, stateid] = states.add(working);
                        auto seedId = stateid;
                        states.setHistory2(stateid, successorGenerator->fired());
                        size_t next = stateid;
<<<<<<< HEAD
                        ptrie::uint trans = 0;
                        // SuccessorGenerator returns tcount - 1, but resets tcount to UINT_MAX when done,
                        // hence loop until transition >= UINT_MAX - 1.
                        while (trans < std::numeric_limits<ptrie::uint>::max() - 1) {
=======
                        // follow trace until back at seed state.
                        do {
>>>>>>> 9ebf9bba
                            auto[state, transition] = states.getHistory2(next);
                            nested_transitions.push(std::make_pair(next, transition));
                            next = state;
                        } while (next != seedId);
                    }
                    return;
                }
                auto[_, stateid] = states.add(working);
                auto[it, is_new] = mark2.insert(stateid);
                top.sucinfo.last_state = stateid;
                if (is_new) {
                    if constexpr (SaveTrace) {
                        states.setParent(top.id);
                        states.setHistory2(stateid, successorGenerator->fired());
                    }
                    _discovered++;
                    todo.push(StackEntry{stateid, initial_suc_info});
                }

            }
        }
    }

    template<typename W>
    void NestedDepthFirstSearch<W>::printTrace(std::stack<std::pair<size_t, size_t>> &transitions, std::ostream &os)
    {
        State state = factory.newState();
        os << "<?xml version=\"1.0\" encoding=\"UTF-8\" standalone=\"no\"?>\n"
              "<trace>\n";
        while (!transitions.empty()) {
            auto [stateid, transition] = transitions.top();
            states.decode(state, stateid);
            printTransition(transition, state, os) << std::endl;
            transitions.pop();
        }
        printLoop(os);
        while (!nested_transitions.empty()) {
            auto [stateid, transition] = nested_transitions.top();
            states.decode(state, stateid);

            printTransition(transition, state, os) << std::endl;
            nested_transitions.pop();
        }
        os << std::endl << "</trace>" << std::endl;
    }


    template
    class NestedDepthFirstSearch<PetriEngine::Structures::StateSet>;

    template
    class NestedDepthFirstSearch<PetriEngine::Structures::TracableStateSet>;
}<|MERGE_RESOLUTION|>--- conflicted
+++ resolved
@@ -121,15 +121,8 @@
                         auto seedId = stateid;
                         states.setHistory2(stateid, successorGenerator->fired());
                         size_t next = stateid;
-<<<<<<< HEAD
-                        ptrie::uint trans = 0;
-                        // SuccessorGenerator returns tcount - 1, but resets tcount to UINT_MAX when done,
-                        // hence loop until transition >= UINT_MAX - 1.
-                        while (trans < std::numeric_limits<ptrie::uint>::max() - 1) {
-=======
                         // follow trace until back at seed state.
                         do {
->>>>>>> 9ebf9bba
                             auto[state, transition] = states.getHistory2(next);
                             nested_transitions.push(std::make_pair(next, transition));
                             next = state;
