--- conflicted
+++ resolved
@@ -94,24 +94,15 @@
         return false;
     }
 
-<<<<<<< HEAD
+    /**
+     * Evaluate binary decision diagram (BDD) representation of transition guard in given state.
+     */
     template<typename SuccessorGen>
     bool ProductSuccessorGenerator<SuccessorGen>::guard_valid(const PetriEngine::Structures::State &state, bdd bdd) {
         EvaluationContext ctx{state.marking(), &_net};
         // IDs 0 and 1 are false and true atoms, respectively
-        while (bdd.id() > 1*/
-/*!(bdd == bddtrue || bdd == bddfalse)*//*
-) {
-=======
-    /**
-     * Evaluate binary decision diagram (BDD) representation of transition guard in given state.
-     */
-    bool ProductSuccessorGenerator::guard_valid(const PetriEngine::Structures::State &state, bdd bdd) {
-        EvaluationContext ctx{state.marking(), &_net};
-        // IDs 0 and 1 are false and true atoms, respectively
         // More details in buddy manual for details ( http://buddy.sourceforge.net/manual/main.html )
         while (bdd.id() > 1/*!(bdd == bddtrue || bdd == bddfalse)*/) {
->>>>>>> 96dafabf
             // find variable to test, and test it
             size_t var = bdd_var(bdd);
             Condition::Result res = buchiSuccessorGenerator.getExpression(var)->evaluate(ctx);
