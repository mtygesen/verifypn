--- conflicted
+++ resolved
@@ -192,17 +192,12 @@
             os << _indent << "<deadlock/>";
             return os;
         }
-<<<<<<< HEAD
-        os << _indent << "<transition id=" << std::quoted(_net.transitionNames()[transition]);
-        os << "\">";
-        reducer.extraConsume(os, _net.transitionNames()[transition]);
-=======
+
         os << _indent << "<transition id="
                 // field width stuff obsolete without büchi state printing.
                 << std::quoted(*_net.transitionNames()[transition]);
         os << ">";
         reducer.extraConsume(os, *_net.transitionNames()[transition]);
->>>>>>> 0c6a5ed2
         os << std::endl;
         auto [fpre, lpre] = _net.preset(transition);
         for (; fpre < lpre; ++fpre) {
@@ -210,11 +205,7 @@
                 continue;
             }
             for (size_t i = 0; i < fpre->tokens; ++i) {
-<<<<<<< HEAD
-                os << _token_indent << R"(<token age="0" place=")" << _net.placeNames()[fpre->place] << "\"/>\n";
-=======
                 os << _tokenIndent << R"(<token age="0" place=")" << *_net.placeNames()[fpre->place] << "\"/>\n";
->>>>>>> 0c6a5ed2
             }
         }
         os << _indent << "</transition>\n";
