--- conflicted
+++ resolved
@@ -144,13 +144,8 @@
         }
     }
 
-<<<<<<< HEAD
-    PetriEngine::PQL::Condition_ptr simplify(const PetriEngine::PQL::Condition_ptr& formula) {
+    PetriEngine::PQL::Condition_ptr simplify(const PetriEngine::PQL::Condition_ptr &formula) {
         if (auto e = std::dynamic_pointer_cast<ECondition>(formula); e != nullptr) {
-=======
-    PetriEngine::PQL::Condition_ptr simplify(const PetriEngine::PQL::Condition_ptr &formula) {
-        if (auto e = dynamic_pointer_cast<ECondition>(formula); e != nullptr) {
->>>>>>> 96dafabf
             return std::make_shared<ECondition>(simplify((*e)[0]));
         } else if (auto a = std::dynamic_pointer_cast<ACondition>(formula); a != nullptr) {
             return std::make_shared<ACondition>(simplify((*a)[0]));
