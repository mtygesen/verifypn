--- conflicted
+++ resolved
@@ -34,23 +34,14 @@
 
 namespace PetriEngine {
 
-<<<<<<< HEAD
-    PetriNetBuilder::PetriNetBuilder() : AbstractPetriNetBuilder(),
-    reducer(this){
-=======
     PetriNetBuilder::PetriNetBuilder(shared_string_set& string_set) : AbstractPetriNetBuilder(),
     reducer(this), _string_set(string_set) {
->>>>>>> 9a37c4ae
     }
     PetriNetBuilder::PetriNetBuilder(const PetriNetBuilder& other)
     : _placenames(other._placenames), _transitionnames(other._transitionnames),
        _placelocations(other._placelocations), _transitionlocations(other._transitionlocations),
        _transitions(other._transitions), _places(other._places),
-<<<<<<< HEAD
-       initialMarking(other.initialMarking), reducer(this)
-=======
        initialMarking(other.initialMarking), reducer(this), _string_set(other._string_set)
->>>>>>> 9a37c4ae
     {
 
     }
@@ -59,12 +50,6 @@
     : _placenames(std::move(other._placenames)), _transitionnames(std::move(other._transitionnames)),
        _placelocations(std::move(other._placelocations)), _transitionlocations(std::move(other._transitionlocations)),
        _transitions(std::move(other._transitions)), _places(std::move(other._places)),
-<<<<<<< HEAD
-       initialMarking(std::move(other.initialMarking)), reducer(this) {}
-
-    void PetriNetBuilder::addPlace(const std::string &name, uint32_t tokens, double x, double y) {
-        if(_placenames.count(name) == 0)
-=======
        initialMarking(std::move(other.initialMarking)), reducer(this), _string_set(other._string_set) {}
 
     void PetriNetBuilder::addPlace(const std::string &name, uint32_t tokens, double x, double y)
@@ -78,29 +63,18 @@
         size_t size = _placenames.size();
         auto [it, inserted] = _placenames.insert(std::make_pair(name, size));
         if(inserted)
->>>>>>> 9a37c4ae
         {
             _places.emplace_back();
             _placelocations.push_back(std::tuple<double, double>(x,y));
         }
 
-<<<<<<< HEAD
-        uint32_t id = _placenames[name];
-
-        while(initialMarking.size() <= id) initialMarking.emplace_back();
-        initialMarking[id] = tokens;
-=======
         if(initialMarking.size() <= it->second)
             initialMarking.resize(initialMarking.size() + 1, 0);
         initialMarking[it->second] = tokens;
->>>>>>> 9a37c4ae
     }
 
     void PetriNetBuilder::addTransition(const std::string &name,
             int32_t player, double x, double y) {
-<<<<<<< HEAD
-        if(_transitionnames.count(name) == 0)
-=======
         auto stn = std::make_shared<const_string>(name);
         return addTransition(stn, player, x, y);
     }
@@ -111,12 +85,10 @@
         size_t size = _transitionnames.size();
         auto [it, inserted] = _transitionnames.insert(std::make_pair(name, size));
         if(inserted)
->>>>>>> 9a37c4ae
         {
             _transitions.emplace_back();
             _transitions.back()._player = player;
             _transitionlocations.push_back(std::tuple<double, double>(x,y));
-            _transitions.back()._player = player;
         }
     }
 
@@ -224,14 +196,8 @@
          * a decision-tree like construction, possibly improving successor generation.
          */
 
-<<<<<<< HEAD
         uint32_t nplaces = numberOfUnskippedPlaces();
         uint32_t ntrans = numberOfUnskippedTransitions();
-=======
-        uint32_t nplaces = _places.size() - reducer.RemovedPlaces();
-        uint32_t ntrans = _transitions.size() - reducer.RemovedTransitions();
-
->>>>>>> 9a37c4ae
         std::vector<uint32_t> place_cons_count = std::vector<uint32_t>(_places.size());
         std::vector<uint32_t> place_prod_count = std::vector<uint32_t>(_places.size());
         std::vector<uint32_t> place_idmap = std::vector<uint32_t>(_places.size());
@@ -294,10 +260,7 @@
         }
 #endif
 
-<<<<<<< HEAD
-
-=======
->>>>>>> 9a37c4ae
+
         PetriNet* net = new PetriNet(ntrans, invariants, nplaces);
 
         uint32_t next = nextPlaceId(place_cons_count, place_prod_count, place_idmap, reorder);
@@ -333,11 +296,7 @@
 
                 net->_transitions[freetrans].outputs = freeinv;
 
-<<<<<<< HEAD
-                for(auto post : trans.post)
-=======
                 for(const auto& post : trans.post)
->>>>>>> 9a37c4ae
                 {
                     assert(freeinv < net->_ninvariants);
                     net->_invariants[freeinv].place = post.place;
@@ -565,11 +524,8 @@
 
     void PetriNetBuilder::reduce(   std::vector<std::shared_ptr<PQL::Condition> >& queries,
                                     std::vector<Reachability::ResultPrinter::Result>& results,
-<<<<<<< HEAD
-                                    int reductiontype, bool reconstructTrace, const PetriNet* net, int timeout, std::vector<uint32_t>& reductions, std::vector<uint32_t>& secondaryreductions)
-=======
-                                    int reductiontype, bool reconstructTrace, const PetriNet* net, int timeout, std::vector<uint32_t>& reductions)
->>>>>>> 9a37c4ae
+                                    int reductiontype, bool reconstructTrace, const PetriNet* net, int timeout,
+                                    std::vector<uint32_t>& reductions, std::vector<uint32_t>& secondaryreductions)
     {
         QueryPlaceAnalysisContext placecontext(getPlaceNames(), getTransitionNames(), net);
         bool all_reach = true;
@@ -589,10 +545,7 @@
             {
                 PetriEngine::PQL::analyze(queries[i], placecontext);
                 all_reach &= (results[i] != Reachability::ResultPrinter::CTL && results[i] != Reachability::ResultPrinter::LTL);
-<<<<<<< HEAD
                 all_ltl &= results[i] != Reachability::ResultPrinter::CTL;
-=======
->>>>>>> 9a37c4ae
                 remove_loops &= !PetriEngine::PQL::isLoopSensitive(queries[i]);
                 // There is a deadlock somewhere, if it is not alone, we cannot reduce.
                 // this has similar problems as nested next.
