--- conflicted
+++ resolved
@@ -283,7 +283,6 @@
         }
 #endif
 
-
         PetriNet* net = new PetriNet(ntrans, invariants, nplaces);
 
         uint32_t next = nextPlaceId(place_cons_count, place_prod_count, place_idmap, reorder);
@@ -567,19 +566,12 @@
                results[i] == Reachability::ResultPrinter::LTL)
             {
                 PetriEngine::PQL::analyze(queries[i], placecontext);
-<<<<<<< HEAD
                 bool is_reach = PetriEngine::PQL::isReachability(queries[i]);
                 if(!is_reach) {
                     LTL::LTLValidator isLtl;
                     all_reach = false;
                     all_ltl &= isLtl.isLTL(queries[i]);
                 }
-=======
-                bool is_reach = PetriEngine::PQL::isReachability(queries[i]);;
-                all_reach &= is_reach;
-                LTL::LTLValidator isLtl;
-                all_ltl &= is_reach || isLtl.isLTL(queries[i]);
->>>>>>> 13933515
                 remove_loops &= !PetriEngine::PQL::isLoopSensitive(queries[i]);
                 // There is a deadlock somewhere, if it is not alone, we cannot reduce.
                 // this has similar problems as nested next.
