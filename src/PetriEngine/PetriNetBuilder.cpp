--- conflicted
+++ resolved
@@ -92,18 +92,14 @@
         }
     }
 
-<<<<<<< HEAD
-    void PetriNetBuilder::addInputArc(const std::string &place, const std::string &transition, bool inhibitor, uint32_t weight) {
-=======
-    void PetriNetBuilder::addInputArc(const std::string &place, const std::string &transition, bool inhibitor, int weight)
+    void PetriNetBuilder::addInputArc(const std::string &place, const std::string &transition, bool inhibitor, uint32_t weight)
     {
         auto spn = std::make_shared<const_string>(place);
         auto stn = std::make_shared<const_string>(transition);
         return addInputArc(spn, stn, inhibitor, weight);
     }
 
-    void PetriNetBuilder::addInputArc(const shared_const_string &place, const shared_const_string &transition, bool inhibitor, int weight) {
->>>>>>> 6f22ca8e
+    void PetriNetBuilder::addInputArc(const shared_const_string &place, const shared_const_string &transition, bool inhibitor, uint32_t weight) {
         if(_transitionnames.count(transition) == 0)
         {
             throw base_error("Could not find ", transition);
@@ -129,17 +125,13 @@
         _places[p].inhib |= inhibitor;
     }
 
-<<<<<<< HEAD
     void PetriNetBuilder::addOutputArc(const std::string &transition, const std::string &place, uint32_t weight) {
-=======
-    void PetriNetBuilder::addOutputArc(const std::string &transition, const std::string &place, int weight) {
         auto spn = std::make_shared<const_string>(place);
         auto stn = std::make_shared<const_string>(transition);
         return addOutputArc(stn, spn, weight);
     }
 
-    void PetriNetBuilder::addOutputArc(const shared_const_string &transition, const shared_const_string &place, int weight) {
->>>>>>> 6f22ca8e
+    void PetriNetBuilder::addOutputArc(const shared_const_string &transition, const shared_const_string &place, uint32_t weight) {
         if(_transitionnames.count(transition) == 0)
         {
             throw base_error("Could not find ", transition);
