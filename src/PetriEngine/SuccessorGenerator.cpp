--- conflicted
+++ resolved
@@ -159,11 +159,8 @@
         sucinfo.pcounter = _suc_pcounter;
         sucinfo.tcounter = _suc_tcounter;
     }
-<<<<<<< HEAD
 
     SuccessorGenerator::SuccessorGenerator(const PetriNet &net, const std::shared_ptr<StubbornSet>&)
         : SuccessorGenerator(net){}
 
-=======
->>>>>>> 95273649
 }
