%{
#include <stdio.h>
#include <memory>

#include "PetriEngine/PQL/PQL.h"
#include "PetriEngine/PQL/Expressions.h"

using namespace PetriEngine::PQL;

std::shared_ptr<PetriEngine::PQL::Condition> query;
extern int pqlqlex();
void pqlqerror(const char *s) {printf("ERROR: %s\n", s);}
%}

%name-prefix "pqlq"
<<<<<<< HEAD
%expect 1
=======
%expect 2 // and + or, which is ok.
>>>>>>> cccbca0a

/* Possible data representation */
%union {
   PetriEngine::PQL::Expr* expr;
   PetriEngine::PQL::Condition* cond;
   std::string *string;
   int token;
   std::vector<std::string>* ids;
}

/* Terminal type definition */
%token <string> ID INT
<<<<<<< HEAD
%token <token> A E X F G U
=======

%token <token> A E X F G U EF EG AF AG EX AX CONTROL
>>>>>>> cccbca0a
%token <token> DEADLOCK TRUE FALSE
%token <token> LPAREN RPAREN
%token <token> AND OR NOT
%token <token> EQUAL NEQUAL LESS LESSEQUAL GREATER GREATEREQUAL
%token <token> PLUS MINUS MULTIPLY
<<<<<<< HEAD
%token <token> COMMA
=======
%token <token> COMMA COLON
>>>>>>> cccbca0a
%token <token> TOKENCOUNT QUESTIONMARK FIREABLE

/* Terminal associativity */
%left AND OR  EF EG AF AG EX AX F G A E
%right NOT

/* Nonterminal type definition */
%type <expr> expr term factor
<<<<<<< HEAD
%type <cond> path_formula path_formula_or path_formula_and path_formula_quantifier path_formula_until path_formula_paren
%type <cond> state_formula state_formula_and state_formula_quantifier atomic_formula compare
=======
%type <cond> path_formula state_formula_or
%type <cond> state_formula state_formula_and state_formula_quantifier atomic_formula compare query
>>>>>>> cccbca0a
%type <ids> id_list

/* Operator precedence, more possibly coming */
%right MINUS

%start query

%%

<<<<<<< HEAD
query	: state_formula	            { query = Condition_ptr($1); }
        | path_formula_or           { query = Condition_ptr($1); } /* This one is not actually allowed in CTL* */
		| error						{ yyerrok; }
		;

state_formula : state_formula OR state_formula_and		{ $$ = new OrCondition(Condition_ptr($1), Condition_ptr($3)); }
              | state_formula_and                       { $$ = $1; }
              ;

state_formula_and : state_formula_and AND state_formula_quantifier	    { $$ = new AndCondition(Condition_ptr($1), Condition_ptr($3)); }
                  | state_formula_quantifier            { $$ = $1; }
                  ;

state_formula_quantifier : A path_formula_quantifier        { $$ = new ACondition(Condition_ptr($2)); }
                         | E path_formula_quantifier        { $$ = new ECondition(Condition_ptr($2)); }
                         | NOT state_formula_quantifier	    { $$ = new NotCondition(Condition_ptr($2)); }
                         | LPAREN state_formula RPAREN		{ $$ = $2; }
                         | atomic_formula                   { $$ = $1; }
=======
query : CONTROL COLON state_formula { query = Condition_ptr(new ControlCondition(Condition_ptr($3))); }
        | state_formula { query = Condition_ptr($1); }
        ;

state_formula : LPAREN state_formula RPAREN	{ $$ = $2; }
              | state_formula_or            { $$ = $1; }

state_formula_or : state_formula OR state_formula	   { $$ = new OrCondition(Condition_ptr($1), Condition_ptr($3)); }
                 | state_formula_and                   { $$ = $1; }
                 ;

state_formula_and : state_formula AND state_formula { $$ = new AndCondition(Condition_ptr($1), Condition_ptr($3)); }
                  | state_formula_quantifier        { $$ = $1; }
                  ;


state_formula_quantifier : A state_formula   { $$ = new ACondition(Condition_ptr($2)); }
                         | E state_formula   { $$ = new ECondition(Condition_ptr($2)); }
                         | EF state_formula  { $$ = new ECondition(std::make_shared<FCondition>(Condition_ptr($2))); }
                         | EG state_formula  { $$ = new ECondition(std::make_shared<GCondition>(Condition_ptr($2))); }
                         | AF state_formula  { $$ = new ACondition(std::make_shared<FCondition>(Condition_ptr($2))); }
                         | AG state_formula  { $$ = new ACondition(std::make_shared<GCondition>(Condition_ptr($2))); }
                         | EX state_formula  { $$ = new ECondition(std::make_shared<XCondition>(Condition_ptr($2))); }
                         | AX state_formula  { $$ = new ACondition(std::make_shared<XCondition>(Condition_ptr($2))); }
                         | NOT state_formula { $$ = new NotCondition(Condition_ptr($2)); }
                         | atomic_formula    { $$ = $1; }
                         | path_formula
>>>>>>> cccbca0a
                         ;

atomic_formula : TRUE				            	{ $$ = new BooleanCondition(true);}
               | FALSE			            	    { $$ = new BooleanCondition(false);}
               | DEADLOCK		            	    { $$ = new DeadlockCondition();}
               | compare				            { $$ = $1; }
               ;

<<<<<<< HEAD
path_formula : state_formula                    { $$ = $1; }
             | path_formula_or                  { $$ = $1; }
             ;

path_formula_or : path_formula_or OR path_formula_and    { $$ = new OrCondition(Condition_ptr($1), Condition_ptr($3)); }
                | path_formula_and                       { $$ = $1; }
                ;

path_formula_and : path_formula_and AND path_formula_quantifier	{ $$ = new AndCondition(Condition_ptr($1), Condition_ptr($3)); }
                 | path_formula_quantifier          { $$ = $1; }
                 ;

path_formula_quantifier : X path_formula_quantifier                    { $$ = new XCondition(Condition_ptr($2)); }
                        | F path_formula_quantifier                    { $$ = new FCondition(Condition_ptr($2)); }
                        | G path_formula_quantifier                    { $$ = new GCondition(Condition_ptr($2)); }
                        | NOT path_formula_quantifier		{ $$ = new NotCondition(Condition_ptr($2)); }
                        | path_formula_until                { $$ = $1; }
                        ;

path_formula_until : path_formula_paren U path_formula_paren      { $$ = new UntilCondition(Condition_ptr($1), Condition_ptr($3)); }
                   | path_formula_paren                           { $$ = $1; }
                   ;

path_formula_paren : LPAREN path_formula RPAREN           { $$ = $2; }
                   ;
=======
path_formula : X state_formula                    { $$ = new XCondition(Condition_ptr($2)); }
             | F state_formula                    { $$ = new FCondition(Condition_ptr($2)); }
             | G state_formula                    { $$ = new GCondition(Condition_ptr($2)); }
             | LPAREN state_formula RPAREN U LPAREN state_formula RPAREN
               { $$ = new UntilCondition(Condition_ptr($2), Condition_ptr($6)); };
             ;
>>>>>>> cccbca0a

compare	: expr EQUAL expr			{ $$ = new EqualCondition(Expr_ptr($1), Expr_ptr($3)); }
		| expr NEQUAL expr			{ $$ = new NotEqualCondition(Expr_ptr($1), Expr_ptr($3)); }
		| expr LESS expr			{ $$ = new LessThanCondition(Expr_ptr($1), Expr_ptr($3)); }
		| expr LESSEQUAL expr 		{ $$ = new LessThanOrEqualCondition(Expr_ptr($1), Expr_ptr($3)); }
		| expr GREATER expr			{ $$ = new LessThanCondition(Expr_ptr($3), Expr_ptr($1)); }
		| expr GREATEREQUAL expr	{ $$ = new LessThanOrEqualCondition(Expr_ptr($3), Expr_ptr($1)); }
		| FIREABLE LPAREN id_list RPAREN
		    {
		        $$ = nullptr;
		        {
		            auto ids = $3;
<<<<<<< HEAD
		            std::vector<Condition_ptr> a;
                    for (auto& name : *ids) {
                        a.push_back(std::make_shared<FireableCondition>(name));
                    }
		            $$ = new AndCondition(a);
=======
		            if ((*ids).size() == 1) {
		                $$ = new FireableCondition((*ids)[0]);
		            } else {
		                std::vector<Condition_ptr> a;
                        for (auto& name : *ids) {
                            a.push_back(std::make_shared<FireableCondition>(name));
                        }
                        $$ = new OrCondition(a);
		            }
>>>>>>> cccbca0a
		        }
		    }
		| ID QUESTIONMARK           { $$ = new FireableCondition(*$1); }
		;

expr	: expr PLUS term			{ $$ = new PlusExpr(std::vector<Expr_ptr>({Expr_ptr($1), Expr_ptr($3)})); }
		| expr MINUS term			{ $$ = new SubtractExpr(std::vector<Expr_ptr>({Expr_ptr($1), Expr_ptr($3)})); }
		| term						{ $$ = $1; }
		;

term	: term MULTIPLY factor	{ $$ = new MultiplyExpr(std::vector<Expr_ptr>({Expr_ptr($1), Expr_ptr($3)})); }
		| MINUS factor			{ $$ = new MinusExpr(Expr_ptr($2)); }
		| factor				{ $$ = $1; }
		;

factor	: LPAREN expr RPAREN	{ $$ = $2; }
		| INT			{ $$ = new LiteralExpr(atol($1->c_str())); delete $1; }
		| ID			{ $$ = new IdentifierExpr(*$1); delete $1; }
        | TOKENCOUNT LPAREN id_list RPAREN
            {
                $$ = nullptr;
                {
                    auto ids = $3;
                    std::vector<Expr_ptr> a;
                    for (auto& name : *ids) {
                        a.push_back(std::make_shared<IdentifierExpr>(name));
                    }
                    $$ = new PlusExpr(std::move(a), true);
                }
            }
		;

id_list : ID { $$ = new std::vector<std::string>(); $$->push_back(*$1); }
        | id_list COMMA ID { $$ = $1; $$->push_back(*$3); }
        ;<|MERGE_RESOLUTION|>--- conflicted
+++ resolved
@@ -13,11 +13,7 @@
 %}
 
 %name-prefix "pqlq"
-<<<<<<< HEAD
-%expect 1
-=======
 %expect 2 // and + or, which is ok.
->>>>>>> cccbca0a
 
 /* Possible data representation */
 %union {
@@ -30,22 +26,14 @@
 
 /* Terminal type definition */
 %token <string> ID INT
-<<<<<<< HEAD
-%token <token> A E X F G U
-=======
 
 %token <token> A E X F G U EF EG AF AG EX AX CONTROL
->>>>>>> cccbca0a
 %token <token> DEADLOCK TRUE FALSE
 %token <token> LPAREN RPAREN
 %token <token> AND OR NOT
 %token <token> EQUAL NEQUAL LESS LESSEQUAL GREATER GREATEREQUAL
 %token <token> PLUS MINUS MULTIPLY
-<<<<<<< HEAD
-%token <token> COMMA
-=======
 %token <token> COMMA COLON
->>>>>>> cccbca0a
 %token <token> TOKENCOUNT QUESTIONMARK FIREABLE
 
 /* Terminal associativity */
@@ -54,13 +42,8 @@
 
 /* Nonterminal type definition */
 %type <expr> expr term factor
-<<<<<<< HEAD
-%type <cond> path_formula path_formula_or path_formula_and path_formula_quantifier path_formula_until path_formula_paren
-%type <cond> state_formula state_formula_and state_formula_quantifier atomic_formula compare
-=======
 %type <cond> path_formula state_formula_or
 %type <cond> state_formula state_formula_and state_formula_quantifier atomic_formula compare query
->>>>>>> cccbca0a
 %type <ids> id_list
 
 /* Operator precedence, more possibly coming */
@@ -70,26 +53,6 @@
 
 %%
 
-<<<<<<< HEAD
-query	: state_formula	            { query = Condition_ptr($1); }
-        | path_formula_or           { query = Condition_ptr($1); } /* This one is not actually allowed in CTL* */
-		| error						{ yyerrok; }
-		;
-
-state_formula : state_formula OR state_formula_and		{ $$ = new OrCondition(Condition_ptr($1), Condition_ptr($3)); }
-              | state_formula_and                       { $$ = $1; }
-              ;
-
-state_formula_and : state_formula_and AND state_formula_quantifier	    { $$ = new AndCondition(Condition_ptr($1), Condition_ptr($3)); }
-                  | state_formula_quantifier            { $$ = $1; }
-                  ;
-
-state_formula_quantifier : A path_formula_quantifier        { $$ = new ACondition(Condition_ptr($2)); }
-                         | E path_formula_quantifier        { $$ = new ECondition(Condition_ptr($2)); }
-                         | NOT state_formula_quantifier	    { $$ = new NotCondition(Condition_ptr($2)); }
-                         | LPAREN state_formula RPAREN		{ $$ = $2; }
-                         | atomic_formula                   { $$ = $1; }
-=======
 query : CONTROL COLON state_formula { query = Condition_ptr(new ControlCondition(Condition_ptr($3))); }
         | state_formula { query = Condition_ptr($1); }
         ;
@@ -117,7 +80,6 @@
                          | NOT state_formula { $$ = new NotCondition(Condition_ptr($2)); }
                          | atomic_formula    { $$ = $1; }
                          | path_formula
->>>>>>> cccbca0a
                          ;
 
 atomic_formula : TRUE				            	{ $$ = new BooleanCondition(true);}
@@ -126,40 +88,12 @@
                | compare				            { $$ = $1; }
                ;
 
-<<<<<<< HEAD
-path_formula : state_formula                    { $$ = $1; }
-             | path_formula_or                  { $$ = $1; }
-             ;
-
-path_formula_or : path_formula_or OR path_formula_and    { $$ = new OrCondition(Condition_ptr($1), Condition_ptr($3)); }
-                | path_formula_and                       { $$ = $1; }
-                ;
-
-path_formula_and : path_formula_and AND path_formula_quantifier	{ $$ = new AndCondition(Condition_ptr($1), Condition_ptr($3)); }
-                 | path_formula_quantifier          { $$ = $1; }
-                 ;
-
-path_formula_quantifier : X path_formula_quantifier                    { $$ = new XCondition(Condition_ptr($2)); }
-                        | F path_formula_quantifier                    { $$ = new FCondition(Condition_ptr($2)); }
-                        | G path_formula_quantifier                    { $$ = new GCondition(Condition_ptr($2)); }
-                        | NOT path_formula_quantifier		{ $$ = new NotCondition(Condition_ptr($2)); }
-                        | path_formula_until                { $$ = $1; }
-                        ;
-
-path_formula_until : path_formula_paren U path_formula_paren      { $$ = new UntilCondition(Condition_ptr($1), Condition_ptr($3)); }
-                   | path_formula_paren                           { $$ = $1; }
-                   ;
-
-path_formula_paren : LPAREN path_formula RPAREN           { $$ = $2; }
-                   ;
-=======
 path_formula : X state_formula                    { $$ = new XCondition(Condition_ptr($2)); }
              | F state_formula                    { $$ = new FCondition(Condition_ptr($2)); }
              | G state_formula                    { $$ = new GCondition(Condition_ptr($2)); }
              | LPAREN state_formula RPAREN U LPAREN state_formula RPAREN
                { $$ = new UntilCondition(Condition_ptr($2), Condition_ptr($6)); };
              ;
->>>>>>> cccbca0a
 
 compare	: expr EQUAL expr			{ $$ = new EqualCondition(Expr_ptr($1), Expr_ptr($3)); }
 		| expr NEQUAL expr			{ $$ = new NotEqualCondition(Expr_ptr($1), Expr_ptr($3)); }
@@ -172,13 +106,6 @@
 		        $$ = nullptr;
 		        {
 		            auto ids = $3;
-<<<<<<< HEAD
-		            std::vector<Condition_ptr> a;
-                    for (auto& name : *ids) {
-                        a.push_back(std::make_shared<FireableCondition>(name));
-                    }
-		            $$ = new AndCondition(a);
-=======
 		            if ((*ids).size() == 1) {
 		                $$ = new FireableCondition((*ids)[0]);
 		            } else {
@@ -188,7 +115,6 @@
                         }
                         $$ = new OrCondition(a);
 		            }
->>>>>>> cccbca0a
 		        }
 		    }
 		| ID QUESTIONMARK           { $$ = new FireableCondition(*$1); }
