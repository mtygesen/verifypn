%{
#include <stdio.h>
#include <memory>

#include "PetriEngine/PQL/PQL.h"
#include "PetriEngine/PQL/Expressions.h"

using namespace PetriEngine::PQL;

std::shared_ptr<PetriEngine::PQL::Condition> query;
extern int pqlqlex();
void pqlqerror(const char *s) {printf("ERROR: %s\n", s);}
%}

%name-prefix "pqlq"
%expect 2 // and + or, which is ok.

/* Possible data representation */
%union {
   PetriEngine::PQL::Expr* expr;
   PetriEngine::PQL::Condition* cond;
   std::string *string;
   int token;
   std::vector<std::string>* ids;
}

/* Terminal type definition */
%token <string> ID INT

%token <token> A E X F G U EF EG AF AG EX AX CONTROL
%token <token> DEADLOCK TRUE FALSE
%token <token> LPAREN RPAREN
%token <token> AND OR NOT
%token <token> EQUAL NEQUAL LESS LESSEQUAL GREATER GREATEREQUAL
%token <token> PLUS MINUS MULTIPLY
%token <token> COMMA COLON
%token <token> TOKENCOUNT QUESTIONMARK FIREABLE

/* Terminal associativity */
%left AND OR  EF EG AF AG EX AX F G A E
%right NOT

/* Nonterminal type definition */
%type <expr> expr term factor
%type <cond> path_formula state_formula_or
%type <cond> state_formula state_formula_and state_formula_quantifier atomic_formula compare query
%type <ids> id_list

/* Operator precedence, more possibly coming */
%right MINUS

%start query

%%

query : CONTROL COLON state_formula { query = Condition_ptr(new ControlCondition(Condition_ptr($3))); }
        | state_formula { query = Condition_ptr($1); }
        ;

state_formula : LPAREN state_formula RPAREN	{ $$ = $2; }
              | state_formula_or            { $$ = $1; }

state_formula_or : state_formula OR state_formula	   { $$ = new OrCondition(Condition_ptr($1), Condition_ptr($3)); }
                 | state_formula_and                   { $$ = $1; }
                 ;

state_formula_and : state_formula AND state_formula { $$ = new AndCondition(Condition_ptr($1), Condition_ptr($3)); }
                  | state_formula_quantifier        { $$ = $1; }
                  ;


state_formula_quantifier : A state_formula   { $$ = new ACondition(Condition_ptr($2)); }
                         | E state_formula   { $$ = new ECondition(Condition_ptr($2)); }
                         | EF state_formula  { $$ = new ECondition(std::make_shared<FCondition>(Condition_ptr($2))); }
                         | EG state_formula  { $$ = new ECondition(std::make_shared<GCondition>(Condition_ptr($2))); }
                         | AF state_formula  { $$ = new ACondition(std::make_shared<FCondition>(Condition_ptr($2))); }
                         | AG state_formula  { $$ = new ACondition(std::make_shared<GCondition>(Condition_ptr($2))); }
                         | EX state_formula  { $$ = new ECondition(std::make_shared<XCondition>(Condition_ptr($2))); }
                         | AX state_formula  { $$ = new ACondition(std::make_shared<XCondition>(Condition_ptr($2))); }
                         | NOT state_formula { $$ = new NotCondition(Condition_ptr($2)); }
                         | atomic_formula    { $$ = $1; }
                         | path_formula
                         ;

atomic_formula : TRUE				            	{ $$ = new BooleanCondition(true);}
               | FALSE			            	    { $$ = new BooleanCondition(false);}
               | DEADLOCK		            	    { $$ = new DeadlockCondition();}
               | compare				            { $$ = $1; }
               ;

path_formula : X state_formula                    { $$ = new XCondition(Condition_ptr($2)); }
             | F state_formula                    { $$ = new FCondition(Condition_ptr($2)); }
             | G state_formula                    { $$ = new GCondition(Condition_ptr($2)); }
             | LPAREN state_formula RPAREN U LPAREN state_formula RPAREN
               { $$ = new UntilCondition(Condition_ptr($2), Condition_ptr($6)); };
             ;

compare	: expr EQUAL expr			{ $$ = new EqualCondition(Expr_ptr($1), Expr_ptr($3)); }
		| expr NEQUAL expr			{ $$ = new NotEqualCondition(Expr_ptr($1), Expr_ptr($3)); }
		| expr LESS expr			{ $$ = new LessThanCondition(Expr_ptr($1), Expr_ptr($3)); }
		| expr LESSEQUAL expr 		{ $$ = new LessThanOrEqualCondition(Expr_ptr($1), Expr_ptr($3)); }
		| expr GREATER expr			{ $$ = new LessThanCondition(Expr_ptr($3), Expr_ptr($1)); }
		| expr GREATEREQUAL expr	{ $$ = new LessThanOrEqualCondition(Expr_ptr($3), Expr_ptr($1)); }
		| FIREABLE LPAREN id_list RPAREN
		    {
		        $$ = nullptr;
		        {
		            auto ids = $3;
		            if ((*ids).size() == 1) {
<<<<<<< HEAD
		                $$ = new FireableCondition((*ids)[0]);
		            } else {
		                std::vector<Condition_ptr> a;
                        for (auto& name : *ids) {
                            a.push_back(std::make_shared<FireableCondition>(name));
=======
		                $$ = new FireableCondition(std::make_shared<const_string>((*ids)[0]));
		            } else {
		                std::vector<Condition_ptr> a;
                        for (auto& name : *ids) {
                            a.push_back(std::make_shared<FireableCondition>(std::make_shared<const_string>(name)));
>>>>>>> 9a37c4ae
                        }
                        $$ = new OrCondition(a);
		            }
		        }
		    }
<<<<<<< HEAD
		| ID QUESTIONMARK           { $$ = new FireableCondition(*$1); }
=======
		| ID QUESTIONMARK           { $$ = new FireableCondition(std::make_shared<const_string>(*$1)); }
>>>>>>> 9a37c4ae
		;

expr	: expr PLUS term			{ $$ = new PlusExpr(std::vector<Expr_ptr>({Expr_ptr($1), Expr_ptr($3)})); }
		| expr MINUS term			{ $$ = new SubtractExpr(std::vector<Expr_ptr>({Expr_ptr($1), Expr_ptr($3)})); }
		| term						{ $$ = $1; }
		;

term	: term MULTIPLY factor	{ $$ = new MultiplyExpr(std::vector<Expr_ptr>({Expr_ptr($1), Expr_ptr($3)})); }
		| MINUS factor			{ $$ = new MinusExpr(Expr_ptr($2)); }
		| factor				{ $$ = $1; }
		;

factor	: LPAREN expr RPAREN	{ $$ = $2; }
		| INT			{ $$ = new LiteralExpr(atol($1->c_str())); delete $1; }
<<<<<<< HEAD
		| ID			{ $$ = new IdentifierExpr(*$1); delete $1; }
=======
		| ID			{ $$ = new IdentifierExpr(std::make_shared<const_string>(*$1)); delete $1; }
>>>>>>> 9a37c4ae
        | TOKENCOUNT LPAREN id_list RPAREN
            {
                $$ = nullptr;
                {
                    auto ids = $3;
                    std::vector<Expr_ptr> a;
                    for (auto& name : *ids) {
<<<<<<< HEAD
                        a.push_back(std::make_shared<IdentifierExpr>(name));
                    }
                    $$ = new PlusExpr(std::move(a), true);
=======
                        a.push_back(std::make_shared<IdentifierExpr>(std::make_shared<const_string>(name)));
                    }
                    $$ = new PlusExpr(std::move(a));
>>>>>>> 9a37c4ae
                }
            }
		;

id_list : ID { $$ = new std::vector<std::string>(); $$->push_back(*$1); }
        | id_list COMMA ID { $$ = $1; $$->push_back(*$3); }
        ;<|MERGE_RESOLUTION|>--- conflicted
+++ resolved
@@ -107,29 +107,17 @@
 		        {
 		            auto ids = $3;
 		            if ((*ids).size() == 1) {
-<<<<<<< HEAD
-		                $$ = new FireableCondition((*ids)[0]);
-		            } else {
-		                std::vector<Condition_ptr> a;
-                        for (auto& name : *ids) {
-                            a.push_back(std::make_shared<FireableCondition>(name));
-=======
 		                $$ = new FireableCondition(std::make_shared<const_string>((*ids)[0]));
 		            } else {
 		                std::vector<Condition_ptr> a;
                         for (auto& name : *ids) {
                             a.push_back(std::make_shared<FireableCondition>(std::make_shared<const_string>(name)));
->>>>>>> 9a37c4ae
                         }
                         $$ = new OrCondition(a);
 		            }
 		        }
 		    }
-<<<<<<< HEAD
-		| ID QUESTIONMARK           { $$ = new FireableCondition(*$1); }
-=======
 		| ID QUESTIONMARK           { $$ = new FireableCondition(std::make_shared<const_string>(*$1)); }
->>>>>>> 9a37c4ae
 		;
 
 expr	: expr PLUS term			{ $$ = new PlusExpr(std::vector<Expr_ptr>({Expr_ptr($1), Expr_ptr($3)})); }
@@ -144,11 +132,7 @@
 
 factor	: LPAREN expr RPAREN	{ $$ = $2; }
 		| INT			{ $$ = new LiteralExpr(atol($1->c_str())); delete $1; }
-<<<<<<< HEAD
-		| ID			{ $$ = new IdentifierExpr(*$1); delete $1; }
-=======
 		| ID			{ $$ = new IdentifierExpr(std::make_shared<const_string>(*$1)); delete $1; }
->>>>>>> 9a37c4ae
         | TOKENCOUNT LPAREN id_list RPAREN
             {
                 $$ = nullptr;
@@ -156,15 +140,9 @@
                     auto ids = $3;
                     std::vector<Expr_ptr> a;
                     for (auto& name : *ids) {
-<<<<<<< HEAD
-                        a.push_back(std::make_shared<IdentifierExpr>(name));
-                    }
-                    $$ = new PlusExpr(std::move(a), true);
-=======
                         a.push_back(std::make_shared<IdentifierExpr>(std::make_shared<const_string>(name)));
                     }
                     $$ = new PlusExpr(std::move(a));
->>>>>>> 9a37c4ae
                 }
             }
 		;
