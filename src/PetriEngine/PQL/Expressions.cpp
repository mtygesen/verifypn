--- conflicted
+++ resolved
@@ -345,11 +345,7 @@
             {
                 auto ida = std::dynamic_pointer_cast<PQL::UnfoldedIdentifierExpr>(a);
                 auto idb = std::dynamic_pointer_cast<PQL::UnfoldedIdentifierExpr>(b);
-<<<<<<< HEAD
-                if(ida == NULL) return false;
-=======
                 if(ida == nullptr) return false;
->>>>>>> 45fe136b
                 if(ida && !idb) return true;
                 return ida->offset() < idb->offset();
             });
@@ -4039,331 +4035,8 @@
             }
             return std::make_shared<UnfoldedUpperBoundsCondition>(_places, _max, _offset);
         }
-<<<<<<< HEAD
-
-        
-        /******************** Stubborn reduction interesting transitions ********************/
-
-        void PlusExpr::incr(StubbornSet& generator) const {
-            for(auto& i : _ids) generator.presetOf(i.first, true);
-            for(auto& e : _exprs) e->incr(generator);
-        }
-
-        void PlusExpr::decr(StubbornSet& generator) const {
-            for(auto& i : _ids) generator.postsetOf(i.first, true);
-            for(auto& e : _exprs) e->decr(generator);
-        }
-
-        void SubtractExpr::incr(StubbornSet& generator) const {
-            bool first = true;
-            for(auto& e : _exprs)
-            {
-                if(first)
-                    e->incr(generator);
-                else
-                    e->decr(generator);
-                first = false;
-            }
-        }
-
-        void SubtractExpr::decr(StubbornSet& generator) const {
-            bool first = true;
-            for(auto& e : _exprs)
-            {
-                if(first)
-                    e->decr(generator);
-                else
-                    e->incr(generator);
-                first = false;
-            }
-        }
-
-        void MultiplyExpr::incr(StubbornSet& generator) const {
-            if((_ids.size() + _exprs.size()) == 1)
-            {
-                for(auto& i : _ids) generator.presetOf(i.first, true);
-                for(auto& e : _exprs) e->incr(generator);
-            }
-            else
-            {
-                for(auto& i : _ids)
-                {
-                    generator.presetOf(i.first, true);
-                    generator.postsetOf(i.first, true);
-                }
-                for(auto& e : _exprs)
-                {
-                    e->incr(generator);
-                    e->decr(generator);
-                }
-            }
-        }
-
-        void MultiplyExpr::decr(StubbornSet& generator) const {
-            if((_ids.size() + _exprs.size()) == 1)
-            {
-                for(auto& i : _ids) generator.postsetOf(i.first, true);
-                for(auto& e : _exprs) e->decr(generator);
-            }
-            else
-                incr(generator);
-        }
-
-        void MinusExpr::incr(StubbornSet& generator) const {
-            // TODO not implemented
-        }
-
-        void MinusExpr::decr(StubbornSet& generator) const {
-            // TODO not implemented
-        }
-
-        void LiteralExpr::incr(StubbornSet& generator) const {
-            // Add nothing
-        }
-
-        void LiteralExpr::decr(StubbornSet& generator) const {
-            // Add nothing
-        }
-
-        void UnfoldedIdentifierExpr::incr(StubbornSet& generator) const {
-            generator.presetOf(_offsetInMarking, true);
-        }
-
-        void UnfoldedIdentifierExpr::decr(StubbornSet& generator) const {
-            generator.postsetOf(_offsetInMarking, true);
-        }
-
-        void SimpleQuantifierCondition::findInteresting(StubbornSet& generator, bool negated) const{
-            _cond->findInteresting(generator, negated);
-        }
-
-        void UntilCondition::findInteresting(StubbornSet& generator, bool negated) const{
-            _cond1->findInteresting(generator, negated);
-            _cond1->findInteresting(generator, !negated);
-            _cond2->findInteresting(generator, negated);
-        }
-
-
-        void AndCondition::findInteresting(StubbornSet& generator, bool negated) const {
-            if(!negated){               // and
-                for(auto& c : _conds)
-                {
-                    if(!c->isSatisfied())
-                    {
-                        c->findInteresting(generator, negated);
-                        break;
-                    }
-                }
-            } else {                    // or
-                for(auto& c : _conds) c->findInteresting(generator, negated);
-            }
-        }
-
-        void OrCondition::findInteresting(StubbornSet& generator, bool negated) const {
-            if(!negated){               // or
-                for(auto& c : _conds) c->findInteresting(generator, negated);
-            } else {                    // and
-                for(auto& c : _conds)
-                {
-                    if(c->isSatisfied())
-                    {
-                        c->findInteresting(generator, negated);
-                        break;
-                    }
-                }
-            }
-        }
-
-        void CompareConjunction::findInteresting(StubbornSet& generator, bool negated) const{
-
-            auto neg = negated != _negated;
-            int32_t cand = std::numeric_limits<int32_t>::max();
-            bool pre = false;
-            for(auto& c : _constraints)
-            {
-                auto val = generator.getParent()[c._place];
-                if(c._lower == c._upper)
-                {
-                    if(neg)
-                    {
-                        if(val != c._lower) continue;
-                        generator.postsetOf(c._place, true);
-                        generator.presetOf(c._place, true);
-                    }
-                    else
-                    {
-                        if(val == c._lower) continue;
-                        if(val > c._lower) {
-                            cand = c._place;
-                            pre = false;
-                        } else {
-                            cand = c._place;
-                            pre = true;
-                        }
-                    }
-                }
-                else
-                {
-                    if(!neg)
-                    {
-                        if(val < c._lower && c._lower != 0)
-                        {
-                            assert(!neg);
-                            cand = c._place;
-                            pre = true;
-                        }
-
-                        if(val > c._upper && c._upper != std::numeric_limits<uint32_t>::max())
-                        {
-                            assert(!neg);
-                            cand = c._place;
-                            pre = false;
-                        }
-                    }
-                    else
-                    {
-                        if(val >= c._lower && c._lower != 0)
-                        {
-                            generator.postsetOf(c._place, true);
-                        }
-
-                        if(val <= c._upper && c._upper != std::numeric_limits<uint32_t>::max())
-                        {
-                            generator.presetOf(c._place, true);
-                        }
-                    }
-                }
-                if(cand != std::numeric_limits<int32_t>::max())
-                {
-                    if(pre && generator.seenPre(cand))
-                        return;
-                    else if(!pre && generator.seenPost(cand))
-                        return;
-                }
-            }
-            if(cand != std::numeric_limits<int32_t>::max())
-            {
-                if(pre)
-                {
-                    generator.presetOf(cand, true);
-                }
-                else if(!pre)
-                {
-                    generator.postsetOf(cand, true);
-                }
-            }
-        }
-
-        void EqualCondition::findInteresting(StubbornSet& generator, bool negated) const {
-            if(!negated){               // equal
-                if(_expr1->getEval() == _expr2->getEval()) { return; }
-                if(_expr1->getEval() > _expr2->getEval()){
-                    _expr1->decr(generator);
-                    _expr2->incr(generator);
-                } else {
-                    _expr1->incr(generator);
-                    _expr2->decr(generator);
-                }
-            } else {                    // not equal
-                if(_expr1->getEval() != _expr2->getEval()) { return; }
-                _expr1->incr(generator);
-                _expr1->decr(generator);
-                _expr2->incr(generator);
-                _expr2->decr(generator);
-            }
-        }
-
-        void NotEqualCondition::findInteresting(StubbornSet& generator, bool negated) const {
-            if(!negated){               // not equal
-                if(_expr1->getEval() != _expr2->getEval()) { return; }
-                _expr1->incr(generator);
-                _expr1->decr(generator);
-                _expr2->incr(generator);
-                _expr2->decr(generator);
-            } else {                    // equal
-                if(_expr1->getEval() == _expr2->getEval()) { return; }
-                if(_expr1->getEval() > _expr2->getEval()){
-                    _expr1->decr(generator);
-                    _expr2->incr(generator);
-                } else {
-                    _expr1->incr(generator);
-                    _expr2->decr(generator);
-                }
-            }
-        }
-
-        void LessThanCondition::findInteresting(StubbornSet& generator, bool negated) const {
-            if(!negated){               // less than
-                if(_expr1->getEval() < _expr2->getEval()) { return; }
-                _expr1->decr(generator);
-                _expr2->incr(generator);
-            } else {                    // greater than or equal
-                if(_expr1->getEval() >= _expr2->getEval()) { return; }
-                _expr1->incr(generator);
-                _expr2->decr(generator);
-            }
-        }
-
-        void LessThanOrEqualCondition::findInteresting(StubbornSet& generator, bool negated) const {
-            if(!negated){               // less than or equal
-                if(_expr1->getEval() <= _expr2->getEval()) { return; }
-                _expr1->decr(generator);
-                _expr2->incr(generator);
-            } else {                    // greater than
-                if(_expr1->getEval() > _expr2->getEval()) { return; }
-                _expr1->incr(generator);
-                _expr2->decr(generator);
-            }
-        }
-
-        void GreaterThanCondition::findInteresting(StubbornSet& generator, bool negated) const {
-            if(!negated){               // greater than
-                if(_expr1->getEval() > _expr2->getEval()) { return; }
-                _expr1->incr(generator);
-                _expr2->decr(generator);
-            } else {                    // less than or equal
-                if(_expr1->getEval() <= _expr2->getEval()) { return; }
-                _expr1->decr(generator);
-                _expr2->incr(generator);
-            }
-        }
-
-        void GreaterThanOrEqualCondition::findInteresting(StubbornSet& generator, bool negated) const {
-            if(!negated){               // greater than or equal
-                if(_expr1->getEval() >= _expr2->getEval()) { return; }
-                _expr1->incr(generator);
-                _expr2->decr(generator);
-            } else {                    // less than
-                if(_expr1->getEval() < _expr2->getEval()) { return; }
-                _expr1->decr(generator);
-                _expr2->incr(generator);
-            }
-        }
-
-        void NotCondition::findInteresting(StubbornSet& generator, bool negated) const {
-            _cond->findInteresting(generator, !negated);
-        }
-
-        void BooleanCondition::findInteresting(StubbornSet& generator, bool negated) const {
-            // Add nothing
-        }
-
-        void DeadlockCondition::findInteresting(StubbornSet& generator, bool negated) const {
-            if(!isSatisfied()){
-                generator.postPresetOf(generator.leastDependentEnabled(), true);
-            } // else add nothing
-        }
-
-        void UnfoldedUpperBoundsCondition::findInteresting(StubbornSet& generator, bool negated) const {
-            for(auto& p : _places)
-                if(!p._maxed_out)
-                    generator.presetOf(p._place);
-        }
-
-
-=======
-        
->>>>>>> 45fe136b
+
+
         /********************** CONSTRUCTORS *********************************/
 
         template<typename T>
@@ -4588,5 +4261,6 @@
             }
             return false;
         }
+
     } // PQL
 } // PetriEngine
