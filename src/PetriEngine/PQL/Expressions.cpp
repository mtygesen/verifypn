--- conflicted
+++ resolved
@@ -1069,13 +1069,10 @@
             ctx.accept<decltype(this)>(this);
         }
 
-<<<<<<< HEAD
-=======
         void CompareCondition::visit(Visitor& ctx) const {
             ctx.accept<decltype(this)>(this);
         }
         
->>>>>>> 056cd406
         void EqualCondition::visit(Visitor& ctx) const
         {
             ctx.accept<decltype(this)>(this);
@@ -1773,929 +1770,6 @@
 
         uint32_t EqualCondition::distance(DistanceContext& context) const {
             return _distance(context, delta<EqualCondition>);
-        }
-
-        /******************** BIN output ********************/
-<<<<<<< HEAD
-
-        void LiteralExpr::toBinary(std::ostream& out) const {
-            out.write("l", sizeof(char));
-            out.write(reinterpret_cast<const char*>(&_value), sizeof(int));
-        }
-
-        void UnfoldedIdentifierExpr::toBinary(std::ostream& out) const {
-            out.write("i", sizeof(char));
-            out.write(reinterpret_cast<const char*>(&_offsetInMarking), sizeof(int));
-        }
-
-        void MinusExpr::toBinary(std::ostream& out) const
-        {
-            auto e1 = std::make_shared<PQL::LiteralExpr>(0);
-            std::vector<Expr_ptr> exprs;
-            exprs.push_back(e1);
-            exprs.push_back(_expr);
-            PQL::SubtractExpr(std::move(exprs)).toBinary(out);
-        }
-
-        void SubtractExpr::toBinary(std::ostream& out) const {
-            out.write("-", sizeof(char));
-            uint32_t size = _exprs.size();
-            out.write(reinterpret_cast<const char*>(&size), sizeof(uint32_t));
-            for(auto& e : _exprs)
-                e->toBinary(out);
-        }
-
-        void CommutativeExpr::toBinary(std::ostream& out) const
-        {
-            auto sop = op();
-            out.write(&sop[0], sizeof(char));
-            out.write(reinterpret_cast<const char*>(&_constant), sizeof(int32_t));
-            uint32_t size = _ids.size();
-            out.write(reinterpret_cast<const char*>(&size), sizeof(uint32_t));
-            size = _exprs.size();
-            out.write(reinterpret_cast<const char*>(&size), sizeof(uint32_t));
-            for(auto& id : _ids)
-                out.write(reinterpret_cast<const char*>(&id.first), sizeof(uint32_t));
-            for(auto& e : _exprs)
-                e->toBinary(out);
-        }
-
-        void SimpleQuantifierCondition::toBinary(std::ostream& out) const
-        {
-            auto path = getPath();
-            auto quant = getQuantifier();
-            out.write(reinterpret_cast<const char*>(&path), sizeof(Path));
-            out.write(reinterpret_cast<const char*>(&quant), sizeof(Quantifier));
-            _cond->toBinary(out);
-        }
-
-        void UntilCondition::toBinary(std::ostream& out) const
-        {
-            auto path = getPath();
-            auto quant = getQuantifier();
-            out.write(reinterpret_cast<const char*>(&path), sizeof(Path));
-            out.write(reinterpret_cast<const char*>(&quant), sizeof(Quantifier));
-            _cond1->toBinary(out);
-            _cond2->toBinary(out);
-        }
-
-        void LogicalCondition::toBinary(std::ostream& out) const
-        {
-            auto path = getPath();
-            auto quant = getQuantifier();
-            out.write(reinterpret_cast<const char*>(&path), sizeof(Path));
-            out.write(reinterpret_cast<const char*>(&quant), sizeof(Quantifier));
-            uint32_t size = _conds.size();
-            out.write(reinterpret_cast<const char*>(&size), sizeof(uint32_t));
-            for(auto& c : _conds) c->toBinary(out);
-        }
-
-        void CompareConjunction::toBinary(std::ostream& out) const
-        {
-            auto path = getPath();
-            auto quant = Quantifier::COMPCONJ;
-            out.write(reinterpret_cast<const char*>(&path), sizeof(Path));
-            out.write(reinterpret_cast<const char*>(&quant), sizeof(Quantifier));
-            out.write(reinterpret_cast<const char*>(&_negated), sizeof(bool));
-            uint32_t size = _constraints.size();
-            out.write(reinterpret_cast<const char*>(&size), sizeof(uint32_t));
-            for(auto& c : _constraints)
-            {
-                out.write(reinterpret_cast<const char*>(&c._place), sizeof(int32_t));
-                out.write(reinterpret_cast<const char*>(&c._lower), sizeof(uint32_t));
-                out.write(reinterpret_cast<const char*>(&c._upper), sizeof(uint32_t));
-            }
-        }
-
-        void CompareCondition::toBinary(std::ostream& out) const
-        {
-            auto path = getPath();
-            auto quant = getQuantifier();
-            out.write(reinterpret_cast<const char*>(&path), sizeof(Path));
-            out.write(reinterpret_cast<const char*>(&quant), sizeof(Quantifier));
-            std::string sop = op();
-            out.write(sop.data(), sop.size());
-            out.write("\0", sizeof(char));
-            _expr1->toBinary(out);
-            _expr2->toBinary(out);
-        }
-
-        void DeadlockCondition::toBinary(std::ostream& out) const
-        {
-            auto path = getPath();
-            auto quant = Quantifier::DEADLOCK;
-            out.write(reinterpret_cast<const char*>(&path), sizeof(Path));
-            out.write(reinterpret_cast<const char*>(&quant), sizeof(Quantifier));
-        }
-
-        void BooleanCondition::toBinary(std::ostream& out) const
-        {
-            auto path = getPath();
-            auto quant = Quantifier::PN_BOOLEAN;
-            out.write(reinterpret_cast<const char*>(&path), sizeof(Path));
-            out.write(reinterpret_cast<const char*>(&quant), sizeof(Quantifier));
-            out.write(reinterpret_cast<const char*>(&value), sizeof(bool));
-        }
-
-        void UnfoldedUpperBoundsCondition::toBinary(std::ostream& out) const
-        {
-            auto path = getPath();
-            auto quant = Quantifier::UPPERBOUNDS;
-            out.write(reinterpret_cast<const char*>(&path), sizeof(Path));
-            out.write(reinterpret_cast<const char*>(&quant), sizeof(Quantifier));
-            uint32_t size = _places.size();
-            out.write(reinterpret_cast<const char*>(&size), sizeof(uint32_t));
-            out.write(reinterpret_cast<const char*>(&_max), sizeof(double));
-            out.write(reinterpret_cast<const char*>(&_offset), sizeof(double));
-            for(auto& b : _places)
-            {
-                out.write(reinterpret_cast<const char*>(&b._place), sizeof(uint32_t));
-                out.write(reinterpret_cast<const char*>(&b._max), sizeof(double));
-            }
-        }
-
-        void NotCondition::toBinary(std::ostream& out) const
-        {
-            auto path = getPath();
-            auto quant = getQuantifier();
-            out.write(reinterpret_cast<const char*>(&path), sizeof(Path));
-            out.write(reinterpret_cast<const char*>(&quant), sizeof(Quantifier));
-            _cond->toBinary(out);
-        }
-
-        /******************** CTL Output ********************/
-
-        void LiteralExpr::toXML(std::ostream& out,uint32_t tabs, bool tokencount) const {
-            generateTabs(out,tabs) << "<integer-constant>" + std::to_string(_value) + "</integer-constant>\n";
-        }
-=======
-        
-
-        /******************** CTL Output ********************/
->>>>>>> 056cd406
-
-        void LiteralExpr::toCompactXML(std::ostream& out, uint32_t tabs, AnalysisContext& context, bool tokencount) const{
-            out << "<integer-constant>" + std::to_string(_value) + "</integer-constant>\n";
-        }
-
-        void UnfoldedFireableCondition::toCompactXML(std::ostream& out, uint32_t tabs, AnalysisContext& context) const{
-            out << "<is-fireable><transition>" + _name << "</transition></is-fireable>\n";
-        }
-
-        void FireableCondition::toCompactXML(std::ostream& out, uint32_t tabs, AnalysisContext& context) const{
-            auto coloredContext = dynamic_cast<ColoredAnalysisContext*>(&context);
-            if(coloredContext != nullptr && coloredContext->isColored()) {
-                std::vector<std::string> names;
-                if (!coloredContext->resolveTransition(_name, names)) {
-                    ExprError error("Unable to resolve colored identifier \"" + _name + "\"", _name.length());
-                    coloredContext->reportError(error);
-                    return;
-                }
-                if(names.size() < 1){
-                    //If the transition points to empty vector we know that it has
-                    //no legal bindings and can never fire
-                    out << "<false/>";
-                    return;
-                }
-
-                out << "<is-fireable>";
-                for (auto& unfoldedName : names) {
-                    out << "<transition>" + unfoldedName << "</transition>";
-                }
-                out << "</is-fireable>";
-            }
-        }
-<<<<<<< HEAD
-
-        void UnfoldedIdentifierExpr::toXML(std::ostream& out,uint32_t tabs, bool tokencount) const {
-            if (tokencount) {
-                generateTabs(out,tabs) << "<place>" << _name << "</place>\n";
-            }
-            else
-            {
-                generateTabs(out,tabs) << "<tokens-count>\n";
-                generateTabs(out,tabs+1) << "<place>" << _name << "</place>\n";
-                generateTabs(out,tabs) << "</tokens-count>\n";
-            }
-        }
-=======
->>>>>>> 056cd406
-
-        void UnfoldedIdentifierExpr::toCompactXML(std::ostream& out, uint32_t tabs, AnalysisContext& context, bool tokencount) const{
-            if (tokencount) {
-                out << "<place>" << _name << "</place>\n";
-            }
-            else
-            {
-                out << "<tokens-count>\n";
-                out << "<place>" << _name << "</place>\n";
-                out << "</tokens-count>\n";
-            }
-        }
-
-        void IdentifierExpr::toCompactXML(std::ostream& out, uint32_t tabs, AnalysisContext& context, bool tokencount) const{
-            auto coloredContext = dynamic_cast<ColoredAnalysisContext*>(&context);
-            if(coloredContext != nullptr && coloredContext->isColored()) {
-                std::unordered_map<uint32_t, std::string> names;
-                if (!coloredContext->resolvePlace(_name, names)) {
-                    ExprError error("Unable to resolve colored identifier \"" + _name + "\"", _name.length());
-                    coloredContext->reportError(error);
-                    return;
-                }
-
-
-                out << "<tokens-count>\n";
-                for (auto& unfoldedName : names) {
-                    out << "<place>" << unfoldedName.second << "</place>\n";
-                }
-                out <<"</tokens-count>\n";
-            } else {
-                if (tokencount) {
-                out << "<place>" << _name << "</place>\n";
-                }
-                else
-                {
-                    out << "<tokens-count>\n";
-                    out << "<place>" << _name << "</place>\n";
-                    out << "</tokens-count>\n";
-                }
-            }
-        }
-<<<<<<< HEAD
-
-        void PlusExpr::toXML(std::ostream& ss,uint32_t tabs, bool tokencount) const {
-            if (tokencount) {
-                for(auto& e : _exprs) e->toXML(ss,tabs, tokencount);
-                return;
-            }
-
-            if(tk) {
-                generateTabs(ss,tabs) << "<tokens-count>\n";
-                for(auto& e : _ids) generateTabs(ss,tabs+1) << "<place>" << e.second << "</place>\n";
-                for(auto& e : _exprs) e->toXML(ss,tabs+1, true);
-                generateTabs(ss,tabs) << "</tokens-count>\n";
-                return;
-            }
-            generateTabs(ss,tabs) << "<integer-sum>\n";
-            generateTabs(ss,tabs+1) << "<integer-constant>" + std::to_string(_constant) + "</integer-constant>\n";
-            for(auto& i : _ids)
-            {
-                generateTabs(ss,tabs+1) << "<tokens-count>\n";
-                generateTabs(ss,tabs+2) << "<place>" << i.second << "</place>\n";
-                generateTabs(ss,tabs+1) << "</tokens-count>\n";
-            }
-            for(auto& e : _exprs) e->toXML(ss,tabs+1, tokencount);
-            generateTabs(ss,tabs) << "</integer-sum>\n";
-        }
-=======
->>>>>>> 056cd406
-
-        void PlusExpr::toCompactXML(std::ostream& out, uint32_t tabs, AnalysisContext& context, bool tokencount) const{
-            if (tokencount) {
-                for(auto& e : _exprs) e->toCompactXML(out,tabs, context, tokencount);
-                return;
-            }
-
-            if(tk) {
-                out << "<tokens-count>\n";
-                for(auto& e : _ids) out << "<place>" << e.second << "</place>\n";
-                for(auto& e : _exprs) e->toCompactXML(out,tabs, context, true);
-                out << "</tokens-count>\n";
-                return;
-            }
-            out << "<integer-sum>\n";
-            out << "<integer-constant>" + std::to_string(_constant) + "</integer-constant>\n";
-            for(auto& i : _ids)
-            {
-                out << "<tokens-count>\n";
-                out << "<place>" << i.second << "</place>\n";
-                out << "</tokens-count>\n";
-            }
-            for(auto& e : _exprs) e->toCompactXML(out,tabs, context, tokencount);
-            out << "</integer-sum>\n";
-        }
-<<<<<<< HEAD
-
-        void SubtractExpr::toXML(std::ostream& ss,uint32_t tabs, bool tokencount) const {
-            generateTabs(ss,tabs) << "<integer-difference>\n";
-            for(auto& e : _exprs) e->toXML(ss,tabs+1);
-            generateTabs(ss,tabs) << "</integer-difference>\n";
-        }
-=======
->>>>>>> 056cd406
-
-        void SubtractExpr::toCompactXML(std::ostream& out, uint32_t tabs, AnalysisContext& context, bool tokencount) const{
-            out << "<integer-difference>\n";
-            for(auto& e : _exprs) e->toCompactXML(out,tabs, context);
-            out << "</integer-difference>\n";
-        }
-<<<<<<< HEAD
-
-        void MultiplyExpr::toXML(std::ostream& ss,uint32_t tabs, bool tokencount) const {
-            generateTabs(ss,tabs) << "<integer-product>\n";
-            for(auto& e : _exprs) e->toXML(ss,tabs+1);
-            generateTabs(ss,tabs) << "</integer-product>\n";
-        }
-=======
->>>>>>> 056cd406
-
-        void MultiplyExpr::toCompactXML(std::ostream& out, uint32_t tabs, AnalysisContext& context, bool tokencount) const{
-            out << "<integer-product>\n";
-            for(auto& e : _exprs) e->toCompactXML(out,tabs, context);
-            out << "</integer-product>\n";
-        }
-<<<<<<< HEAD
-
-        void MinusExpr::toXML(std::ostream& out,uint32_t tabs, bool tokencount) const {
-
-            generateTabs(out,tabs) << "<integer-product>\n";
-            _expr->toXML(out,tabs+1);
-            generateTabs(out,tabs+1) << "<integer-difference>\n" ; generateTabs(out,tabs+2) <<
-                    "<integer-constant>0</integer-constant>\n" ; generateTabs(out,tabs+2) <<
-                    "<integer-constant>1</integer-constant>\n" ; generateTabs(out,tabs+1) <<
-                    "</integer-difference>\n" ; generateTabs(out,tabs) << "</integer-product>\n";
-        }
-=======
->>>>>>> 056cd406
-
-        void MinusExpr::toCompactXML(std::ostream& out, uint32_t tabs, AnalysisContext& context, bool tokencount) const{
-            out << "<integer-product>\n";
-            _expr->toCompactXML(out,tabs, context);
-            out << "<integer-difference>\n" ; out <<
-                    "<integer-constant>0</integer-constant>\n" ; out <<
-                    "<integer-constant>1</integer-constant>\n" ; out <<
-                    "</integer-difference>\n" ; out << "</integer-product>\n";
-        }
-<<<<<<< HEAD
-
-        void EXCondition::toXML(std::ostream& out,uint32_t tabs) const {
-            generateTabs(out,tabs) << "<exists-path>\n" ; generateTabs(out,tabs+1) << "<next>\n";
-            _cond->toXML(out,tabs+2);
-            generateTabs(out,tabs+1) << "</next>\n" ; generateTabs(out,tabs) << "</exists-path>\n";
-        }
-=======
->>>>>>> 056cd406
-
-        void EXCondition::toCompactXML(std::ostream& out, uint32_t tabs, AnalysisContext& context) const{
-            out << "<exists-path>\n" ; out << "<next>\n";
-            _cond->toCompactXML(out,tabs, context);
-            out << "</next>\n" ; out << "</exists-path>\n";
-        }
-
-<<<<<<< HEAD
-        void AXCondition::toXML(std::ostream& out,uint32_t tabs) const {
-            generateTabs(out,tabs) << "<all-paths>\n"; generateTabs(out,tabs+1) << "<next>\n";
-            _cond->toXML(out,tabs+2);
-            generateTabs(out,tabs+1) << "</next>\n"; generateTabs(out,tabs) << "</all-paths>\n";
-        }
-
-        void AXCondition::toCompactXML(std::ostream& out, uint32_t tabs, AnalysisContext& context) const{
-=======
-        void AXCondition::toCompactXML(std::ostream& out, uint32_t tabs, AnalysisContext& context) const{ 
->>>>>>> 056cd406
-            out << "<all-paths>\n" ;out << "<next>\n";
-            _cond->toCompactXML(out,tabs+2, context);
-            out << "</next>\n" ; out << "</all-paths>\n";
-        }
-<<<<<<< HEAD
-
-        void EFCondition::toXML(std::ostream& out,uint32_t tabs) const {
-            generateTabs(out,tabs) << "<exists-path>\n" ; generateTabs(out,tabs+1) << "<finally>\n";
-            _cond->toXML(out,tabs+2);
-            generateTabs(out,tabs+1) << "</finally>\n" ; generateTabs(out,tabs) << "</exists-path>\n";
-        }
-=======
->>>>>>> 056cd406
-
-        void EFCondition::toCompactXML(std::ostream& out, uint32_t tabs, AnalysisContext& context) const{
-            out << "<exists-path>\n" ;out << "<finally>\n";
-            _cond->toCompactXML(out,tabs+2, context);
-            out << "</finally>\n" ; out << "</exists-path>\n";
-        }
-<<<<<<< HEAD
-
-        void AFCondition::toXML(std::ostream& out,uint32_t tabs) const {
-            generateTabs(out,tabs) << "<all-paths>\n" ; generateTabs(out,tabs+1) << "<finally>\n";
-            _cond->toXML(out,tabs+2);
-            generateTabs(out,tabs+1) << "</finally>\n" ; generateTabs(out,tabs) << "</all-paths>\n";
-        }
-=======
->>>>>>> 056cd406
-
-        void AFCondition::toCompactXML(std::ostream& out, uint32_t tabs, AnalysisContext& context) const{
-            out << "<all-paths>\n" ;out << "<finally>\n";
-            _cond->toCompactXML(out,tabs+2, context);
-            out << "</finally>\n" ; out << "</all-paths>\n";
-        }
-<<<<<<< HEAD
-
-        void EGCondition::toXML(std::ostream& out,uint32_t tabs) const {
-            generateTabs(out,tabs) << "<exists-path>\n" ; generateTabs(out,tabs+1) << "<globally>\n";
-            _cond->toXML(out,tabs+2);
-            generateTabs(out,tabs+1) <<  "</globally>\n" ; generateTabs(out,tabs) << "</exists-path>\n";
-        }
-=======
->>>>>>> 056cd406
-
-        void EGCondition::toCompactXML(std::ostream& out, uint32_t tabs, AnalysisContext& context) const{
-            out << "<exists-path>\n" ;out << "<globally>\n";
-            _cond->toCompactXML(out,tabs+2, context);
-            out << "</globally>\n" ; out << "</exists-path>\n";
-        }
-<<<<<<< HEAD
-
-        void AGCondition::toXML(std::ostream& out,uint32_t tabs) const {
-            generateTabs(out,tabs) << "<all-paths>\n" ; generateTabs(out,tabs+1) << "<globally>\n";
-            _cond->toXML(out,tabs+2);
-            generateTabs(out,tabs+1) << "</globally>\n" ; generateTabs(out,tabs) << "</all-paths>\n";
-        }
-=======
->>>>>>> 056cd406
-
-        void AGCondition::toCompactXML(std::ostream& out, uint32_t tabs, AnalysisContext& context) const{
-            out << "<all-paths>\n" ;out << "<globally>\n";
-            _cond->toCompactXML(out,tabs+2, context);
-            out << "</globally>\n" ; out << "</all-paths>\n";
-        }
-<<<<<<< HEAD
-
-        void EUCondition::toXML(std::ostream& out,uint32_t tabs) const {
-            generateTabs(out,tabs) << "<exists-path>\n" ; generateTabs(out,tabs+1) << "<until>\n" ; generateTabs(out,tabs+2) << "<before>\n";
-            _cond1->toXML(out,tabs+3);
-            generateTabs(out,tabs+2) << "</before>\n" ; generateTabs(out,tabs+2) << "<reach>\n";
-            _cond2->toXML(out,tabs+3);
-            generateTabs(out,tabs+2) << "</reach>\n" ; generateTabs(out,tabs+1) << "</until>\n" ; generateTabs(out,tabs) << "</exists-path>\n";
-        }
-=======
->>>>>>> 056cd406
-
-        void EUCondition::toCompactXML(std::ostream& out, uint32_t tabs, AnalysisContext& context) const{
-            out << "<exists-path>\n" ; out << "<until>\n" ; out << "<before>\n";
-            _cond1->toCompactXML(out,tabs+2, context);
-            out << "</before>\n" ; out << "<reach>\n";
-            _cond2->toCompactXML(out,tabs+2, context);
-            out << "</reach>\n" ; out << "</until>\n" ; out << "</exists-path>\n";
-        }
-<<<<<<< HEAD
-
-        void AUCondition::toXML(std::ostream& out,uint32_t tabs) const {
-            generateTabs(out,tabs) << "<all-paths>\n" ; generateTabs(out,tabs+1) << "<until>\n" ; generateTabs(out,tabs+2) << "<before>\n";
-            _cond1->toXML(out,tabs+3);
-            generateTabs(out,tabs+2) << "</before>\n" ; generateTabs(out,tabs+2) << "<reach>\n";
-            _cond2->toXML(out,tabs+3);
-            generateTabs(out,tabs+2) << "</reach>\n" ; generateTabs(out,tabs+1) << "</until>\n" ; generateTabs(out,tabs) << "</all-paths>\n";
-        }
-=======
->>>>>>> 056cd406
-
-        void AUCondition::toCompactXML(std::ostream& out, uint32_t tabs, AnalysisContext& context) const{
-            out << "<all-paths>\n" ; out << "<until>\n" ; out << "<before>\n";
-            _cond1->toCompactXML(out,tabs+2, context);
-            out << "</before>\n" ; out << "<reach>\n";
-            _cond2->toCompactXML(out,tabs+2, context);
-            out << "</reach>\n" ; out << "</until>\n" ; out << "</all-paths>\n";
-        }
-
-<<<<<<< HEAD
-        void ACondition::toXML(std::ostream& out, uint32_t tabs) const {
-            generateTabs(out, tabs) << "<all-paths>\n";
-            _cond->toXML(out, tabs+1);
-            generateTabs(out, tabs) << "</all-paths>\n";
-        }
-
-        void ACondition::toCompactXML(std::ostream& out, uint32_t tabs, AnalysisContext& context) const{
-=======
-        void ACondition::toCompactXML(std::ostream& out, uint32_t tabs, AnalysisContext& context) const{ 
->>>>>>> 056cd406
-            out << "<all-paths>\n" ;
-            _cond->toCompactXML(out,tabs+2, context);
-            out << "</all-paths>\n";
-        }
-
-<<<<<<< HEAD
-        void ECondition::toXML(std::ostream& out, uint32_t tabs) const {
-            generateTabs(out, tabs) << "<exists-path>\n";
-            _cond->toXML(out, tabs+1);
-            generateTabs(out, tabs) << "</exists-path>\n";
-        }
-
-        void ECondition::toCompactXML(std::ostream& out, uint32_t tabs, AnalysisContext& context) const{
-=======
-        void ECondition::toCompactXML(std::ostream& out, uint32_t tabs, AnalysisContext& context) const{ 
->>>>>>> 056cd406
-            out << "<exists-path>\n" ;
-            _cond->toCompactXML(out,tabs+2, context);
-            out << "</exists-path>\n";
-        }
-
-<<<<<<< HEAD
-        void FCondition::toXML(std::ostream& out, uint32_t tabs) const {
-            generateTabs(out, tabs) << "<finally>\n";
-            _cond->toXML(out, tabs+1);
-            generateTabs(out, tabs) << "</finally>\n";
-        }
-
-        void FCondition::toCompactXML(std::ostream& out, uint32_t tabs, AnalysisContext& context) const{
-=======
-        void FCondition::toCompactXML(std::ostream& out, uint32_t tabs, AnalysisContext& context) const{ 
->>>>>>> 056cd406
-            out << "<finally>\n" ;
-            _cond->toCompactXML(out,tabs+2, context);
-            out << "</finally>\n";
-        }
-
-<<<<<<< HEAD
-        void GCondition::toXML(std::ostream& out, uint32_t tabs) const {
-            generateTabs(out, tabs) << "<globally>\n";
-            _cond->toXML(out, tabs+1);
-            generateTabs(out, tabs) << "</globally>\n";
-        }
-
-        void GCondition::toCompactXML(std::ostream& out, uint32_t tabs, AnalysisContext& context) const{
-=======
-        void GCondition::toCompactXML(std::ostream& out, uint32_t tabs, AnalysisContext& context) const{ 
->>>>>>> 056cd406
-            out << "<globally>\n" ;
-            _cond->toCompactXML(out,tabs+2, context);
-            out << "</globally>\n";
-        }
-
-<<<<<<< HEAD
-        void XCondition::toXML(std::ostream& out, uint32_t tabs) const {
-            generateTabs(out, tabs) << "<next>\n";
-            _cond->toXML(out, tabs+1);
-            generateTabs(out, tabs) << "</next>\n";
-        }
-
-        void XCondition::toCompactXML(std::ostream& out, uint32_t tabs, AnalysisContext& context) const{
-=======
-        void XCondition::toCompactXML(std::ostream& out, uint32_t tabs, AnalysisContext& context) const{ 
->>>>>>> 056cd406
-            out << "<next>\n" ;
-            _cond->toCompactXML(out,tabs+2, context);
-            out << "</next>\n";
-        }
-
-<<<<<<< HEAD
-        void UntilCondition::toXML(std::ostream& out, uint32_t tabs) const {
-            generateTabs(out,tabs) << "<until>\n" ; generateTabs(out,tabs+1) << "<before>\n";
-            _cond1->toXML(out,tabs+2);
-            generateTabs(out,tabs+1) << "</before>\n" ; generateTabs(out,tabs+1) << "<reach>\n";
-            _cond2->toXML(out,tabs+2);
-            generateTabs(out,tabs+1) << "</reach>\n" ; generateTabs(out,tabs) << "</until>\n" ;
-        }
-
-        void UntilCondition::toCompactXML(std::ostream& out, uint32_t tabs, AnalysisContext& context) const{
-=======
-        void UntilCondition::toCompactXML(std::ostream& out, uint32_t tabs, AnalysisContext& context) const{ 
->>>>>>> 056cd406
-            out << "<until>\n" ; out << "<before>\n";
-            _cond1->toCompactXML(out,tabs+2, context);
-            out << "</before>\n" ; out << "<reach>\n";
-            _cond2->toCompactXML(out,tabs+2, context);
-            out << "</reach>\n"; out << "</until>\n" ;
-        }
-
-<<<<<<< HEAD
-        void AndCondition::toXML(std::ostream& out,uint32_t tabs) const {
-            if(_conds.size() == 0)
-            {
-                BooleanCondition::TRUE_CONSTANT->toXML(out, tabs);
-                return;
-            }
-            if(_conds.size() == 1)
-            {
-                _conds[0]->toXML(out, tabs);
-                return;
-            }
-            generateTabs(out,tabs) << "<conjunction>\n";
-            _conds[0]->toXML(out, tabs + 1);
-            for(size_t i = 1; i < _conds.size(); ++i)
-            {
-                if(i + 1 == _conds.size())
-                {
-                    _conds[i]->toXML(out, tabs + i + 1);
-                }
-                else
-                {
-                    generateTabs(out,tabs + i) << "<conjunction>\n";
-                    _conds[i]->toXML(out, tabs + i + 1);
-                }
-            }
-            for(size_t i = _conds.size() - 1; i > 1; --i)
-            {
-                generateTabs(out,tabs + i) << "</conjunction>\n";
-            }
-            generateTabs(out,tabs) << "</conjunction>\n";
-        }
-
-        void AndCondition::toCompactXML(std::ostream& out, uint32_t tabs, AnalysisContext& context) const{
-=======
-        void AndCondition::toCompactXML(std::ostream& out, uint32_t tabs, AnalysisContext& context) const{ 
->>>>>>> 056cd406
-            if(_conds.size() == 0)
-            {
-                BooleanCondition::TRUE_CONSTANT->toCompactXML(out,tabs, context);
-                return;
-            }
-            if(_conds.size() == 1)
-            {
-                _conds[0]->toCompactXML(out,tabs, context);
-                return;
-            }
-            out << "<conjunction>\n";
-            _conds[0]->toCompactXML(out,tabs, context);
-            for(size_t i = 1; i < _conds.size(); ++i)
-            {
-                if(i + 1 == _conds.size())
-                {
-                    _conds[i]->toCompactXML(out,tabs, context);
-                }
-                else
-                {
-                    out << "<conjunction>\n";
-                    _conds[i]->toCompactXML(out,tabs, context);
-                }
-            }
-            for(size_t i = _conds.size() - 1; i > 1; --i)
-            {
-                out << "</conjunction>\n";
-            }
-            out << "</conjunction>\n";
-        }
-<<<<<<< HEAD
-
-        void OrCondition::toXML(std::ostream& out,uint32_t tabs) const {
-            if(_conds.size() == 0)
-            {
-                BooleanCondition::FALSE_CONSTANT->toXML(out, tabs);
-                return;
-            }
-            if(_conds.size() == 1)
-            {
-                _conds[0]->toXML(out, tabs);
-                return;
-            }
-            generateTabs(out,tabs) << "<disjunction>\n";
-            _conds[0]->toXML(out, tabs + 1);
-            for(size_t i = 1; i < _conds.size(); ++i)
-            {
-                if(i + 1 == _conds.size())
-                {
-                    _conds[i]->toXML(out, tabs + i + 1);
-                }
-                else
-                {
-                    generateTabs(out,tabs + i) << "<disjunction>\n";
-                    _conds[i]->toXML(out, tabs + i + 1);
-                }
-            }
-            for(size_t i = _conds.size() - 1; i > 1; --i)
-            {
-                generateTabs(out,tabs + i) << "</disjunction>\n";
-            }
-            generateTabs(out,tabs) << "</disjunction>\n";
-        }
-=======
->>>>>>> 056cd406
-
-        void OrCondition::toCompactXML(std::ostream& out, uint32_t tabs, AnalysisContext& context) const{
-            if(_conds.size() == 0)
-            {
-                BooleanCondition::FALSE_CONSTANT->toCompactXML(out,tabs, context);
-                return;
-            }
-            if(_conds.size() == 1)
-            {
-                _conds[0]->toCompactXML(out,tabs, context);
-                return;
-            }
-            out << "<disjunction>\n";
-            _conds[0]->toCompactXML(out,tabs, context);
-            for(size_t i = 1; i < _conds.size(); ++i)
-            {
-                if(i + 1 == _conds.size())
-                {
-                    _conds[i]->toCompactXML(out,tabs, context);
-                }
-                else
-                {
-                    out << "<disjunction>\n";
-                    _conds[i]->toCompactXML(out,tabs, context);
-                }
-            }
-            for(size_t i = _conds.size() - 1; i > 1; --i)
-            {
-                out << "</disjunction>\n";
-            }
-            out << "</disjunction>\n";
-        }
-
-<<<<<<< HEAD
-        void CompareConjunction::toXML(std::ostream& out, uint32_t tabs) const
-        {
-            if(_negated) generateTabs(out,tabs++) << "<negation>";
-            if(_constraints.size() == 0) BooleanCondition::TRUE_CONSTANT->toXML(out, tabs);
-            else
-            {
-                bool single = _constraints.size() == 1 &&
-                                (_constraints[0]._lower == 0 ||
-                                 _constraints[0]._upper == std::numeric_limits<uint32_t>::max());
-                if(!single)
-                    generateTabs(out,tabs) << "<conjunction>\n";
-                for(auto& c : _constraints)
-                {
-                    if(c._lower != 0)
-                    {
-                        generateTabs(out,tabs+1) << "<integer-ge>\n";
-                        generateTabs(out,tabs+2) << "<tokens-count>\n";
-                        generateTabs(out,tabs+3) << "<place>" << c._name << "</place>\n";
-                        generateTabs(out,tabs+2) << "</tokens-count>\n";
-                        generateTabs(out,tabs+2) << "<integer-constant>" << c._lower << "</integer-constant>\n";
-                        generateTabs(out,tabs+1) << "</integer-ge>\n";
-                    }
-                    if(c._upper != std::numeric_limits<uint32_t>::max())
-                    {
-                        generateTabs(out,tabs+1) << "<integer-le>\n";
-                        generateTabs(out,tabs+2) << "<tokens-count>\n";
-                        generateTabs(out,tabs+3) << "<place>" << c._name << "</place>\n";
-                        generateTabs(out,tabs+2) << "</tokens-count>\n";
-                        generateTabs(out,tabs+2) << "<integer-constant>" << c._upper << "</integer-constant>\n";
-                        generateTabs(out,tabs+1) << "</integer-le>\n";
-                    }
-                }
-                if(!single)
-                    generateTabs(out,tabs) << "</conjunction>\n";
-            }
-            if(_negated) generateTabs(out,--tabs) << "</negation>";
-        }
-
-        void CompareConjunction::toCompactXML(std::ostream& out, uint32_t tabs, AnalysisContext& context) const{
-=======
-        void CompareConjunction::toCompactXML(std::ostream& out, uint32_t tabs, AnalysisContext& context) const{ 
->>>>>>> 056cd406
-            if(_negated) out << "<negation>";
-            if(_constraints.size() == 0) BooleanCondition::TRUE_CONSTANT->toCompactXML(out,tabs, context);
-            else
-            {
-                bool single = _constraints.size() == 1 &&
-                                (_constraints[0]._lower == 0 ||
-                                 _constraints[0]._upper == std::numeric_limits<uint32_t>::max());
-                if(!single)
-                    out << "<conjunction>\n";
-                for(auto& c : _constraints)
-                {
-                    if(c._lower != 0)
-                    {
-                        out << "<integer-ge>\n";
-                        out << "<tokens-count>\n";
-                        out << "<place>" << c._name << "</place>\n";
-                        out << "</tokens-count>\n";
-                        out << "<integer-constant>" << c._lower << "</integer-constant>\n";
-                        out << "</integer-ge>\n";
-                    }
-                    if(c._upper != std::numeric_limits<uint32_t>::max())
-                    {
-                        out << "<integer-le>\n";
-                        out << "<tokens-count>\n";
-                        out << "<place>" << c._name << "</place>\n";
-                        out << "</tokens-count>\n";
-                        out << "<integer-constant>" << c._upper << "</integer-constant>\n";
-                        out << "</integer-le>\n";
-                    }
-                }
-                if(!single)
-                    out << "</conjunction>\n";
-            }
-            if(_negated) out << "</negation>";
-        }
-
-<<<<<<< HEAD
-        void EqualCondition::toXML(std::ostream& out,uint32_t tabs) const {
-            generateTabs(out,tabs) << "<integer-eq>\n";
-            _expr1->toXML(out,tabs+1);
-            _expr2->toXML(out,tabs+1);
-            generateTabs(out,tabs) << "</integer-eq>\n";
-        }
-
-        void EqualCondition::toCompactXML(std::ostream& out, uint32_t tabs, AnalysisContext& context) const{
-=======
-        void EqualCondition::toCompactXML(std::ostream& out, uint32_t tabs, AnalysisContext& context) const{ 
->>>>>>> 056cd406
-            out << "<integer-eq>\n";
-            _expr1->toCompactXML(out,tabs, context);
-            _expr2->toCompactXML(out,tabs, context);
-            out << "</integer-eq>\n";
-        }
-<<<<<<< HEAD
-
-        void NotEqualCondition::toXML(std::ostream& out,uint32_t tabs) const {
-            generateTabs(out,tabs) << "<integer-ne>\n";
-            _expr1->toXML(out,tabs+1);
-            _expr2->toXML(out,tabs+1);
-            generateTabs(out,tabs) << "</integer-ne>\n";
-        }
-=======
->>>>>>> 056cd406
-
-        void NotEqualCondition::toCompactXML(std::ostream& out, uint32_t tabs, AnalysisContext& context) const{
-            out << "<integer-ne>\n";
-            _expr1->toCompactXML(out,tabs, context);
-            _expr2->toCompactXML(out,tabs, context);
-            out << "</integer-ne>\n";
-        }
-<<<<<<< HEAD
-
-        void LessThanCondition::toXML(std::ostream& out,uint32_t tabs) const {
-            generateTabs(out,tabs) << "<integer-lt>\n";
-            _expr1->toXML(out,tabs+1);
-            _expr2->toXML(out,tabs+1);
-            generateTabs(out,tabs) << "</integer-lt>\n";
-        }
-=======
->>>>>>> 056cd406
-
-        void LessThanCondition::toCompactXML(std::ostream& out, uint32_t tabs, AnalysisContext& context) const{
-            out << "<integer-lt>\n";
-            _expr1->toCompactXML(out,tabs, context);
-            _expr2->toCompactXML(out,tabs, context);
-            out << "</integer-lt>\n";
-        }
-<<<<<<< HEAD
-
-        void LessThanOrEqualCondition::toXML(std::ostream& out,uint32_t tabs) const {
-            generateTabs(out,tabs) << "<integer-le>\n";
-            _expr1->toXML(out,tabs+1);
-            _expr2->toXML(out,tabs+1);
-            generateTabs(out,tabs) << "</integer-le>\n";
-        }
-=======
->>>>>>> 056cd406
-
-        void LessThanOrEqualCondition::toCompactXML(std::ostream& out, uint32_t tabs, AnalysisContext& context) const{
-            out << "<integer-le>\n";
-            _expr1->toCompactXML(out,tabs, context);
-            _expr2->toCompactXML(out,tabs, context);
-            out << "</integer-le>\n";
-        }
-<<<<<<< HEAD
-
-        void NotCondition::toXML(std::ostream& out,uint32_t tabs) const {
-
-            generateTabs(out,tabs) << "<negation>\n";
-            _cond->toXML(out,tabs+1);
-            generateTabs(out,tabs) << "</negation>\n";
-        }
-=======
->>>>>>> 056cd406
-
-        void NotCondition::toCompactXML(std::ostream& out, uint32_t tabs, AnalysisContext& context) const{
-            out << "<negation>\n";
-            _cond->toCompactXML(out,tabs, context);
-            out << "</negation>\n";
-        }
-<<<<<<< HEAD
-
-        void BooleanCondition::toXML(std::ostream& out,uint32_t tabs) const {
-            generateTabs(out,tabs) << "<" <<
-                    (value ? "true" : "false")
-                    << "/>\n";
-        }
-=======
->>>>>>> 056cd406
-
-        void BooleanCondition::toCompactXML(std::ostream& out, uint32_t tabs, AnalysisContext& context) const{
-            out << "<" <<
-                    (value ? "true" : "false")
-                    << "/>\n";
-        }
-<<<<<<< HEAD
-
-        void DeadlockCondition::toXML(std::ostream& out,uint32_t tabs) const {
-            generateTabs(out,tabs) << "<deadlock/>\n";
-        }
-=======
->>>>>>> 056cd406
-
-        void DeadlockCondition::toCompactXML(std::ostream& out, uint32_t tabs, AnalysisContext& context) const{
-            out << "<deadlock/>\n";
-        }
-<<<<<<< HEAD
-
-        void UnfoldedUpperBoundsCondition::toXML(std::ostream& out, uint32_t tabs) const {
-            generateTabs(out, tabs) << "<place-bound>\n";
-            for(auto& p : _places)
-                generateTabs(out, tabs + 1) << "<place>" << p._name << "</place>\n";
-            generateTabs(out, tabs) << "</place-bound>\n";
-        }
-=======
->>>>>>> 056cd406
-
-        void UnfoldedUpperBoundsCondition::toCompactXML(std::ostream& out, uint32_t tabs, AnalysisContext& context) const{
-            out << "<place-bound>\n";
-            for(auto& p : _places)
-                out << "<place>" << p._name << "</place>\n";
-            out << "</place-bound>\n";
         }
 
         /******************** Query Simplification ********************/
