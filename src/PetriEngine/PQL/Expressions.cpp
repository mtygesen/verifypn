/* PeTe - Petri Engine exTremE
 * Copyright (C) 2011  Jonas Finnemann Jensen <jopsen@gmail.com>,
 *                     Thomas Søndersø Nielsen <primogens@gmail.com>,
 *                     Lars Kærlund Østergaard <larsko@gmail.com>,
 *                     Peter Gjøl Jensen <root@petergjoel.dk>
 *
 * This program is free software: you can redistribute it and/or modify
 * it under the terms of the GNU General Public License as published by
 * the Free Software Foundation, either version 3 of the License, or
 * (at your option) any later version.
 *
 * This program is distributed in the hope that it will be useful,
 * but WITHOUT ANY WARRANTY; without even the implied warranty of
 * MERCHANTABILITY or FITNESS FOR A PARTICULAR PURPOSE.  See the
 * GNU General Public License for more details.
 *
 * You should have received a copy of the GNU General Public License
 * along with this program.  If not, see <http://www.gnu.org/licenses/>.
 */
#include "PetriEngine/PQL/Contexts.h"
#include "PetriEngine/PQL/Expressions.h"
#include "utils/errors.h"
#include "PetriEngine/PQL/Visitor.h"
#include "PetriEngine/PQL/MutatingVisitor.h"
#include "PetriEngine/Stubborn/StubbornSet.h"
#include "PetriEngine/PQL/PredicateCheckers.h"
#include "PetriEngine/PQL/Evaluation.h"
<<<<<<< HEAD
=======
#include "PetriEngine/PQL/QueryPrinter.h"
>>>>>>> 9a37c4ae

#include <sstream>
#include <assert.h>
#include <string.h>
#include <stdio.h>
#include <iostream>
#include <set>
#include <cmath>
#include <numeric>

using namespace PetriEngine::Simplification;

namespace PetriEngine {
    namespace PQL {

        /** FOR COMPILING AND CONSTRUCTING LOGICAL OPERATORS **/
        template<typename T>
        void tryMerge(std::vector<Condition_ptr>& _conds, const Condition_ptr& ptr, bool aggressive = false)
        {
            if(auto lor = std::dynamic_pointer_cast<T>(ptr))
            {
                for(auto& c : *lor) tryMerge<T>(_conds, c, aggressive);
            }
            else if (!aggressive)
            {
                _conds.emplace_back(ptr);
            }
            else if (auto comp = std::dynamic_pointer_cast<CompareCondition>(ptr))
            {
                if((std::is_same<T, AndCondition>::value && std::dynamic_pointer_cast<NotEqualCondition>(ptr)) ||
                   (std::is_same<T, OrCondition>::value && std::dynamic_pointer_cast<EqualCondition>(ptr)))
                {
                    _conds.emplace_back(ptr);
                }
                else
                {
                    if(! ((dynamic_cast<UnfoldedIdentifierExpr*>((*comp)[0].get()) && (*comp)[1]->placeFree()) ||
                          (dynamic_cast<UnfoldedIdentifierExpr*>((*comp)[1].get()) && (*comp)[0]->placeFree())))
                    {
                        _conds.emplace_back(ptr);
                        return;
                    }

                    std::vector<Condition_ptr> cnds{ptr};
                    auto cmp = std::make_shared<CompareConjunction>(cnds, std::is_same<T, OrCondition>::value);
                    tryMerge<T>(_conds, cmp, aggressive);
                }
            }
            else if (auto conj = std::dynamic_pointer_cast<CompareConjunction>(ptr))
            {
                if((std::is_same<T, OrCondition>::value  && ( conj->isNegated() || conj->singular())) ||
                   (std::is_same<T, AndCondition>::value && (!conj->isNegated() || conj->singular())))
                {
                    if(auto lc = std::dynamic_pointer_cast<CompareConjunction>(_conds.size() == 0 ? nullptr : _conds[0]))
                    {
                        if(lc->isNegated() == std::is_same<T, OrCondition>::value)
                        {
                            auto cpy = std::make_shared<CompareConjunction>(*lc);
                            cpy->merge(*conj);
                            _conds[0] = cpy;
                        }
                        else
                        {
                            if(conj->isNegated() == std::is_same<T, OrCondition>::value)
                                _conds.insert(_conds.begin(), conj);
                            else
                            {
                                auto next = std::make_shared<CompareConjunction>(std::is_same<T, OrCondition>::value);
                                next->merge(*conj);
                                _conds.insert(_conds.begin(), next);
                            }
                        }
                    }
                    else
                    {
                        _conds.insert(_conds.begin(), conj);
                    }
                }
                else
                {
                    _conds.emplace_back(ptr);
                }
            }
            else
            {
                _conds.emplace_back(ptr);
            }

        }

        template<typename T, bool K>
        Condition_ptr makeLog(const std::vector<Condition_ptr>& conds, bool aggressive)
        {
            if(conds.size() == 0)
                return BooleanCondition::getShared(K);
            if(conds.size() == 1) return conds[0];

            std::vector<Condition_ptr> cnds;
            for(auto& c : conds) tryMerge<T>(cnds, c, aggressive);
            auto res = std::make_shared<T>(cnds);
            if(res->singular()) return *res->begin();
            if(res->empty())
                return BooleanCondition::getShared(K);
            return res;
        }


        Condition_ptr makeOr(const std::vector<Condition_ptr>& cptr) {
            return makeLog<OrCondition,false>(cptr, true);
        }

        Condition_ptr makeOr(const Condition_ptr& a, const Condition_ptr& b) {
            std::vector<Condition_ptr> cnds{a,b};
            return makeLog<OrCondition,false>(cnds, true);
<<<<<<< HEAD
        }

        Condition_ptr makeAnd(const std::vector<Condition_ptr> &cptr) {
            return makeLog<AndCondition,true>(cptr, true);
        }

=======
        }

        Condition_ptr makeAnd(const std::vector<Condition_ptr> &cptr) {
            return makeLog<AndCondition,true>(cptr, true);
        }

>>>>>>> 9a37c4ae
        Condition_ptr makeAnd(const Condition_ptr& a, const Condition_ptr& b) {

            std::vector<Condition_ptr> cnds{a,b};
            return makeLog<AndCondition,true>(cnds, true);
        }

        // CONSTANTS
        Condition_ptr BooleanCondition::FALSE_CONSTANT = std::make_shared<BooleanCondition>(false);
        Condition_ptr BooleanCondition::TRUE_CONSTANT = std::make_shared<BooleanCondition>(true);
        Condition_ptr DeadlockCondition::DEADLOCK = std::make_shared<DeadlockCondition>();

        Condition_ptr BooleanCondition::getShared(bool val)
        {
            if(val)
            {
                return TRUE_CONSTANT;
            }
            else
            {
                return FALSE_CONSTANT;
            }
        }

        /******************** opTAPAAL ********************/

        std::string EqualCondition::opTAPAAL() const {
            return "=";
        }

        std::string NotEqualCondition::opTAPAAL() const {
            return "=";
        } //Handled with hack in NotEqualCondition::toTAPAALQuery

        std::string LessThanCondition::opTAPAAL() const {
            return "<";
        }

        std::string LessThanOrEqualCondition::opTAPAAL() const {
            return "<=";
        }

        std::string EqualCondition::sopTAPAAL() const {
            return "=";
        }

        std::string NotEqualCondition::sopTAPAAL() const {
            return "=";
        } //Handled with hack in NotEqualCondition::toTAPAALQuery

        std::string LessThanCondition::sopTAPAAL() const {
            return ">=";
        }

        std::string LessThanOrEqualCondition::sopTAPAAL() const {
            return ">";
        }

        size_t UnfoldedUpperBoundsCondition::value(const MarkVal* marking)
<<<<<<< HEAD
=======
        {
            size_t tmp = 0;
            for(auto& p : _places)
            {
                auto val = marking[p._place];
                p._maxed_out = (p._max <= val);
                tmp += val;
            }
            return tmp;
        }

        /******************** Op (BinaryExpr subclasses) ********************/

        std::string PlusExpr::op() const {
            return "+";
        }

        std::string SubtractExpr::op() const {
            return "-";
        }

        std::string MultiplyExpr::op() const {
            return "*";
        }

        /******************** Op (CompareCondition subclasses) ********************/

        std::string EqualCondition::op() const {
            return "==";
        }

        std::string NotEqualCondition::op() const {
            return "!=";
        }

        std::string LessThanCondition::op() const {
            return "<";
        }

        std::string LessThanOrEqualCondition::op() const {
            return "<=";
        }

        /******************** free of places ********************/

        bool NaryExpr::placeFree() const
        {
            for(auto& e : _exprs)
                if(!e->placeFree())
                    return false;
            return true;
        }

        bool CommutativeExpr::placeFree() const
        {
            if(_ids.size() > 0) return false;
            return NaryExpr::placeFree();
        }

        bool MinusExpr::placeFree() const
        {
            return _expr->placeFree();
        }

        /******************** Distance Condition ********************/
        template<>
        uint32_t delta<EqualCondition>(int v1, int v2, bool negated) {
            if (!negated)
                return std::abs(v1 - v2);
            else
                return v1 == v2 ? 1 : 0;
        }

        template<>
        uint32_t delta<NotEqualCondition>(int v1, int v2, bool negated) {
            return delta<EqualCondition>(v1, v2, !negated);
        }

        template<>
        uint32_t delta<LessThanCondition>(int v1, int v2, bool negated) {
            if (!negated)
                return v1 < v2 ? 0 : v1 - v2 + 1;
            else
                return v1 >= v2 ? 0 : v2 - v1;
        }

        template<>
        uint32_t delta<LessThanOrEqualCondition>(int v1, int v2, bool negated) {
            if (!negated)
                return v1 <= v2 ? 0 : v1 - v2;
            else
                return v1 > v2 ? 0 : v2 - v1 + 1;
        }

        uint32_t ControlCondition::distance(DistanceContext& context) const {
            throw base_error("Computing distance on a control-expression");
        }

        uint32_t NotCondition::distance(DistanceContext& context) const {
            context.negate();
            uint32_t retval = _cond->distance(context);
            context.negate();
            return retval;
        }

        uint32_t BooleanCondition::distance(DistanceContext& context) const {
            if (context.negated() != value)
                return 0;
            return std::numeric_limits<uint32_t>::max();
        }

        uint32_t DeadlockCondition::distance(DistanceContext& context) const {
            return 0;
        }

        uint32_t UnfoldedUpperBoundsCondition::distance(DistanceContext& context) const
>>>>>>> 9a37c4ae
        {
            size_t tmp = 0;
            for(auto& p : _places)
            {
<<<<<<< HEAD
                auto val = marking[p._place];
                p._maxed_out = (p._max <= val);
                tmp += val;
            }
            return tmp;
        }

        /******************** Op (BinaryExpr subclasses) ********************/

        std::string PlusExpr::op() const {
            return "+";
        }

        std::string SubtractExpr::op() const {
            return "-";
        }

        std::string MultiplyExpr::op() const {
            return "*";
        }

        /******************** Op (CompareCondition subclasses) ********************/

        std::string EqualCondition::op() const {
            return "==";
        }

        std::string NotEqualCondition::op() const {
            return "!=";
        }

        std::string LessThanCondition::op() const {
            return "<";
        }

        std::string LessThanOrEqualCondition::op() const {
            return "<=";
        }

        /******************** free of places ********************/

        bool NaryExpr::placeFree() const
        {
            for(auto& e : _exprs)
                if(!e->placeFree())
                    return false;
            return true;
        }

        bool CommutativeExpr::placeFree() const
        {
            if(_ids.size() > 0) return false;
            return NaryExpr::placeFree();
        }

        bool MinusExpr::placeFree() const
        {
            return _expr->placeFree();
        }

        /******************** Distance Condition ********************/
        template<>
        uint32_t delta<EqualCondition>(int v1, int v2, bool negated) {
            if (!negated)
                return std::abs(v1 - v2);
            else
                return v1 == v2 ? 1 : 0;
        }

        template<>
        uint32_t delta<NotEqualCondition>(int v1, int v2, bool negated) {
            return delta<EqualCondition>(v1, v2, !negated);
        }

        template<>
        uint32_t delta<LessThanCondition>(int v1, int v2, bool negated) {
            if (!negated)
                return v1 < v2 ? 0 : v1 - v2 + 1;
            else
                return v1 >= v2 ? 0 : v2 - v1;
        }

        template<>
        uint32_t delta<LessThanOrEqualCondition>(int v1, int v2, bool negated) {
            if (!negated)
                return v1 <= v2 ? 0 : v1 - v2;
            else
                return v1 > v2 ? 0 : v2 - v1 + 1;
        }

        uint32_t ControlCondition::distance(DistanceContext& context) const {
            throw base_error("Computing distance on a control-expression");
        }

        uint32_t NotCondition::distance(DistanceContext& context) const {
            context.negate();
            uint32_t retval = _cond->distance(context);
            context.negate();
            return retval;
        }

        uint32_t BooleanCondition::distance(DistanceContext& context) const {
            if (context.negated() != value)
                return 0;
            return std::numeric_limits<uint32_t>::max();
        }

        uint32_t DeadlockCondition::distance(DistanceContext& context) const {
            return 0;
        }

        uint32_t UnfoldedUpperBoundsCondition::distance(DistanceContext& context) const
        {
            size_t tmp = 0;
            for(auto& p : _places)
            {
                tmp += context.marking()[p._place];
            }

            return _max - tmp;
        }

        uint32_t EFCondition::distance(DistanceContext& context) const {
            return _cond->distance(context);
        }

        uint32_t EGCondition::distance(DistanceContext& context) const {
            return _cond->distance(context);
        }

        uint32_t EXCondition::distance(DistanceContext& context) const {
            return _cond->distance(context);
        }

        uint32_t EUCondition::distance(DistanceContext& context) const {
            return _cond2->distance(context);
        }

        uint32_t AFCondition::distance(DistanceContext& context) const {
            context.negate();
            uint32_t retval = _cond->distance(context);
            context.negate();
            return retval;
        }

        uint32_t AXCondition::distance(DistanceContext& context) const {
            context.negate();
            uint32_t retval = _cond->distance(context);
            context.negate();
            return retval;
        }

        uint32_t AGCondition::distance(DistanceContext& context) const {
            context.negate();
            uint32_t retval = _cond->distance(context);
            context.negate();
            return retval;
        }

        uint32_t AUCondition::distance(DistanceContext& context) const {
            context.negate();
            auto r1 = _cond1->distance(context);
            auto r2 = _cond2->distance(context);
            context.negate();
            return r1 + r2;
        }

        uint32_t CompareConjunction::distance(DistanceContext& context) const {
            uint32_t d = 0;
            auto neg = context.negated() != _negated;
            if(!neg)
            {
                for(auto& c : _constraints)
                {
                    auto pv = context.marking()[c._place];
                    d += (c._upper == std::numeric_limits<uint32_t>::max() ? 0 : delta<LessThanOrEqualCondition>(pv, c._upper, neg)) +
                         (c._lower == 0 ? 0 : delta<LessThanOrEqualCondition>(c._lower, pv, neg));
                }
            }
            else
            {
                bool first = true;
                for(auto& c : _constraints)
                {
                    auto pv = context.marking()[c._place];
                    if(c._upper != std::numeric_limits<uint32_t>::max())
                    {
                        auto d2 = delta<LessThanOrEqualCondition>(pv, c._upper, neg);
                        if(first) d = d2;
                        else      d = std::min(d, d2);
                        first = false;
                    }

                    if(c._lower != 0)
                    {
                        auto d2 = delta<LessThanOrEqualCondition>(c._upper, pv, neg);
                        if(first) d = d2;
                        else      d = std::min(d, d2);
                        first = false;
                    }
                }
            }
            return d;
        }

        uint32_t conjDistance(DistanceContext& context, const std::vector<Condition_ptr>& conds)
        {
            uint32_t val = 0;
            for(auto& c : conds)
                val += c->distance(context);
            return val;
        }

        uint32_t disjDistance(DistanceContext& context, const std::vector<Condition_ptr>& conds)
        {
            uint32_t val = std::numeric_limits<uint32_t>::max();
            for(auto& c : conds)
                val = std::min(c->distance(context), val);
            return val;
        }

        uint32_t AndCondition::distance(DistanceContext& context) const {
            if(context.negated())
                return disjDistance(context, _conds);
            else
                return conjDistance(context, _conds);
        }

        uint32_t OrCondition::distance(DistanceContext& context) const {
            if(context.negated())
                return conjDistance(context, _conds);
            else
                return disjDistance(context, _conds);
        }


        struct S {
            int d;
            unsigned int p;
        };

        uint32_t LessThanOrEqualCondition::distance(DistanceContext& context) const {
            return _distance(context, delta<LessThanOrEqualCondition>);
        }

        uint32_t LessThanCondition::distance(DistanceContext& context) const {
            return _distance(context, delta<LessThanCondition>);
        }

        uint32_t NotEqualCondition::distance(DistanceContext& context) const {
            return _distance(context, delta<NotEqualCondition>);
        }

        uint32_t EqualCondition::distance(DistanceContext& context) const {
            return _distance(context, delta<EqualCondition>);
        }

=======
                tmp += context.marking()[p._place];
            }

            return _max - tmp;
        }

        uint32_t EFCondition::distance(DistanceContext& context) const {
            return _cond->distance(context);
        }

        uint32_t EGCondition::distance(DistanceContext& context) const {
            return _cond->distance(context);
        }

        uint32_t EXCondition::distance(DistanceContext& context) const {
            return _cond->distance(context);
        }

        uint32_t EUCondition::distance(DistanceContext& context) const {
            return _cond2->distance(context);
        }

        uint32_t AFCondition::distance(DistanceContext& context) const {
            context.negate();
            uint32_t retval = _cond->distance(context);
            context.negate();
            return retval;
        }

        uint32_t AXCondition::distance(DistanceContext& context) const {
            context.negate();
            uint32_t retval = _cond->distance(context);
            context.negate();
            return retval;
        }

        uint32_t AGCondition::distance(DistanceContext& context) const {
            context.negate();
            uint32_t retval = _cond->distance(context);
            context.negate();
            return retval;
        }

        uint32_t AUCondition::distance(DistanceContext& context) const {
            context.negate();
            auto r1 = _cond1->distance(context);
            auto r2 = _cond2->distance(context);
            context.negate();
            return r1 + r2;
        }

        uint32_t CompareConjunction::distance(DistanceContext& context) const {
            uint32_t d = 0;
            auto neg = context.negated() != _negated;
            if(!neg)
            {
                for(auto& c : _constraints)
                {
                    auto pv = context.marking()[c._place];
                    d += (c._upper == std::numeric_limits<uint32_t>::max() ? 0 : delta<LessThanOrEqualCondition>(pv, c._upper, neg)) +
                         (c._lower == 0 ? 0 : delta<LessThanOrEqualCondition>(c._lower, pv, neg));
                }
            }
            else
            {
                bool first = true;
                for(auto& c : _constraints)
                {
                    auto pv = context.marking()[c._place];
                    if(c._upper != std::numeric_limits<uint32_t>::max())
                    {
                        auto d2 = delta<LessThanOrEqualCondition>(pv, c._upper, neg);
                        if(first) d = d2;
                        else      d = std::min(d, d2);
                        first = false;
                    }

                    if(c._lower != 0)
                    {
                        auto d2 = delta<LessThanOrEqualCondition>(c._upper, pv, neg);
                        if(first) d = d2;
                        else      d = std::min(d, d2);
                        first = false;
                    }
                }
            }
            return d;
        }

        uint32_t conjDistance(DistanceContext& context, const std::vector<Condition_ptr>& conds)
        {
            uint32_t val = 0;
            for(auto& c : conds)
                val += c->distance(context);
            return val;
        }

        uint32_t disjDistance(DistanceContext& context, const std::vector<Condition_ptr>& conds)
        {
            uint32_t val = std::numeric_limits<uint32_t>::max();
            for(auto& c : conds)
                val = std::min(c->distance(context), val);
            return val;
        }

        uint32_t AndCondition::distance(DistanceContext& context) const {
            if(context.negated())
                return disjDistance(context, _conds);
            else
                return conjDistance(context, _conds);
        }

        uint32_t OrCondition::distance(DistanceContext& context) const {
            if(context.negated())
                return conjDistance(context, _conds);
            else
                return disjDistance(context, _conds);
        }


        struct S {
            int d;
            unsigned int p;
        };

        uint32_t LessThanOrEqualCondition::distance(DistanceContext& context) const {
            return _distance(context, delta<LessThanOrEqualCondition>);
        }

        uint32_t LessThanCondition::distance(DistanceContext& context) const {
            return _distance(context, delta<LessThanCondition>);
        }

        uint32_t NotEqualCondition::distance(DistanceContext& context) const {
            return _distance(context, delta<NotEqualCondition>);
        }

        uint32_t EqualCondition::distance(DistanceContext& context) const {
            return _distance(context, delta<EqualCondition>);
        }

>>>>>>> 9a37c4ae
        /********************** CONSTRUCTORS *********************************/

        void postMerge(std::vector<Condition_ptr>& conds) {
            std::sort(std::begin(conds), std::end(conds),
                    [](auto& a, auto& b) {
                        return isTemporal(a) < isTemporal(b);
                    });
        }

        AndCondition::AndCondition(std::vector<Condition_ptr>&& conds) {
            for (auto& c : conds) tryMerge<AndCondition>(_conds, c);
            postMerge(_conds);
        }

        AndCondition::AndCondition(const std::vector<Condition_ptr>& conds) {
            for (auto& c : conds) tryMerge<AndCondition>(_conds, c);
            postMerge(_conds);
        }

        AndCondition::AndCondition(Condition_ptr left, Condition_ptr right) {
            tryMerge<AndCondition>(_conds, left);
            tryMerge<AndCondition>(_conds, right);
            postMerge(_conds);
        }

        OrCondition::OrCondition(std::vector<Condition_ptr>&& conds) {
            for (auto& c : conds) tryMerge<OrCondition>(_conds, c);
            postMerge(_conds);
        }

        OrCondition::OrCondition(const std::vector<Condition_ptr>& conds) {
            for (auto& c : conds) tryMerge<OrCondition>(_conds, c);
            postMerge(_conds);
        }

        OrCondition::OrCondition(Condition_ptr left, Condition_ptr right) {
            tryMerge<OrCondition>(_conds, left);
            tryMerge<OrCondition>(_conds, right);
            postMerge(_conds);
        }


        CompareConjunction::CompareConjunction(const std::vector<Condition_ptr>& conditions, bool negated)
        {
            _negated = negated;
            merge(conditions, negated);
        }

        void CompareConjunction::merge(const CompareConjunction& other)
        {
            auto neg = _negated != other._negated;
            if(neg && other._constraints.size() > 1)
            {
                throw base_error("MERGE OF CONJUNCT AND DISJUNCT NOT ALLOWED");
            }
            auto il = _constraints.begin();
            for(auto c : other._constraints)
            {
                if(neg)
                    c.invert();

                if(c._upper == std::numeric_limits<uint32_t>::max() && c._lower == 0)
                {
                    continue;
                }
                else if (c._upper != std::numeric_limits<uint32_t>::max() && c._lower != 0 && neg)
                {
                    throw base_error("MERGE OF CONJUNCT AND DISJUNCT NOT ALLOWED");
                }

                il = std::lower_bound(_constraints.begin(), _constraints.end(), c);
                if(il == _constraints.end() || il->_place != c._place)
                {
                    il = _constraints.insert(il, c);
                }
                else
                {
                    il->_lower = std::max(il->_lower, c._lower);
                    il->_upper = std::min(il->_upper, c._upper);
                }
            }
        }

        void CompareConjunction::merge(const std::vector<Condition_ptr>& conditions, bool negated)
        {
            for(auto& c : conditions)
            {
                auto cmp = dynamic_cast<CompareCondition*>(c.get());
                assert(cmp);
                auto id = dynamic_cast<UnfoldedIdentifierExpr*>((*cmp)[0].get());
                uint32_t val;
                bool inverted = false;
                EvaluationContext context;
                if(!id)
                {
                    id = dynamic_cast<UnfoldedIdentifierExpr*>((*cmp)[1].get());
                    val = PetriEngine::PQL::evaluate((*cmp)[0].get(), context);
                    inverted = true;
                }
                else
                {
                    val = PetriEngine::PQL::evaluate((*cmp)[1].get(), context);
                }
                assert(id);
                cons_t next;
                next._place = id->offset();

                if(dynamic_cast<LessThanOrEqualCondition*>(c.get()))
                    if(inverted) next._lower = val;
                    else         next._upper = val;
                else if(dynamic_cast<LessThanCondition*>(c.get()))
                    if(inverted) next._lower = val+1;
                    else         next._upper = val-1;
                else if(dynamic_cast<EqualCondition*>(c.get()))
                {
                    assert(!negated);
                    next._lower = val;
                    next._upper = val;
                }
                else if(dynamic_cast<NotEqualCondition*>(c.get()))
                {
                    assert(negated);
                    next._lower = val;
                    next._upper = val;
                    negated = false; // we already handled negation here!
                }
                else
                {
                    throw base_error("UNKNOWN");
                }
                if(negated)
                    next.invert();

                auto lb = std::lower_bound(std::begin(_constraints), std::end(_constraints), next);
                if(lb == std::end(_constraints) || lb->_place != next._place)
                {
                    next._name = id->name();
                    _constraints.insert(lb, next);
                }
                else
                {
                    assert(*id->name() == *lb->_name);
                    lb->intersect(next);
                }
            }
        }

<<<<<<< HEAD
        void CommutativeExpr::init(std::vector<Expr_ptr>&& exprs)
        {
            for (auto& e : exprs) {
                if (e->placeFree())
                {
                    EvaluationContext c;
                    _constant = apply(_constant, evaluate(e.get(), c));
                }
                else if (auto id = std::dynamic_pointer_cast<PQL::UnfoldedIdentifierExpr>(e)) {
                    _ids.emplace_back(id->offset(), id->name());
                }
                else if(auto c = std::dynamic_pointer_cast<CommutativeExpr>(e))
                {
                    // we should move up plus/multiply here when possible;
                    if(c->_ids.size() == 0 && c->_exprs.size() == 0)
                    {
                        _constant = apply(_constant, c->_constant);
                    }
                    else
                    {
                        _exprs.emplace_back(std::move(e));
                    }
                } else {
=======
        void CommutativeExpr::handle(const Expr_ptr& e)
        {
            if (e->placeFree()) {
                EvaluationContext c;
                _constant = apply(_constant, evaluate(e.get(), c));
            } else if (auto id = std::dynamic_pointer_cast<PQL::IdentifierExpr>(e)) {
                if (id->compiled()) {
                    handle(id->compiled());
                }
                else
                {
>>>>>>> 9a37c4ae
                    _exprs.emplace_back(std::move(e));
                }
            } else if (auto id = std::dynamic_pointer_cast<PQL::UnfoldedIdentifierExpr>(e)) {
                _ids.emplace_back(id->offset(), id->name());
            } else if (e->type() == type_id<MultiplyExpr>() || e->type() == type_id<PlusExpr>()) {
                auto* c = static_cast<CommutativeExpr*> (e.get());
                // TODO, we can do more arithmetic rewrites here, in particular
                // when the child only has a single non-const element.
                if (c->_ids.size() == 0 && c->_exprs.size() == 0) {
                    _constant = apply(_constant, c->_constant);
                } else if (c->type() == type()) {
                    _constant = apply(_constant, c->_constant);
                    _exprs.insert(_exprs.end(), c->_exprs.begin(), c->_exprs.end());
                    _ids.insert(_ids.end(), c->_ids.begin(), c->_ids.end());
                } else {
                    assert(e->type() != type_id<PlusExpr>());
                    _exprs.emplace_back(e);
                }
            } else {
                assert(e->type() != type_id<PlusExpr>());
                _exprs.emplace_back(e);
            }
        }

<<<<<<< HEAD
        PlusExpr::PlusExpr(std::vector<Expr_ptr>&& exprs, bool tk) : CommutativeExpr(0), tk(tk)
=======
        void CommutativeExpr::init(std::vector<Expr_ptr>&& exprs)
>>>>>>> 9a37c4ae
        {
            for (auto& e : exprs) {
                handle(e);
            }
            std::sort(_ids.begin(), _ids.end(), [](auto& a, auto& b){ return a.first < b.first; });
        }

<<<<<<< HEAD
        MultiplyExpr::MultiplyExpr(std::vector<Expr_ptr>&& exprs) : CommutativeExpr(1)
        {
            init(std::move(exprs));
        }
=======
        PlusExpr::PlusExpr(std::vector<Expr_ptr>&& exprs) : CommutativeExpr(0)
        {
            init(std::move(exprs));
        }

        MultiplyExpr::MultiplyExpr(std::vector<Expr_ptr>&& exprs) : CommutativeExpr(1)
        {
            init(std::move(exprs));
        }
>>>>>>> 9a37c4ae
    } // PQL
} // PetriEngine
<|MERGE_RESOLUTION|>--- conflicted
+++ resolved
@@ -25,10 +25,7 @@
 #include "PetriEngine/Stubborn/StubbornSet.h"
 #include "PetriEngine/PQL/PredicateCheckers.h"
 #include "PetriEngine/PQL/Evaluation.h"
-<<<<<<< HEAD
-=======
 #include "PetriEngine/PQL/QueryPrinter.h"
->>>>>>> 9a37c4ae
 
 #include <sstream>
 #include <assert.h>
@@ -143,21 +140,12 @@
         Condition_ptr makeOr(const Condition_ptr& a, const Condition_ptr& b) {
             std::vector<Condition_ptr> cnds{a,b};
             return makeLog<OrCondition,false>(cnds, true);
-<<<<<<< HEAD
         }
 
         Condition_ptr makeAnd(const std::vector<Condition_ptr> &cptr) {
             return makeLog<AndCondition,true>(cptr, true);
         }
 
-=======
-        }
-
-        Condition_ptr makeAnd(const std::vector<Condition_ptr> &cptr) {
-            return makeLog<AndCondition,true>(cptr, true);
-        }
-
->>>>>>> 9a37c4ae
         Condition_ptr makeAnd(const Condition_ptr& a, const Condition_ptr& b) {
 
             std::vector<Condition_ptr> cnds{a,b};
@@ -216,130 +204,10 @@
         }
 
         size_t UnfoldedUpperBoundsCondition::value(const MarkVal* marking)
-<<<<<<< HEAD
-=======
         {
             size_t tmp = 0;
             for(auto& p : _places)
             {
-                auto val = marking[p._place];
-                p._maxed_out = (p._max <= val);
-                tmp += val;
-            }
-            return tmp;
-        }
-
-        /******************** Op (BinaryExpr subclasses) ********************/
-
-        std::string PlusExpr::op() const {
-            return "+";
-        }
-
-        std::string SubtractExpr::op() const {
-            return "-";
-        }
-
-        std::string MultiplyExpr::op() const {
-            return "*";
-        }
-
-        /******************** Op (CompareCondition subclasses) ********************/
-
-        std::string EqualCondition::op() const {
-            return "==";
-        }
-
-        std::string NotEqualCondition::op() const {
-            return "!=";
-        }
-
-        std::string LessThanCondition::op() const {
-            return "<";
-        }
-
-        std::string LessThanOrEqualCondition::op() const {
-            return "<=";
-        }
-
-        /******************** free of places ********************/
-
-        bool NaryExpr::placeFree() const
-        {
-            for(auto& e : _exprs)
-                if(!e->placeFree())
-                    return false;
-            return true;
-        }
-
-        bool CommutativeExpr::placeFree() const
-        {
-            if(_ids.size() > 0) return false;
-            return NaryExpr::placeFree();
-        }
-
-        bool MinusExpr::placeFree() const
-        {
-            return _expr->placeFree();
-        }
-
-        /******************** Distance Condition ********************/
-        template<>
-        uint32_t delta<EqualCondition>(int v1, int v2, bool negated) {
-            if (!negated)
-                return std::abs(v1 - v2);
-            else
-                return v1 == v2 ? 1 : 0;
-        }
-
-        template<>
-        uint32_t delta<NotEqualCondition>(int v1, int v2, bool negated) {
-            return delta<EqualCondition>(v1, v2, !negated);
-        }
-
-        template<>
-        uint32_t delta<LessThanCondition>(int v1, int v2, bool negated) {
-            if (!negated)
-                return v1 < v2 ? 0 : v1 - v2 + 1;
-            else
-                return v1 >= v2 ? 0 : v2 - v1;
-        }
-
-        template<>
-        uint32_t delta<LessThanOrEqualCondition>(int v1, int v2, bool negated) {
-            if (!negated)
-                return v1 <= v2 ? 0 : v1 - v2;
-            else
-                return v1 > v2 ? 0 : v2 - v1 + 1;
-        }
-
-        uint32_t ControlCondition::distance(DistanceContext& context) const {
-            throw base_error("Computing distance on a control-expression");
-        }
-
-        uint32_t NotCondition::distance(DistanceContext& context) const {
-            context.negate();
-            uint32_t retval = _cond->distance(context);
-            context.negate();
-            return retval;
-        }
-
-        uint32_t BooleanCondition::distance(DistanceContext& context) const {
-            if (context.negated() != value)
-                return 0;
-            return std::numeric_limits<uint32_t>::max();
-        }
-
-        uint32_t DeadlockCondition::distance(DistanceContext& context) const {
-            return 0;
-        }
-
-        uint32_t UnfoldedUpperBoundsCondition::distance(DistanceContext& context) const
->>>>>>> 9a37c4ae
-        {
-            size_t tmp = 0;
-            for(auto& p : _places)
-            {
-<<<<<<< HEAD
                 auto val = marking[p._place];
                 p._maxed_out = (p._max <= val);
                 tmp += val;
@@ -597,149 +465,6 @@
             return _distance(context, delta<EqualCondition>);
         }
 
-=======
-                tmp += context.marking()[p._place];
-            }
-
-            return _max - tmp;
-        }
-
-        uint32_t EFCondition::distance(DistanceContext& context) const {
-            return _cond->distance(context);
-        }
-
-        uint32_t EGCondition::distance(DistanceContext& context) const {
-            return _cond->distance(context);
-        }
-
-        uint32_t EXCondition::distance(DistanceContext& context) const {
-            return _cond->distance(context);
-        }
-
-        uint32_t EUCondition::distance(DistanceContext& context) const {
-            return _cond2->distance(context);
-        }
-
-        uint32_t AFCondition::distance(DistanceContext& context) const {
-            context.negate();
-            uint32_t retval = _cond->distance(context);
-            context.negate();
-            return retval;
-        }
-
-        uint32_t AXCondition::distance(DistanceContext& context) const {
-            context.negate();
-            uint32_t retval = _cond->distance(context);
-            context.negate();
-            return retval;
-        }
-
-        uint32_t AGCondition::distance(DistanceContext& context) const {
-            context.negate();
-            uint32_t retval = _cond->distance(context);
-            context.negate();
-            return retval;
-        }
-
-        uint32_t AUCondition::distance(DistanceContext& context) const {
-            context.negate();
-            auto r1 = _cond1->distance(context);
-            auto r2 = _cond2->distance(context);
-            context.negate();
-            return r1 + r2;
-        }
-
-        uint32_t CompareConjunction::distance(DistanceContext& context) const {
-            uint32_t d = 0;
-            auto neg = context.negated() != _negated;
-            if(!neg)
-            {
-                for(auto& c : _constraints)
-                {
-                    auto pv = context.marking()[c._place];
-                    d += (c._upper == std::numeric_limits<uint32_t>::max() ? 0 : delta<LessThanOrEqualCondition>(pv, c._upper, neg)) +
-                         (c._lower == 0 ? 0 : delta<LessThanOrEqualCondition>(c._lower, pv, neg));
-                }
-            }
-            else
-            {
-                bool first = true;
-                for(auto& c : _constraints)
-                {
-                    auto pv = context.marking()[c._place];
-                    if(c._upper != std::numeric_limits<uint32_t>::max())
-                    {
-                        auto d2 = delta<LessThanOrEqualCondition>(pv, c._upper, neg);
-                        if(first) d = d2;
-                        else      d = std::min(d, d2);
-                        first = false;
-                    }
-
-                    if(c._lower != 0)
-                    {
-                        auto d2 = delta<LessThanOrEqualCondition>(c._upper, pv, neg);
-                        if(first) d = d2;
-                        else      d = std::min(d, d2);
-                        first = false;
-                    }
-                }
-            }
-            return d;
-        }
-
-        uint32_t conjDistance(DistanceContext& context, const std::vector<Condition_ptr>& conds)
-        {
-            uint32_t val = 0;
-            for(auto& c : conds)
-                val += c->distance(context);
-            return val;
-        }
-
-        uint32_t disjDistance(DistanceContext& context, const std::vector<Condition_ptr>& conds)
-        {
-            uint32_t val = std::numeric_limits<uint32_t>::max();
-            for(auto& c : conds)
-                val = std::min(c->distance(context), val);
-            return val;
-        }
-
-        uint32_t AndCondition::distance(DistanceContext& context) const {
-            if(context.negated())
-                return disjDistance(context, _conds);
-            else
-                return conjDistance(context, _conds);
-        }
-
-        uint32_t OrCondition::distance(DistanceContext& context) const {
-            if(context.negated())
-                return conjDistance(context, _conds);
-            else
-                return disjDistance(context, _conds);
-        }
-
-
-        struct S {
-            int d;
-            unsigned int p;
-        };
-
-        uint32_t LessThanOrEqualCondition::distance(DistanceContext& context) const {
-            return _distance(context, delta<LessThanOrEqualCondition>);
-        }
-
-        uint32_t LessThanCondition::distance(DistanceContext& context) const {
-            return _distance(context, delta<LessThanCondition>);
-        }
-
-        uint32_t NotEqualCondition::distance(DistanceContext& context) const {
-            return _distance(context, delta<NotEqualCondition>);
-        }
-
-        uint32_t EqualCondition::distance(DistanceContext& context) const {
-            return _distance(context, delta<EqualCondition>);
-        }
-
->>>>>>> 9a37c4ae
         /********************** CONSTRUCTORS *********************************/
 
         void postMerge(std::vector<Condition_ptr>& conds) {
@@ -887,31 +612,6 @@
             }
         }
 
-<<<<<<< HEAD
-        void CommutativeExpr::init(std::vector<Expr_ptr>&& exprs)
-        {
-            for (auto& e : exprs) {
-                if (e->placeFree())
-                {
-                    EvaluationContext c;
-                    _constant = apply(_constant, evaluate(e.get(), c));
-                }
-                else if (auto id = std::dynamic_pointer_cast<PQL::UnfoldedIdentifierExpr>(e)) {
-                    _ids.emplace_back(id->offset(), id->name());
-                }
-                else if(auto c = std::dynamic_pointer_cast<CommutativeExpr>(e))
-                {
-                    // we should move up plus/multiply here when possible;
-                    if(c->_ids.size() == 0 && c->_exprs.size() == 0)
-                    {
-                        _constant = apply(_constant, c->_constant);
-                    }
-                    else
-                    {
-                        _exprs.emplace_back(std::move(e));
-                    }
-                } else {
-=======
         void CommutativeExpr::handle(const Expr_ptr& e)
         {
             if (e->placeFree()) {
@@ -923,7 +623,6 @@
                 }
                 else
                 {
->>>>>>> 9a37c4ae
                     _exprs.emplace_back(std::move(e));
                 }
             } else if (auto id = std::dynamic_pointer_cast<PQL::UnfoldedIdentifierExpr>(e)) {
@@ -948,11 +647,7 @@
             }
         }
 
-<<<<<<< HEAD
-        PlusExpr::PlusExpr(std::vector<Expr_ptr>&& exprs, bool tk) : CommutativeExpr(0), tk(tk)
-=======
         void CommutativeExpr::init(std::vector<Expr_ptr>&& exprs)
->>>>>>> 9a37c4ae
         {
             for (auto& e : exprs) {
                 handle(e);
@@ -960,21 +655,14 @@
             std::sort(_ids.begin(), _ids.end(), [](auto& a, auto& b){ return a.first < b.first; });
         }
 
-<<<<<<< HEAD
+        PlusExpr::PlusExpr(std::vector<Expr_ptr>&& exprs) : CommutativeExpr(0)
+        {
+            init(std::move(exprs));
+        }
+
         MultiplyExpr::MultiplyExpr(std::vector<Expr_ptr>&& exprs) : CommutativeExpr(1)
         {
             init(std::move(exprs));
         }
-=======
-        PlusExpr::PlusExpr(std::vector<Expr_ptr>&& exprs) : CommutativeExpr(0)
-        {
-            init(std::move(exprs));
-        }
-
-        MultiplyExpr::MultiplyExpr(std::vector<Expr_ptr>&& exprs) : CommutativeExpr(1)
-        {
-            init(std::move(exprs));
-        }
->>>>>>> 9a37c4ae
     } // PQL
 } // PetriEngine
