%{
#include <string>
#include <memory>
#include "PetriEngine/PQL/PQL.h"
#include "PQLQueryParser.parser.hpp"

#define SAVE_TOKEN pqlqlval.string = new std::string(pqlqtext, pqlqleng)
#define SAVE_QUOTED_TOKEN pqlqlval.string = new std::string(pqlqtext+1, pqlqleng-2)
#define TOKEN(t) (pqlqlval.token = t)

#ifdef __clang__
#pragma clang diagnostic push
#pragma clang diagnostic ignored "-Wkeyword-macro"
#pragma clang diagnostic ignored "-Wunneeded-internal-declaration"
#endif

#define register      // Deprecated in C++11.
extern "C" int pqlqwrap(){return 1;}
extern std::shared_ptr<PetriEngine::PQL::Condition> query;
extern int pqlqparse();
%}
%option prefix="pqlq"
%option nounput

digit         [0-9]
letter        [a-zA-Z_]
%%

[ \t\n\r]         ;
"true"            {return TOKEN(TRUE);}
"false"           {return TOKEN(FALSE);}
"deadlock"          {return TOKEN(DEADLOCK);}
"and"           {return TOKEN(AND);}
"AND"           {return TOKEN(AND);}
"or"            {return TOKEN(OR);}
"OR"            {return TOKEN(OR);}
"not"           {return TOKEN(NOT);}
"NOT"           {return TOKEN(NOT);}
"EF"						{return TOKEN(EF);}
"EG"						{return TOKEN(EG);}
"AF"						{return TOKEN(AF);}
"AG"						{return TOKEN(AG);}
"EX"						{return TOKEN(EX);}
"AX"						{return TOKEN(AX);}
"A"						{return TOKEN(A);}
"E"						{return TOKEN(E);}
"X"						{return TOKEN(X);}
"F"						{return TOKEN(F);}
"G"						{return TOKEN(G);}
"U"						{return TOKEN(U);}
"control"				{return TOKEN(CONTROL);}
<<<<<<< HEAD
=======
"NOT" {return TOKEN(NOT);}
>>>>>>> c099c7ae
{letter}({letter}|{digit})* {SAVE_TOKEN; return ID;}
{digit}+          {SAVE_TOKEN; return INT;}
(\"(\\.|[^"])*\") {SAVE_QUOTED_TOKEN; return ID;}
"&"|"&"?					{return TOKEN(AND);}
"|""|"?						{return TOKEN(OR);}
"!"							{return TOKEN(NOT);}
"=="						{return TOKEN(EQUAL);}
"!="						{return TOKEN(NEQUAL);}
"<"							{return TOKEN(LESS);}
"<="						{return TOKEN(LESSEQUAL);}
">"							{return TOKEN(GREATER);}
">="						{return TOKEN(GREATEREQUAL);}
"("							{return TOKEN(LPAREN);}
")"							{return TOKEN(RPAREN);}
"+"							{return TOKEN(PLUS);}
"-"							{return TOKEN(MINUS);}
"*"							{return TOKEN(MULTIPLY);}
"="							{return TOKEN(EQUAL);}
"?"                         {return TOKEN(QUESTIONMARK);}
<<<<<<< HEAD
"NOT" {return TOKEN(NOT);}
=======
>>>>>>> c099c7ae
"is-fireable" {return TOKEN(FIREABLE);}
"tokens-count"|"#tokens" {return TOKEN(TOKENCOUNT); }
"," {return TOKEN(COMMA); }
":" {return TOKEN(COLON); }
.							{printf("Unknown token %s!\n", pqlqtext); yyterminate();}


%%
namespace PetriEngine{ namespace PQL {
std::shared_ptr<Condition> ParseQuery(const std::string& queryString) {
	//Load up input buffer in Flex
	YY_BUFFER_STATE buf = pqlq_scan_string(queryString.c_str());

	if(pqlqparse() != 0)
		return NULL;

	//Delete the buffer
	pqlq_delete_buffer(buf);
	return query;
}
}}
#ifdef __clang__
#pragma clang diagnostic pop
#endif<|MERGE_RESOLUTION|>--- conflicted
+++ resolved
@@ -49,10 +49,7 @@
 "G"						{return TOKEN(G);}
 "U"						{return TOKEN(U);}
 "control"				{return TOKEN(CONTROL);}
-<<<<<<< HEAD
-=======
 "NOT" {return TOKEN(NOT);}
->>>>>>> c099c7ae
 {letter}({letter}|{digit})* {SAVE_TOKEN; return ID;}
 {digit}+          {SAVE_TOKEN; return INT;}
 (\"(\\.|[^"])*\") {SAVE_QUOTED_TOKEN; return ID;}
@@ -72,10 +69,6 @@
 "*"							{return TOKEN(MULTIPLY);}
 "="							{return TOKEN(EQUAL);}
 "?"                         {return TOKEN(QUESTIONMARK);}
-<<<<<<< HEAD
-"NOT" {return TOKEN(NOT);}
-=======
->>>>>>> c099c7ae
 "is-fireable" {return TOKEN(FIREABLE);}
 "tokens-count"|"#tokens" {return TOKEN(TOKENCOUNT); }
 "," {return TOKEN(COMMA); }
