--- conflicted
+++ resolved
@@ -1,7 +1,4 @@
-/* Copyright (C) 2011  Jonas Finnemann Jensen <jopsen@gmail.com>,
- *                     Thomas Søndersø Nielsen <primogens@gmail.com>,
- *                     Lars Kærlund Østergaard <larsko@gmail.com>,
- *                     Peter Gjøl Jensen <root@petergjoel.dk>,
+/* Copyright (C) 2011  Peter Gjøl Jensen <root@petergjoel.dk>,
  *                     Rasmus Tollund <rtollu18@student.aau.dk>
  *
  * This program is free software: you can redistribute it and/or modify
@@ -32,7 +29,6 @@
             }
         }
 
-<<<<<<< HEAD
         std::ostream& XMLPrinter::generateTabs() {
             for(uint32_t i = 0; i < tabs*tab_size; ++i) {
                 os << ' ';
@@ -42,17 +38,6 @@
 
         void XMLPrinter::openXmlTag(const char* tag) {
             generateTabs() << "<" << tag << ">";
-=======
-        void XMLPrinter::openXmlTag(const std::string &tag) {
-            generateTabs() << "<" << tag << ">";
-            newline();
-            tabs++;
-        }
-
-        void XMLPrinter::closeXmlTag(const std::string &tag) {
-            tabs--;
-            generateTabs() << "</" << tag << ">";
->>>>>>> f42a5968
             newline();
             ++tabs;
         }
@@ -64,11 +49,7 @@
         }
 
         std::ostream& XMLPrinter::newline() {
-<<<<<<< HEAD
             if(print_newlines)
-=======
-            if (print_newlines)
->>>>>>> f42a5968
                 os << '\n';
             return os;
         }
