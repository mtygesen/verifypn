--- conflicted
+++ resolved
@@ -182,14 +182,10 @@
         }
 
         void QueryPrinter::_accept(const FireableCondition *element) {
-<<<<<<< HEAD
-            os << "is-fireable(" << element->getName() << ")";
-=======
             if(element->getCompiled())
                 Visitor::visit(this, element->getCompiled());
             else
                 os << "is-fireable(" << *element->getName() << ")";
->>>>>>> 9a37c4ae
         }
 
         void QueryPrinter::_accept(const UpperBoundsCondition *element) {
