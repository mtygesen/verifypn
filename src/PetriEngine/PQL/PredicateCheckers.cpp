--- conflicted
+++ resolved
@@ -71,11 +71,7 @@
     /*** Is Reachability ***/
     bool isReachability(const Condition* condition) {
         IsNotReachabilityVisitor visitor;
-<<<<<<< HEAD
-        condition->visit(visitor);
-=======
-        Visitor::visit(visitor, condition);
->>>>>>> cbe011d5
+        Visitor::visit(visitor, condition);
         return !visitor.getReturnValue();
     }
 
@@ -96,11 +92,7 @@
     void IsNotReachabilityVisitor::_accept(const EFCondition *element) {
         if (!_is_nested) {
             _is_nested = true;
-<<<<<<< HEAD
-            element->getCond()->visit(*this);
-=======
             Visitor::visit(this, element->getCond());
->>>>>>> cbe011d5
             _is_nested = false;
         } else {
             setConditionFound();
@@ -110,11 +102,7 @@
     void IsNotReachabilityVisitor ::_accept(const AGCondition *element) {
         if (!_is_nested) {
             _is_nested = true;
-<<<<<<< HEAD
-            element->getCond()->visit(*this);
-=======
             Visitor::visit(this, element->getCond());
->>>>>>> cbe011d5
             _is_nested = false;
         } else {
             setConditionFound();
@@ -125,11 +113,7 @@
         if (!_is_nested) {
             if (auto cond = dynamic_cast<FCondition*>(element->getCond().get())) {
                 _is_nested = true;
-<<<<<<< HEAD
-                cond->getCond()->visit(*this);
-=======
                 Visitor::visit(this, cond->getCond());
->>>>>>> cbe011d5
                 _is_nested = false;
             } else {
                 setConditionFound();
@@ -143,11 +127,7 @@
         if (!_is_nested) {
             if (auto cond = dynamic_cast<GCondition*>(element->getCond().get())) {
                 _is_nested = true;
-<<<<<<< HEAD
-                cond->getCond()->visit(*this);
-=======
                 Visitor::visit(this, cond->getCond());
->>>>>>> cbe011d5
                 _is_nested = false;
             } else {
                 setConditionFound();
@@ -161,12 +141,7 @@
         if (_is_nested) {
             for(auto& c : element->getOperands())
             {
-<<<<<<< HEAD
-                c->visit(*this);
-
-=======
                 Visitor::visit(this, c);
->>>>>>> cbe011d5
                 if(_condition_found)
                     break;
             }
@@ -180,11 +155,7 @@
     }
 
     void IsNotReachabilityVisitor::_accept(const NotCondition *element) {
-<<<<<<< HEAD
-        element->getCond()->visit(*this);
-=======
         Visitor::visit(this, element->getCond());
->>>>>>> cbe011d5
     }
 
     void IsNotReachabilityVisitor::_accept(const BooleanCondition *element) {
@@ -205,33 +176,21 @@
 
     void IsNotReachabilityVisitor::_accept(const QuasiLivenessCondition *element) {
         if (element->getCompiled())
-<<<<<<< HEAD
-            element->getCompiled()->visit(*this);
-=======
             Visitor::visit(this, element->getCompiled());
->>>>>>> cbe011d5
         else
             setConditionFound();
     }
 
     void IsNotReachabilityVisitor::_accept(const LivenessCondition *element) {
         if (element->getCompiled())
-<<<<<<< HEAD
-            element->getCompiled()->visit(*this);
-=======
             Visitor::visit(this, element->getCompiled());
->>>>>>> cbe011d5
         else
             setConditionFound();
     }
 
     void IsNotReachabilityVisitor::_accept(const StableMarkingCondition *element) {
         if (element->getCompiled())
-<<<<<<< HEAD
-            element->getCompiled()->visit(*this);
-=======
             Visitor::visit(this, element->getCompiled());
->>>>>>> cbe011d5
         else
             setConditionFound();
     }
