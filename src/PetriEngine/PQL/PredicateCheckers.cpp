--- conflicted
+++ resolved
@@ -213,7 +213,6 @@
         if (!_is_nested) setConditionFound();
     }
 
-<<<<<<< HEAD
     void IsNotReachabilityVisitor::_accept(const PathQuant *element) {
         setConditionFound();
     }
@@ -227,8 +226,6 @@
     }
 
 
-=======
->>>>>>> 4e205729
     /*** Is Loop Sensitive ***/
     bool isLoopSensitive(const Condition_ptr& condition) {
         IsLoopSensitiveVisitor visitor;
