--- conflicted
+++ resolved
@@ -265,10 +265,10 @@
         setConditionFound();
     }
 
-<<<<<<< HEAD
     void IsLoopSensitiveVisitor::_accept(const PathQuant *element) {
         setConditionFound();
-=======
+    }
+
     void IsLoopSensitiveVisitor::_accept(const ACondition *condition)
     {
         _negated = !_negated;
@@ -287,7 +287,6 @@
             setConditionFound();
         else
             AnyVisitor::_accept(condition);
->>>>>>> 044327e8
     }
 
 
