/* Copyright (C) 2011  Jonas Finnemann Jensen <jopsen@gmail.com>,
 *                     Thomas Søndersø Nielsen <primogens@gmail.com>,
 *                     Lars Kærlund Østergaard <larsko@gmail.com>,
 *                     Peter Gjøl Jensen <root@petergjoel.dk>
 *                     Rasmus Tollund <rtollu18@student.aau.dk>
 *
 * This program is free software: you can redistribute it and/or modify
 * it under the terms of the GNU General Public License as published by
 * the Free Software Foundation, either version 3 of the License, or
 * (at your option) any later version.
 *
 * This program is distributed in the hope that it will be useful,
 * but WITHOUT ANY WARRANTY; without even the implied warranty of
 * MERCHANTABILITY or FITNESS FOR A PARTICULAR PURPOSE.  See the
 * GNU General Public License for more details.
 *
 * You should have received a copy of the GNU General Public License
 * along with this program.  If not, see <http://www.gnu.org/licenses/>.
 */

#include "PetriEngine/PQL/PredicateCheckers.h"

namespace PetriEngine::PQL {

    /*** Nested Deadlock ***/

    bool hasNestedDeadlock(const Condition_ptr& condition)
    {
        return hasNestedDeadlock(condition.get());
    }

    bool hasNestedDeadlock(const Condition* condition) {
        NestedDeadlockVisitor v;
        condition->visit(v);
        return v.getReturnValue();
    }

    void NestedDeadlockVisitor::_accept(const LogicalCondition *condition) {
        _nested_in_logical_condition = true;
        for (auto& c : condition->getOperands())
            c->visit(*this);
        _nested_in_logical_condition = false;
    }

    void NestedDeadlockVisitor::_accept(const DeadlockCondition *condition) {
        if (_nested_in_logical_condition)
            setConditionFound();
    }

    /*** Is Temporal ***/

    bool isTemporal(const Condition_ptr& condition) {
        return isTemporal(condition.get());
    }

    bool isTemporal(const Condition *condition) {
        IsTemporalVisitor visitor;
        condition->visit(visitor);
        return visitor.getReturnValue();
    }

    void IsTemporalVisitor::_accept(const SimpleQuantifierCondition *condition) {
        setConditionFound();
    }

    void IsTemporalVisitor::_accept(const UntilCondition *condition) {
        setConditionFound();
    }


    /*** Is Reachability ***/

<<<<<<< HEAD
    bool isReachability(const Condition_ptr& condition) {
        IsNotReachabilityVisitor visitor;
=======
    bool isReachability(const Condition* condition) {
        IsReachabilityVisitor visitor;
>>>>>>> 8ef48b47
        condition->visit(visitor);
        return !visitor.getReturnValue();
    }

<<<<<<< HEAD
    void IsNotReachabilityVisitor::_accept(const SimpleQuantifierCondition *element) {
        // AG and EF have their own accepts, all other quantifiers are forbidden
        setConditionFound();
=======
    bool isReachability(const Condition_ptr& condition) {
        return isReachability(condition.get());
    }

    void IsReachabilityVisitor::_accept(const ControlCondition *element) {
        // Do nothing
    }

    void IsReachabilityVisitor::_accept(const SimpleQuantifierCondition *element) {
        // Do nothing, some simple quantifiers have their own accept
>>>>>>> 8ef48b47
    }

    void IsNotReachabilityVisitor::_accept(const UntilCondition *element) {
        setConditionFound();
    }

    void IsNotReachabilityVisitor::_accept(const EFCondition *element) {
        if (!_is_nested) {
            _is_nested = true;
            element->getCond()->visit(*this);
            _is_nested = false;
        } else {
            setConditionFound();
        }
    }

    void IsNotReachabilityVisitor ::_accept(const AGCondition *element) {
        if (!_is_nested) {
            _is_nested = true;
            element->getCond()->visit(*this);
            _is_nested = false;
        } else {
            setConditionFound();
        }
    }

    void IsNotReachabilityVisitor::_accept(const ECondition *element) {
        if (!_is_nested) {
            if (auto cond = dynamic_cast<FCondition*>(element->getCond().get())) {
                _is_nested = true;
                cond->getCond()->visit(*this);
                _is_nested = false;
            } else {
                setConditionFound();
            }
        } else {
            setConditionFound();
        }
    }

    void IsNotReachabilityVisitor::_accept(const ACondition *element) {
        if (!_is_nested) {
            if (auto cond = dynamic_cast<GCondition*>(element->getCond().get())) {
                _is_nested = true;
                cond->getCond()->visit(*this);
                _is_nested = false;
            } else {
                setConditionFound();
            }
        } else {
            setConditionFound();
        }
    }

    void IsNotReachabilityVisitor::_accept(const LogicalCondition *element) {
        if (_is_nested) {
            for(auto& c : element->getOperands())
            {
                c->visit(*this);

                if(_condition_found)
                    break;
            }
        } else {
            setConditionFound();
        }
    }

    void IsNotReachabilityVisitor::_accept(const CompareCondition *element) {
        if (!_is_nested) setConditionFound();
    }

    void IsNotReachabilityVisitor::_accept(const NotCondition *element) {
        element->getCond()->visit(*this);
    }

    void IsNotReachabilityVisitor::_accept(const BooleanCondition *element) {
        if (!_is_nested) setConditionFound();
    }

    void IsNotReachabilityVisitor::_accept(const DeadlockCondition *element) {
        if (!_is_nested) setConditionFound();
    }

    void IsNotReachabilityVisitor::_accept(const UnfoldedUpperBoundsCondition *element) {
        if (!_is_nested) setConditionFound();
    }

    void IsNotReachabilityVisitor::_accept(const ShallowCondition *element) {
        if (!_is_nested) setConditionFound();
    }

    void IsNotReachabilityVisitor::_accept(const QuasiLivenessCondition *element) {
        if (element->getCompiled())
            element->getCompiled()->visit(*this);
    }

    void IsNotReachabilityVisitor::_accept(const LivenessCondition *element) {
        if (element->getCompiled())
            element->getCompiled()->visit(*this);
    }

    void IsNotReachabilityVisitor::_accept(const StableMarkingCondition *element) {
        if (element->getCompiled())
            element->getCompiled()->visit(*this);
    }

    void IsNotReachabilityVisitor::_accept(const CompareConjunction *element) {
        if (!_is_nested) setConditionFound();
    }


    /*** Is Loop Sensitive ***/
    bool isLoopSensitive(const Condition_ptr& condition) {
        IsLoopSensitiveVisitor visitor;
        condition->visit(visitor);
        return visitor.getReturnValue();
    }

    void IsLoopSensitiveVisitor::_accept(const ECondition* condition) {
        // Other LTL Loop sensitivity depend on the outermost quantifier being an A,
        // so if it is an E we disable loop sensitive reductions.
        setConditionFound();
    }

    void IsLoopSensitiveVisitor::_accept(const GCondition* condition) {
        setConditionFound();
    }

    void IsLoopSensitiveVisitor::_accept(const FCondition* condition) {
        setConditionFound();
    }

    void IsLoopSensitiveVisitor::_accept(const XCondition* condition) {
        setConditionFound();
    }

    void IsLoopSensitiveVisitor::_accept(const EXCondition* condition) {
        setConditionFound();
    }

    void IsLoopSensitiveVisitor::_accept(const EGCondition* condition) {
        setConditionFound();
    }

    void IsLoopSensitiveVisitor::_accept(const AXCondition* condition) {
        setConditionFound();
    }

    void IsLoopSensitiveVisitor::_accept(const AFCondition* condition) {
        setConditionFound();
    }

    void IsLoopSensitiveVisitor::_accept(const AUCondition* condition) {
        setConditionFound();
    }

    void IsLoopSensitiveVisitor::_accept(const DeadlockCondition* condition) {
        setConditionFound();
    }


    /*** Contains Next ***/
    bool containsNext(const Condition_ptr& condition) {
        ContainsNextVisitor visitor;
        condition->visit(visitor);
        return visitor.getReturnValue();
    }

    void ContainsNextVisitor::_accept(const XCondition* condition) {
        setConditionFound();
    }

    void ContainsNextVisitor::_accept(const EXCondition* condition) {
        setConditionFound();
    }

    void ContainsNextVisitor::_accept(const AXCondition* condition) {
        setConditionFound();
    }

}<|MERGE_RESOLUTION|>--- conflicted
+++ resolved
@@ -69,34 +69,20 @@
 
 
     /*** Is Reachability ***/
-
-<<<<<<< HEAD
+    bool isReachability(const Condition* condition) {
+        IsNotReachabilityVisitor visitor;
+        condition->visit(visitor);
+        return !visitor.getReturnValue();
+    }
+
     bool isReachability(const Condition_ptr& condition) {
-        IsNotReachabilityVisitor visitor;
-=======
-    bool isReachability(const Condition* condition) {
-        IsReachabilityVisitor visitor;
->>>>>>> 8ef48b47
-        condition->visit(visitor);
-        return !visitor.getReturnValue();
-    }
-
-<<<<<<< HEAD
+        return isReachability(condition.get());
+    }
+
+
     void IsNotReachabilityVisitor::_accept(const SimpleQuantifierCondition *element) {
         // AG and EF have their own accepts, all other quantifiers are forbidden
         setConditionFound();
-=======
-    bool isReachability(const Condition_ptr& condition) {
-        return isReachability(condition.get());
-    }
-
-    void IsReachabilityVisitor::_accept(const ControlCondition *element) {
-        // Do nothing
-    }
-
-    void IsReachabilityVisitor::_accept(const SimpleQuantifierCondition *element) {
-        // Do nothing, some simple quantifiers have their own accept
->>>>>>> 8ef48b47
     }
 
     void IsNotReachabilityVisitor::_accept(const UntilCondition *element) {
