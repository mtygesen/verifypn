--- conflicted
+++ resolved
@@ -19,8 +19,4 @@
     TraceReplay.cpp
     options.cpp)
 
-<<<<<<< HEAD
-target_link_libraries(PetriEngine PRIVATE Colored Structures Simplification Stubborn Reachability PQL TAR PQL Synthesis)
-=======
-target_link_libraries(PetriEngine PRIVATE Colored ColoredReduction Structures Simplification Stubborn Reachability PQL TAR Synthesis)
->>>>>>> 0556d9c2
+target_link_libraries(PetriEngine PRIVATE Colored ColoredReduction Structures Simplification Stubborn Reachability PQL TAR Synthesis)