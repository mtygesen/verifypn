--- conflicted
+++ resolved
@@ -19,8 +19,4 @@
     TraceReplay.cpp
     options.cpp)
 
-<<<<<<< HEAD
-target_link_libraries(PetriEngine PRIVATE Colored ColoredReduction Structures Simplification Stubborn Reachability PQL TAR Synthesis)
-=======
-target_link_libraries(PetriEngine PRIVATE Colored Structures Simplification Stubborn Reachability PQL TAR PQL Synthesis)
->>>>>>> fc930e6f
+target_link_libraries(PetriEngine PRIVATE Colored ColoredReduction Structures Simplification Stubborn Reachability PQL TAR PQL Synthesis)