--- conflicted
+++ resolved
@@ -31,10 +31,6 @@
                 return _current;
             }
         }
-<<<<<<< HEAD
-        //reset();
-=======
->>>>>>> 8a67e1dc
         return std::numeric_limits<uint32_t>::max();
     }
 
@@ -285,22 +281,6 @@
         }
     }
 
-    /*bool StubbornSet::next(Structures::State &write) {
-        while (!_ordering.empty()) {
-            _current = _ordering.front();
-            _ordering.pop_front();
-            if (_stubborn[_current]) {
-                assert(_enabled[_current]);
-                memcpy(write.marking(), (*_parent).marking(), _net._nplaces * sizeof(MarkVal));
-                consumePreset(write, _current);
-                producePostset(write, _current);
-                return true;
-            }
-        }
-        reset();
-        return false;
-    }*/
-
     uint32_t StubbornSet::leastDependentEnabled() {
         uint32_t tLeast = -1;
         bool foundLeast = false;
@@ -323,9 +303,5 @@
         memset(_enabled.get(), false, sizeof(bool) * _net.numberOfTransitions());
         memset(_stubborn.get(), false, sizeof(bool) * _net.numberOfTransitions());
         _ordering.clear();
-<<<<<<< HEAD
-        //_tid = 0;
-=======
->>>>>>> 8a67e1dc
     }
 }