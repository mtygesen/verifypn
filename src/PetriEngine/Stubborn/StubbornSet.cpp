--- conflicted
+++ resolved
@@ -66,11 +66,7 @@
         if ((_places_seen[place] & PresetSeen) != 0) return;
         _places_seen[place] = _places_seen[place] | PresetSeen;
         for (uint32_t t = _places[place].pre; t < _places[place].post; t++) {
-<<<<<<< HEAD
-            auto &tr = _arcs[t];
-=======
             const auto &tr = _arcs[t];
->>>>>>> 9a37c4ae
             addToStub(tr.index);
         }
         if (make_closure) closure();
@@ -80,11 +76,7 @@
         if ((_places_seen[place] & PostsetSeen) != 0) return;
         _places_seen[place] = _places_seen[place] | PostsetSeen;
         for (uint32_t t = _places[place].post; t < _places[place + 1].pre; t++) {
-<<<<<<< HEAD
-            auto tr = _arcs[t];
-=======
             const auto& tr = _arcs[t];
->>>>>>> 9a37c4ae
             if (tr.direction < 0)
                 addToStub(tr.index);
         }
