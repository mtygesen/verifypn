--- conflicted
+++ resolved
@@ -13,13 +13,10 @@
                                                            std::shared_ptr<StubbornSet> stubbornSet)
             : SuccessorGenerator(net), _stubSet(std::move(stubbornSet)) { }
 
-<<<<<<< HEAD
-=======
     ReducingSuccessorGenerator::ReducingSuccessorGenerator(const PetriNet &net,
                                                            std::shared_ptr<StubbornSet> stubbornSet,
                                                            const bool* enabled, const bool* stubborn)
             : SuccessorGenerator(net), _stubSet(std::move(stubbornSet)), _enabled(enabled), _stubborn(stubborn) { }
->>>>>>> 95273649
 
     void ReducingSuccessorGenerator::reset() {
         SuccessorGenerator::reset();
@@ -29,49 +26,13 @@
     bool ReducingSuccessorGenerator::next(Structures::State &write) {
         _current = _stubSet->next();
         if (_current == std::numeric_limits<uint32_t>::max()) {
-<<<<<<< HEAD
             return false;
         }
         assert(checkPreset(_current));
-=======
-            reset();
-            return false;
-        }
->>>>>>> 95273649
         _fire(write, _current);
         return true;
     }
 
-<<<<<<< HEAD
-    bool ReducingSuccessorGenerator::next(Structures::State &write, const sucinfo &sucinfo)
-    {
-/*            if (sucinfo.tid == sucinfo::no_value)
-½                return false;*/
-        assert(checkPreset(sucinfo.tid));
-        _fire(write, sucinfo.tid);
-        return true;
-    }
-
-    void ReducingSuccessorGenerator::prepare(const Structures::State *state) {
-        _current = 0;
-        _parent = state;
-        _stubSet->prepare(state);
-    }
-
-    /*void ReducingSuccessorGenerator::constructEnabled() {
-        _ordering.clear();
-        for (uint32_t p = 0; p < _net._nplaces; ++p) {
-            // orphans are currently under "place 0" as a special case
-            if (p == 0 || (*_parent).marking()[p] > 0) {
-                uint32_t t = _net._placeToPtrs[p];
-                uint32_t last = _net._placeToPtrs[p + 1];
-
-                for (; t != last; ++t) {
-                    if (!checkPreset(t)) continue;
-                    _enabled[t] = true;
-                    _ordering.push_back(t);
-                }
-=======
     bool ReducingSuccessorGenerator::next(Structures::State &write, sucinfo &sucinfo)
     {
 /*            if (sucinfo.tid == sucinfo::no_value)
@@ -87,7 +48,6 @@
                 _fire(write, sucinfo.tid);
                 sucinfo.tid++;
                 return true;
->>>>>>> 95273649
             }
             sucinfo.tid++;
         }
@@ -95,186 +55,6 @@
         _current = std::numeric_limits<uint32_t>::max();
         return false;
 
-<<<<<<< HEAD
-    bool ReducingSuccessorGenerator::seenPre(uint32_t place) const
-    {
-        return (_places_seen.get()[place] & 1) != 0;
-    }
-
-    bool ReducingSuccessorGenerator::seenPost(uint32_t place) const
-    {
-        return (_places_seen.get()[place] & 2) != 0;
-    }
-
-    void ReducingSuccessorGenerator::presetOf(uint32_t place, bool make_closure) {
-        if((_places_seen.get()[place] & 1) != 0) return;
-        _places_seen.get()[place] = _places_seen.get()[place] | 1;
-        for (uint32_t t = _places.get()[place].pre; t < _places.get()[place].post; t++)
-        {
-            auto& tr = _transitions.get()[t];
-            addToStub(tr.index);
-        }
-        if(make_closure) closure();
-    }
-
-    void ReducingSuccessorGenerator::postsetOf(uint32_t place, bool make_closure) {
-        if((_places_seen.get()[place] & 2) != 0) return;
-        _places_seen.get()[place] = _places_seen.get()[place] | 2;
-        for (uint32_t t = _places.get()[place].post; t < _places.get()[place + 1].pre; t++) {
-            auto tr = _transitions.get()[t];
-            if(tr.direction < 0)
-                addToStub(tr.index);
-        }
-        if(make_closure) closure();
-    }
-
-    void ReducingSuccessorGenerator::addToStub(uint32_t t)
-    {
-        if(!_stubborn[t])
-        {
-            _stubborn[t] = true;
-            _unprocessed.push_back(t);
-        }
-    }
-
-    void ReducingSuccessorGenerator::inhibitorPostsetOf(uint32_t place){
-        if((_places_seen.get()[place] & 4) != 0) return;
-        _places_seen.get()[place] = _places_seen.get()[place] | 4;
-        for(uint32_t& newstub : _inhibpost[place])
-            addToStub(newstub);
-    }
-
-    void ReducingSuccessorGenerator::postPresetOf(uint32_t t, bool make_closure) {
-        const TransPtr& ptr = _net._transitions[t];
-        uint32_t finv = ptr.inputs;
-        uint32_t linv = ptr.outputs;
-        for (; finv < linv; finv++) { // pre-set of t
-            if(_net._invariants[finv].inhibitor){
-                presetOf(_net._invariants[finv].place, make_closure);
-            } else {
-                postsetOf(_net._invariants[finv].place, make_closure);
-            }
-        }
-    }
-
-
-    void ReducingSuccessorGenerator::prepare(const Structures::State* state) {
-        _parent = state;
-        memset(_places_seen.get(), 0, _net.numberOfPlaces());
-        constructEnabled();
-        if(_ordering.size() == 0) return;
-        if(_ordering.size() == 1)
-        {
-            _stubborn[_ordering.front()] = true;
-            return;
-        }
-        for (auto &q : _queries) {
-            q->evalAndSet(PQL::EvaluationContext((*_parent).marking(), &_net));
-            q->findInteresting(*this, false);
-        }
-
-        closure();
-    }
-
-    void ReducingSuccessorGenerator::closure()
-    {
-        while (!_unprocessed.empty()) {
-            uint32_t tr = _unprocessed.front();
-            _unprocessed.pop_front();
-            const TransPtr& ptr = _net._transitions[tr];
-            uint32_t finv = ptr.inputs;
-            uint32_t linv = ptr.outputs;
-            if(_enabled[tr]){
-                for (; finv < linv; finv++) {
-                    if(_net._invariants[finv].direction < 0)
-                    {
-                        auto place = _net._invariants[finv].place;
-                        for (uint32_t t = _places.get()[place].post; t < _places.get()[place + 1].pre; t++)
-                            addToStub(_transitions.get()[t].index);
-                    }
-                }
-                if(_netContainsInhibitorArcs){
-                    uint32_t next_finv = _net._transitions[tr+1].inputs;
-                    for (; linv < next_finv; linv++)
-                    {
-                        if(_net._invariants[linv].direction > 0)
-                            inhibitorPostsetOf(_net._invariants[linv].place);
-                    }
-                }
-            } else {
-                bool ok = false;
-                bool inhib = false;
-                uint32_t cand = std::numeric_limits<uint32_t>::max();
-
-                // Lets try to see if we havent already added sufficient pre/post
-                // for this transition.
-                for (; finv < linv; ++finv) {
-                    const Invariant& inv = _net._invariants[finv];
-                    if ((*_parent).marking()[inv.place] < inv.tokens && !inv.inhibitor) {
-                        inhib = false;
-                        ok = (_places_seen.get()[inv.place] & 1) != 0;
-                        cand = inv.place;
-                    } else if ((*_parent).marking()[inv.place] >= inv.tokens && inv.inhibitor) {
-                        inhib = true;
-                        ok = (_places_seen.get()[inv.place] & 2) != 0;
-                        cand = inv.place;
-                    }
-                    if(ok) break;
-
-                }
-
-                // OK, we didnt have sufficient, we just pick whatever is left
-                // in cand.
-                assert(cand != std::numeric_limits<uint32_t>::max());
-                if(!ok && cand != std::numeric_limits<uint32_t>::max())
-                {
-                    if(!inhib) presetOf(cand);
-                    else       postsetOf(cand);
-                }
-            }
-        }
-    }
-
-    bool ReducingSuccessorGenerator::next(Structures::State& write) {
-        while (!_ordering.empty()) {
-            _current = _ordering.front();
-            _ordering.pop_front();
-            if (_stubborn[_current]) {
-                assert(_enabled[_current]);
-                memcpy(write.marking(), (*_parent).marking(), _net._nplaces*sizeof(MarkVal));
-                consumePreset(write, _current);
-                producePostset(write, _current);
-                return true;
-            }
-        }
-        reset();
-        return false;
-    }
-
-    uint32_t ReducingSuccessorGenerator::leastDependentEnabled() {
-        uint32_t tLeast = -1;
-        bool foundLeast = false;
-        for (uint32_t t = 0; t < _net._ntransitions; t++) {
-            if (_enabled[t]) {
-                if (!foundLeast) {
-                    tLeast = t;
-                    foundLeast = true;
-                } else {
-                    if (_dependency[t] < _dependency[tLeast]) {
-                        tLeast = t;
-                    }
-                }
-            }
-        }
-        return tLeast;
-    }
-
-    void ReducingSuccessorGenerator::reset() {
-        SuccessorGenerator::reset();
-        memset(_enabled.get(), false, sizeof(bool) * _net._ntransitions);
-        memset(_stubborn.get(), false, sizeof(bool) * _net._ntransitions);
-    }*/
-=======
        /* if (sucinfo.tid >= _net.numberOfTransitions()) {
             return false;
         }
@@ -294,5 +74,4 @@
     }
 
 
->>>>>>> 95273649
 }