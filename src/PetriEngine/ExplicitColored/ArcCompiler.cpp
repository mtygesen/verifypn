#include "PetriEngine/ExplicitColored/ArcCompiler.h"
#include <PetriEngine/ExplicitColored/ExplicitErrors.h>
#include "PetriEngine/ExplicitColored/VariableExtractorVisitor.h"
#include "utils/MathExt.h"

namespace PetriEngine::ExplicitColored {
    class ArcExpressionAddition final : public CompiledArcExpression {
    public:
        ArcExpressionAddition(std::unique_ptr<CompiledArcExpression> lhs, std::unique_ptr<CompiledArcExpression> rhs)
            : _lhs(std::move(lhs)), _rhs(std::move(rhs)) {
            _minimalMarkingCount = _lhs->getMinimalMarkingCount() + _rhs->getMinimalMarkingCount();
            _variables = _lhs->getVariables();
            auto rhsSet = _rhs->getVariables();
            _variables.merge(rhsSet);
            _minimalColorMarking = _lhs->getMinimalColorMarking();
            const auto& minColRhs = _rhs->getMinimalColorMarking();
            _minimalColorMarking.minimalMarkingMultiSet += minColRhs.minimalMarkingMultiSet;
            _minimalColorMarking.variableCount += minColRhs.variableCount;
        }

        const CPNMultiSet& eval(const Binding& binding) const override {
            _result = _lhs->eval(binding);
            _result += _rhs->eval(binding);
            return _result;
        }

        void produce(CPNMultiSet &out, const Binding &binding) const override {
            _lhs->produce(out, binding);
            _rhs->produce(out, binding);
        }

        void consume(CPNMultiSet &out, const Binding &binding) const override {
            _lhs->consume(out, binding);
            _rhs->consume(out, binding);
            out.fixNegative();
        }

        MarkingCount_t getMinimalMarkingCount() const override {
            return _minimalMarkingCount;
        }

        ColoredMinimalMarking& getMinimalColorMarking() const override {
            return _minimalColorMarking;
        }

        const std::set<Variable_t> & getVariables() const override {
            return _variables;
        }

        std::unique_ptr<CompiledArcExpression>& getLhs() {
            return _lhs;
        }

        std::unique_ptr<CompiledArcExpression>& getRhs() {
            return _rhs;
        }

<<<<<<< HEAD
        [[nodiscard]] bool containsNegative() const override {
            return _lhs->containsNegative() || _rhs->containsNegative();
=======
        [[nodiscard]] std::vector<VariableConstraint> calculateVariableConstraints(const Variable_t var, const Place_t place) const override {
            auto constraints = _lhs->calculateVariableConstraints(var, place);
            const auto rhsConstraints = _rhs->calculateVariableConstraints(var, place);
            constraints.insert(constraints.begin(), rhsConstraints.begin(), rhsConstraints.end());
            return constraints;
>>>>>>> 0511a6e7
        }

    private:
        std::unique_ptr<CompiledArcExpression> _lhs;
        std::unique_ptr<CompiledArcExpression> _rhs;
        MarkingCount_t _minimalMarkingCount;
        mutable ColoredMinimalMarking _minimalColorMarking;
        std::set<Variable_t> _variables;
        mutable CPNMultiSet _result;
    };

    class ArcExpressionSubtraction final : public CompiledArcExpression {
    public:
        ArcExpressionSubtraction(std::unique_ptr<CompiledArcExpression> lhs, std::unique_ptr<CompiledArcExpression> rhs)
            : _lhs(std::move(lhs)), _rhs(std::move(rhs)) {
            const auto lhsValue = _lhs->getMinimalMarkingCount();
            const auto rhsValue = _rhs->getMinimalMarkingCount();
            if (lhsValue < rhsValue) {
                _minimalMarkingCount = 0;
            } else {
                _minimalMarkingCount = lhsValue - rhsValue;
            }
            _variables = _lhs->getVariables();
            auto rhsSet = _rhs->getVariables();
            _variables.merge(rhsSet);
            _minimalColorMarking = _lhs->getMinimalColorMarking();
            const auto& minColRhs = _rhs->getMinimalColorMarking();
            if (minColRhs.variableCount != 0) {
                for (auto colorSequence : _minimalColorMarking.minimalMarkingMultiSet.counts()) {
                    colorSequence.second -= minColRhs.variableCount;
                }
            }
            else {
                _minimalColorMarking.minimalMarkingMultiSet -= minColRhs.minimalMarkingMultiSet;
            }
        }

        const CPNMultiSet& eval(const Binding& binding) const override {
            _result = _lhs->eval(binding);
            _rhs->consume(_result, binding);
            return _result;
        }

        void produce(CPNMultiSet &out, const Binding &binding) const override {
            const auto& result = eval(binding);
            out += result;
        }

        void consume(CPNMultiSet &out, const Binding &binding) const override {
            const auto& result = eval(binding);
            out -= result;
            out.fixNegative();
        }

        MarkingCount_t getMinimalMarkingCount() const override {
            return _minimalMarkingCount;
        }

        ColoredMinimalMarking& getMinimalColorMarking() const override {
            return _minimalColorMarking;
        }

        const std::set<Variable_t> & getVariables() const override {
            return _variables;
        }

        std::unique_ptr<CompiledArcExpression>& getLhs() {
            return _lhs;
        }

        std::unique_ptr<CompiledArcExpression>& getRhs() {
            return _rhs;
        }

<<<<<<< HEAD
        [[nodiscard]] bool containsNegative() const override {
            return true;
=======
        [[nodiscard]] std::vector<VariableConstraint> calculateVariableConstraints(Variable_t var, Place_t place) const override {
            if (_rhs->getVariables().find(var) != _rhs->getVariables().end()) {
                return {VariableConstraint::getTop()};
            }
            return _lhs->calculateVariableConstraints(var, place);
>>>>>>> 0511a6e7
        }

    private:
        std::unique_ptr<CompiledArcExpression> _lhs;
        std::unique_ptr<CompiledArcExpression> _rhs;
        MarkingCount_t _minimalMarkingCount;
        mutable ColoredMinimalMarking _minimalColorMarking;
        mutable CPNMultiSet _result;
        std::set<Variable_t> _variables;
    };

    class ArcExpressionScale final : public CompiledArcExpression {
    public:
        ArcExpressionScale(std::unique_ptr<CompiledArcExpression> expr, const MarkingCount_t n)
            : _expr(std::move(expr)), _scale(n) {
            _minimalMarkingCount = _expr->getMinimalMarkingCount() * n;
            _variables = _expr->getVariables();
            _minimalColorMarking = _expr->getMinimalColorMarking();
            _minimalColorMarking.minimalMarkingMultiSet *= _scale;
            _minimalColorMarking.variableCount *= _scale;
        }

        const CPNMultiSet& eval(const Binding& binding) const override {
            _result = _expr->eval(binding);
            _result *= _scale;
            return _result;
        }

        void produce(CPNMultiSet& out, const Binding& binding) const override {
            _result = _expr->eval(binding);
            _result *= _scale;
            out += _result;
        }

        void consume(CPNMultiSet& out, const Binding& binding) const override {
            _result = _expr->eval(binding);
            _result *= _scale;
            out -= _result;
            out.fixNegative();
        }

        MarkingCount_t getMinimalMarkingCount() const override {
            return _minimalMarkingCount;
        }

        ColoredMinimalMarking& getMinimalColorMarking() const override {
            return _minimalColorMarking;
        }

        const std::set<Variable_t> & getVariables() const override {
            return _variables;
        }

        std::unique_ptr<CompiledArcExpression>& getInner() {
            return _expr;
        }

        MarkingCount_t getScale() const {
            return _scale;
        }

<<<<<<< HEAD
        [[nodiscard]] bool containsNegative() const override {
            return _expr->containsNegative();
=======
        [[nodiscard]] std::vector<VariableConstraint> calculateVariableConstraints(const Variable_t var, const Place_t place) const override {
            return _expr->calculateVariableConstraints(var, place);
>>>>>>> 0511a6e7
        }

    private:
        std::unique_ptr<CompiledArcExpression> _expr;
        MarkingCount_t _scale;
        MarkingCount_t _minimalMarkingCount;
        mutable ColoredMinimalMarking _minimalColorMarking;
        mutable CPNMultiSet _result;
        std::set<Variable_t> _variables;
    };

    class ArcExpressionConstant final : public CompiledArcExpression {
    public:
        explicit ArcExpressionConstant(CPNMultiSet constant)
            : _constant(std::move(constant)) {
            _minimalMarkingCount = _constant.totalCount();
            _minimalColorMarking.minimalMarkingMultiSet = _constant;
            _minimalColorMarking.variableCount = 0;
        }

        [[nodiscard]] const CPNMultiSet& eval(const Binding& binding) const override {
            return _constant;
        }

        void produce(CPNMultiSet& out, const Binding& binding) const override {
            out += _constant;
        }

        void consume(CPNMultiSet& out, const Binding& binding) const override {
            out -= _constant;
            out.fixNegative();
        }

        [[nodiscard]] MarkingCount_t getMinimalMarkingCount() const override {
            return _minimalMarkingCount;
        }

        ColoredMinimalMarking& getMinimalColorMarking() const override {
            return _minimalColorMarking;
        }

        [[nodiscard]] bool isSubSet(const  CPNMultiSet& superSet, const Binding &binding) const override {
            return _constant <= superSet;
        }

        [[nodiscard]] const std::set<Variable_t> & getVariables() const override {
            return _variables;
        }

        [[nodiscard]] CPNMultiSet getConstant() const {
            return _constant;
        }

<<<<<<< HEAD
        [[nodiscard]] bool containsNegative() const override {
            return false;
=======
        [[nodiscard]] std::vector<VariableConstraint> calculateVariableConstraints(const Variable_t var, const Place_t place) const override {
            return {};
>>>>>>> 0511a6e7
        }

    private:
        CPNMultiSet _constant;
        MarkingCount_t _minimalMarkingCount;
        mutable ColoredMinimalMarking _minimalColorMarking;
        std::set<Variable_t> _variables;
    };

    class ArcExpressionVariableCollection final : public CompiledArcExpression {
    public:
        ArcExpressionVariableCollection(std::vector<std::vector<ParameterizedColor>> parameterizedColorSequences, std::vector<Color_t> colorSizes, const MarkingCount_t count)
            : _colorSizes(std::move(colorSizes)), _parameterizedColorSequences(std::move(parameterizedColorSequences)), _count(count) {
            _minimalMarkingCount = _parameterizedColorSequences.size() * _count;
            for (const auto& colorSequence : _parameterizedColorSequences) {
                for (const auto& color : colorSequence) {
                    if (color.isVariable) {
                        _variables.emplace(color.value.variable);
                    }
                }
            }
            _minimalColorMarking.minimalMarkingMultiSet = {};
            _minimalColorMarking.variableCount = 0;
            for (const auto& colorSequence : _parameterizedColorSequences) {
                auto hasVariable = false;
                for (const auto& parameterizedColor : colorSequence) {
                    if (parameterizedColor.isVariable) {
                        hasVariable = true;
                    }
                }
                if (hasVariable) {
                    _minimalColorMarking.variableCount += _count;
                }
                else {
                    _minimalColorMarking.minimalMarkingMultiSet.addCount(getColorSequence(colorSequence, {}), _count);
                }
            }
        }

        const CPNMultiSet& eval(const Binding& binding) const override {
            _result = {};
            produce(_result, binding);
            return _result;
        }

        void produce(CPNMultiSet &out, const Binding &binding) const override {
            for (const auto& colorSequence : _parameterizedColorSequences) {
                out.addCount(getColorSequence(colorSequence, binding), getSignedCount());
            }
        }

        void consume(CPNMultiSet &out, const Binding &binding) const override {
            for (const auto& colorSequence : _parameterizedColorSequences) {
                out.addCount(getColorSequence(colorSequence, binding), -getSignedCount());
            }
            out.fixNegative();
        }

        MarkingCount_t getMinimalMarkingCount() const override {
            return _minimalMarkingCount;
        }

        ColoredMinimalMarking& getMinimalColorMarking() const override {
            return _minimalColorMarking;
        }

        const std::set<Variable_t> & getVariables() const override {
            return _variables;
        }

        const std::vector<std::vector<ParameterizedColor>>& getParameterizedColorSequences() const {
            return _parameterizedColorSequences;
        }

        const std::vector<Color_t>& getColorMaxes() const {
            return _colorSizes;
        }

        MarkingCount_t getCount() const {
            return _count;
        }

        sMarkingCount_t getSignedCount() const {
            if (_count > std::numeric_limits<int32_t>::max()) {
                throw explicit_error{ExplicitErrorType::too_many_tokens};
            }
            return static_cast<int32_t>(_count);
        }

        [[nodiscard]] std::vector<VariableConstraint> calculateVariableConstraints(const Variable_t var, const Place_t place) const override {
            std::vector<VariableConstraint> constraints;
            for (const auto& parameterizedColorSequence : _parameterizedColorSequences) {
                for (size_t colorIndex = 0; colorIndex < parameterizedColorSequence.size(); colorIndex++) {
                    const auto& parameterizedColor = parameterizedColorSequence[colorIndex];
                    if (colorIndex > std::numeric_limits<uint32_t>::max()) {
                        throw base_error("Too big product color");
                    }
                    if (parameterizedColor.isVariable && parameterizedColor.value.variable == var) {
                        constraints.push_back({static_cast<uint32_t>(colorIndex), parameterizedColor.offset, place});
                    }
                }
            }
            return constraints;
        }

    private:
        ColorSequence getColorSequence(const std::vector<ParameterizedColor>& sequence, const Binding& binding) const {
            std::vector<Color_t> colorSequence;
            for (size_t i = 0; i < sequence.size(); i++) {
                const auto& parameterizedColor = sequence[i];
                if (sequence[i].isVariable) {
                    colorSequence.push_back(
                        add_color_offset(binding.getValue(parameterizedColor.value.variable), parameterizedColor.offset, _colorSizes[i])
                    );
                } else {
                    colorSequence.push_back(
                        add_color_offset(parameterizedColor.value.color, parameterizedColor.offset, _colorSizes[i])
                    );
                }
            }
            return ColorSequence {colorSequence, _colorSizes };
        }

    public:
        [[nodiscard]] bool containsNegative() const override {
            return false;
        }

    private:
        std::vector<Color_t> _colorSizes;
        std::vector<std::vector<ParameterizedColor>> _parameterizedColorSequences;
        MarkingCount_t _count;
        MarkingCount_t _minimalMarkingCount;
        mutable ColoredMinimalMarking _minimalColorMarking;
        std::set<Variable_t> _variables;
        mutable CPNMultiSet _result;
    };

    class ArcExpressionColorVisitor final : public Colored::ColorExpressionVisitor {
    public:
        ArcExpressionColorVisitor(
            const Colored::ColorTypeMap& colorTypeMap,
            const std::unordered_map<std::string, Variable_t>& variableMap
        ) : _colorTypeMap(colorTypeMap), _variableMap(variableMap), _parameterizedColor(), _maxColor(0) {}

        void accept(const Colored::DotConstantExpression* expr) override {
            _maxColor = 1;
            _parameterizedColor = ParameterizedColor::fromColor(DOT_COLOR);
        }

        void accept(const Colored::VariableExpression* expr) override {
            const auto varIt = _variableMap.find(expr->variable()->name);
            if (varIt == _variableMap.end())
                throw explicit_error{ExplicitErrorType::unknown_variable};
            _maxColor = expr->getColorType(_colorTypeMap)->size();
            _parameterizedColor = ParameterizedColor::fromVariable(varIt->second);

        }

        void accept(const Colored::SuccessorExpression* expr) override {
            expr->child()->visit(*this);
            if (_parameterizedColor.isAll()) {
                return;
            }
            _parameterizedColor.offset++;
        }

        void accept(const Colored::PredecessorExpression* expr) override {
            expr->child()->visit(*this);
            if (_parameterizedColor.isAll()) {
                return;
            }
            _parameterizedColor.offset--;
        }

        void accept(const Colored::AllExpression* expr) override {
            _maxColor = expr->size();
            _parameterizedColor = ParameterizedColor::fromAll();
        }

        void accept(const Colored::UserOperatorExpression* expr) override {
            _maxColor = expr->getColorType(_colorTypeMap)->size();
            _parameterizedColor = ParameterizedColor::fromColor(expr->user_operator()->getId());
        }

        void accept(const Colored::TupleExpression *) override {unexpectedExpression();}
        void accept(const Colored::LessThanExpression *) override {unexpectedExpression();}
        void accept(const Colored::LessThanEqExpression *) override {unexpectedExpression();}
        void accept(const Colored::EqualityExpression *) override {unexpectedExpression();}
        void accept(const Colored::InequalityExpression *) override {unexpectedExpression();}
        void accept(const Colored::AndExpression *) override {unexpectedExpression();}
        void accept(const Colored::OrExpression *) override {unexpectedExpression();}
        void accept(const Colored::NumberOfExpression *) override {unexpectedExpression();}
        void accept(const Colored::AddExpression *) override {unexpectedExpression();}
        void accept(const Colored::SubtractExpression *) override {unexpectedExpression();}
        void accept(const Colored::ScalarProductExpression *) override {unexpectedExpression();}

        [[nodiscard]] const ParameterizedColor& getColor() const {
            return _parameterizedColor;
        }

        [[nodiscard]] Color_t getMaxColor() const {
            return _maxColor;
        }
    private:
        const Colored::ColorTypeMap& _colorTypeMap;
        const std::unordered_map<std::string, Variable_t>& _variableMap;
        ParameterizedColor _parameterizedColor;
        Color_t _maxColor;

        static void unexpectedExpression() {
            throw explicit_error{ExplicitErrorType::unexpected_expression};
        }
    };

    class ArcExpressionCompilerVisitor final : public Colored::ColorExpressionVisitor {
    public:
        ArcExpressionCompilerVisitor(
            const Colored::ColorTypeMap& colorTypeMap,
            const std::unordered_map<std::string, Variable_t>& variableMap
        ) : _colorTypeMap(colorTypeMap),
            _variableMap(variableMap),
            _top(nullptr),
            _scale(1)
        {}

        void accept(const Colored::TupleExpression* expr) override {
            std::vector<std::vector<ParameterizedColor>> colorSequences;
            std::vector<Color_t> colorMaxes;
            colorSequences.emplace_back();
            size_t index = 0;
            for (const auto& colorExpr : *expr) {
                ArcExpressionColorVisitor visitor(_colorTypeMap, _variableMap);
                colorExpr->visit(visitor);
                colorMaxes.push_back(visitor.getMaxColor());
                if (visitor.getColor().isAll()) {
                    for (auto& colorSequence : colorSequences) {
                        colorSequence.push_back(ParameterizedColor::fromColor(0));
                    }
                    const size_t originalColorSequencesBound = colorSequences.size();
                    for (Color_t c = 1; c <= visitor.getMaxColor(); c++) {
                        for (size_t i = 0; i < originalColorSequencesBound; i++) {
                            auto copy = colorSequences[i];
                            copy.push_back(ParameterizedColor::fromColor(c));
                            colorSequences.push_back(copy);
                        }
                    }
                } else {
                    for (auto& colorSequence : colorSequences) {
                        colorSequence.push_back(visitor.getColor());
                    }
                }
                index++;
            }
            _top = std::make_unique<ArcExpressionVariableCollection>(std::move(colorSequences), colorMaxes, _scale);
        }

        void accept(const Colored::NumberOfExpression* expr) override {
            _scale *= expr->number();
            if (expr->size() > 1) {
                throw explicit_error{ExplicitErrorType::unsupported_net};
            }
            (*expr)[0]->visit(*this);
        }

        void accept(const Colored::AddExpression* expr) override {
            std::vector<std::unique_ptr<CompiledArcExpression>> constituents;
            for (const auto& innerExpr : *expr) {
                innerExpr->visit(*this);
                constituents.push_back(std::move(_top));
            }
            if (!constituents.empty()) {
                _top = std::move(constituents[0]);
            }
            for (size_t i = 1; i < constituents.size(); i++) {
                _top = std::make_unique<ArcExpressionAddition>(
                    std::move(_top),
                    std::move(constituents[i])
                );
            }
        }

        void accept(const Colored::SubtractExpression* expr) override {
            (*expr)[0]->visit(*this);
            auto lhs = std::move(_top);
            (*expr)[1]->visit(*this);
            _top = std::make_unique<ArcExpressionSubtraction>(std::move(lhs), std::move(_top));
        }

        void accept(const Colored::ScalarProductExpression* expr) override {
            _scale *= expr->scalar();
            expr->child()->visit(*this);
        }

        void accept(const Colored::DotConstantExpression* expr) override {
            ArcExpressionColorVisitor visitor(_colorTypeMap, _variableMap);
            expr->visit(visitor);
            std::vector<std::vector<ParameterizedColor>> colorSequences;
            colorSequences.push_back({visitor.getColor()});
            _top = std::make_unique<ArcExpressionVariableCollection>(std::move(colorSequences), std::vector { visitor.getMaxColor() }, _scale);
        }

        void accept(const Colored::UserOperatorExpression* expr) override {
            ArcExpressionColorVisitor visitor(_colorTypeMap, _variableMap);
            expr->visit(visitor);
            std::vector<std::vector<ParameterizedColor>> colorSequences;
            colorSequences.push_back({visitor.getColor()});
            _top = std::make_unique<ArcExpressionVariableCollection>(std::move(colorSequences), std::vector { visitor.getMaxColor() }, _scale);
        }

        void accept(const Colored::VariableExpression* expr) override {
            ArcExpressionColorVisitor visitor(_colorTypeMap, _variableMap);
            expr->visit(visitor);
            std::vector<std::vector<ParameterizedColor>> colorSequences;
            colorSequences.push_back({visitor.getColor()});
            _top = std::make_unique<ArcExpressionVariableCollection>(std::move(colorSequences), std::vector { visitor.getMaxColor() }, _scale);
        }

        void accept(const Colored::SuccessorExpression* expr) override {
            ArcExpressionColorVisitor visitor(_colorTypeMap, _variableMap);
            expr->visit(visitor);
            std::vector<std::vector<ParameterizedColor>> colorSequences;
            colorSequences.push_back({visitor.getColor()});
            _top = std::make_unique<ArcExpressionVariableCollection>(std::move(colorSequences), std::vector { visitor.getMaxColor() }, _scale);
        }

        void accept(const Colored::PredecessorExpression* expr) override {
            ArcExpressionColorVisitor visitor(_colorTypeMap, _variableMap);
            expr->visit(visitor);
            std::vector<std::vector<ParameterizedColor>> colorSequences;
            colorSequences.push_back({visitor.getColor()});
            _top = std::make_unique<ArcExpressionVariableCollection>(std::move(colorSequences), std::vector { visitor.getMaxColor() }, _scale);
        }

        void accept(const Colored::LessThanExpression* expr) override {unexpectedExpression();}
        void accept(const Colored::LessThanEqExpression* expr) override {unexpectedExpression();}
        void accept(const Colored::EqualityExpression* expr) override {unexpectedExpression();}
        void accept(const Colored::InequalityExpression* expr) override {unexpectedExpression();}
        void accept(const Colored::AllExpression* expr) override {unexpectedExpression();}
        void accept(const Colored::AndExpression* expr) override {unexpectedExpression();}
        void accept(const Colored::OrExpression* expr) override {unexpectedExpression();}

        std::unique_ptr<CompiledArcExpression> takeArcExpression() {
            return std::move(_top);
        }
    private:
        const Colored::ColorTypeMap& _colorTypeMap;
        const std::unordered_map<std::string, Variable_t>& _variableMap;
        std::unique_ptr<CompiledArcExpression> _top;
        MarkingCount_t _scale;

        static void unexpectedExpression() {
            throw explicit_error{ExplicitErrorType::unexpected_expression};
        }
    };

    std::unique_ptr<CompiledArcExpression> ArcCompiler::compile(const Colored::ArcExpression_ptr &arcExpression) const {
        ArcExpressionCompilerVisitor visitor(_colorTypeMap, _variableMap);
        arcExpression->visit(visitor);

        auto top = visitor.takeArcExpression();
        replaceConstants(top);
        preCalculate(top);

        return top;
    }

    void ArcCompiler::replaceConstants(std::unique_ptr<CompiledArcExpression> &top) {
        std::vector<std::unique_ptr<CompiledArcExpression>*> waiting;
        waiting.push_back(&top);

        for (const auto next : waiting) {
            if (const auto expr = dynamic_cast<ArcExpressionAddition*>(next->get())) {
                waiting.push_back(&expr->getLhs());
                waiting.push_back(&expr->getRhs());
            } else if (const auto expr = dynamic_cast<ArcExpressionSubtraction*>(next->get())) {
                waiting.push_back(&expr->getLhs());
                waiting.push_back(&expr->getRhs());
            } else if (const auto expr = dynamic_cast<ArcExpressionScale*>(next->get())) {
                waiting.push_back(&expr->getInner());
            } else if (const auto expr = dynamic_cast<ArcExpressionVariableCollection*>(next->get())) {
                std::vector<std::vector<ParameterizedColor>> newColorSequences;
                CPNMultiSet constantMultiSet;
                for (size_t i = 0; i < expr->getParameterizedColorSequences().size(); i++) {
                    const auto& colorSequence = expr->getParameterizedColorSequences()[i];

                    bool hasVariable = false;
                    std::vector<Color_t> newColorSequence;
                    for (const auto& color : colorSequence) {
                        if (color.isVariable) {
                            hasVariable = true;
                            break;
                        }
                        newColorSequence.push_back(add_color_offset( color.value.color, color.offset, expr->getColorMaxes()[i]));
                    }
                    if (!hasVariable) {
                        constantMultiSet.addCount(ColorSequence { newColorSequence, expr->getColorMaxes() }, expr->getSignedCount());
                    } else {
                        newColorSequences.push_back(colorSequence);
                    }
                }
                if (constantMultiSet.totalCount() > 0 && !newColorSequences.empty()) {
                    *next = std::make_unique<ArcExpressionAddition>(
                        std::make_unique<ArcExpressionConstant>(std::move(constantMultiSet)),
                        std::make_unique<ArcExpressionVariableCollection>(
                            std::move(newColorSequences),
                            expr->getColorMaxes(),
                            expr->getCount()
                        )
                    );
                } else if (constantMultiSet.totalCount() > 0) {
                    *next = std::make_unique<ArcExpressionConstant>(std::move(constantMultiSet));
                } else if (!newColorSequences.empty()) {
                    *next = std::make_unique<ArcExpressionVariableCollection>(
                        std::move(newColorSequences),
                        expr->getColorMaxes(),
                        expr->getCount()
                    );
                } else {

                    throw explicit_error{ExplicitErrorType::unsupported_net};
                }
            }
        }
    }

    void ArcCompiler::preCalculate(std::unique_ptr<CompiledArcExpression> &top) {
        std::vector<std::unique_ptr<CompiledArcExpression>*> waiting;
        waiting.push_back(&top);
        bool appliedOptimization = true;
        while (appliedOptimization) {
            appliedOptimization = false;
            for (const auto next : waiting) {
                if (const auto expr = dynamic_cast<ArcExpressionAddition*>(next->get())) {
                    const auto lhs = dynamic_cast<ArcExpressionConstant*>(expr->getLhs().get());
                    const auto rhs = dynamic_cast<ArcExpressionConstant*>(expr->getRhs().get());

                    if (lhs && rhs) {
                        auto newMultiSet = lhs->getConstant();
                        newMultiSet += rhs->getConstant();
                        *next = std::make_unique<ArcExpressionConstant>(newMultiSet);
                        appliedOptimization = true;
                    } else {
                        waiting.push_back(&expr->getLhs());
                        waiting.push_back(&expr->getRhs());
                    }
                } else if (const auto expr = dynamic_cast<ArcExpressionSubtraction*>(next->get())) {
                    const auto lhs = dynamic_cast<ArcExpressionConstant*>(expr->getLhs().get());
                    const auto rhs = dynamic_cast<ArcExpressionConstant*>(expr->getRhs().get());

                    if (lhs && rhs) {
                        auto newMultiSet = lhs->getConstant();
                        newMultiSet -= rhs->getConstant();
                        newMultiSet.fixNegative();
                        *next = std::make_unique<ArcExpressionConstant>(newMultiSet);
                        appliedOptimization = true;
                    } else {
                        waiting.push_back(&expr->getLhs());
                        waiting.push_back(&expr->getRhs());
                    }
                } else if (const auto expr = dynamic_cast<ArcExpressionScale*>(next->get())) {
                    if (const auto inner = dynamic_cast<ArcExpressionConstant*>(next->get())) {
                        auto newInner = inner->getConstant();
                        newInner *= expr->getScale();
                        *next = std::make_unique<ArcExpressionConstant>(std::move(newInner));
                        appliedOptimization = true;
                    } else {
                        waiting.push_back(&expr->getInner());
                    }
                }
            }
        }
    }
}<|MERGE_RESOLUTION|>--- conflicted
+++ resolved
@@ -55,16 +55,16 @@
             return _rhs;
         }
 
-<<<<<<< HEAD
-        [[nodiscard]] bool containsNegative() const override {
-            return _lhs->containsNegative() || _rhs->containsNegative();
-=======
         [[nodiscard]] std::vector<VariableConstraint> calculateVariableConstraints(const Variable_t var, const Place_t place) const override {
             auto constraints = _lhs->calculateVariableConstraints(var, place);
             const auto rhsConstraints = _rhs->calculateVariableConstraints(var, place);
             constraints.insert(constraints.begin(), rhsConstraints.begin(), rhsConstraints.end());
             return constraints;
->>>>>>> 0511a6e7
+        }
+
+
+        [[nodiscard]] bool containsNegative() const override {
+            return _lhs->containsNegative() || _rhs->containsNegative();
         }
 
     private:
@@ -139,16 +139,16 @@
             return _rhs;
         }
 
-<<<<<<< HEAD
-        [[nodiscard]] bool containsNegative() const override {
-            return true;
-=======
         [[nodiscard]] std::vector<VariableConstraint> calculateVariableConstraints(Variable_t var, Place_t place) const override {
             if (_rhs->getVariables().find(var) != _rhs->getVariables().end()) {
                 return {VariableConstraint::getTop()};
             }
             return _lhs->calculateVariableConstraints(var, place);
->>>>>>> 0511a6e7
+        }
+
+
+        [[nodiscard]] bool containsNegative() const override {
+            return true;
         }
 
     private:
@@ -210,13 +210,13 @@
             return _scale;
         }
 
-<<<<<<< HEAD
+        [[nodiscard]] std::vector<VariableConstraint> calculateVariableConstraints(const Variable_t var, const Place_t place) const override {
+            return _expr->calculateVariableConstraints(var, place);
+        }
+
+
         [[nodiscard]] bool containsNegative() const override {
             return _expr->containsNegative();
-=======
-        [[nodiscard]] std::vector<VariableConstraint> calculateVariableConstraints(const Variable_t var, const Place_t place) const override {
-            return _expr->calculateVariableConstraints(var, place);
->>>>>>> 0511a6e7
         }
 
     private:
@@ -270,13 +270,13 @@
             return _constant;
         }
 
-<<<<<<< HEAD
+        [[nodiscard]] std::vector<VariableConstraint> calculateVariableConstraints(const Variable_t var, const Place_t place) const override {
+            return {};
+        }
+
+
         [[nodiscard]] bool containsNegative() const override {
             return false;
-=======
-        [[nodiscard]] std::vector<VariableConstraint> calculateVariableConstraints(const Variable_t var, const Place_t place) const override {
-            return {};
->>>>>>> 0511a6e7
         }
 
     private:
@@ -380,6 +380,10 @@
                 }
             }
             return constraints;
+        }
+
+        [[nodiscard]] bool containsNegative() const override {
+            return false;
         }
 
     private:
@@ -400,12 +404,6 @@
             return ColorSequence {colorSequence, _colorSizes };
         }
 
-    public:
-        [[nodiscard]] bool containsNegative() const override {
-            return false;
-        }
-
-    private:
         std::vector<Color_t> _colorSizes;
         std::vector<std::vector<ParameterizedColor>> _parameterizedColorSequences;
         MarkingCount_t _count;
@@ -537,7 +535,7 @@
         void accept(const Colored::NumberOfExpression* expr) override {
             _scale *= expr->number();
             if (expr->size() > 1) {
-                throw explicit_error{ExplicitErrorType::unsupported_net};
+                throw explicit_error{unsupported_net};
             }
             (*expr)[0]->visit(*this);
         }
@@ -629,7 +627,7 @@
         MarkingCount_t _scale;
 
         static void unexpectedExpression() {
-            throw explicit_error{ExplicitErrorType::unexpected_expression};
+            throw explicit_error{unexpected_expression};
         }
     };
 
