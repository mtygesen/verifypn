--- conflicted
+++ resolved
@@ -38,67 +38,37 @@
             return _variables;
         }
 
-<<<<<<< HEAD
-            std::unique_ptr<CompiledArcExpression>& getRhs() {
-                return _rhs;
-            }
-
-            [[nodiscard]] std::set<Color_t> getPossibleBindings(const Variable_t variable, const CPNMultiSet& inputPlaceTokens) const override {
-                std::set<Color_t> result = _lhs->getPossibleBindings(variable, inputPlaceTokens);
-                std::set<Color_t> rhs = _rhs->getPossibleBindings(variable, inputPlaceTokens);
-                result.insert(rhs.begin(), rhs.end());
-                return result;
-            }
-
-            [[nodiscard]] Color_t getNextPossibleBinding(const Variable_t variable,
-                const CPNMultiSet &inputPlaceTokens, std::vector<size_t> &iteratorState,
-                const size_t iteratorIndex) override {
-                for (; iteratorState[iteratorIndex] < 2; ++iteratorState[iteratorIndex]) {
-                    Color_t color = iteratorState[iteratorIndex] == 0
-                        ? _lhs->getNextPossibleBinding(variable, inputPlaceTokens, iteratorState, iteratorIndex + 1)
-                        : _rhs->getNextPossibleBinding(variable, inputPlaceTokens, iteratorState, iteratorIndex + 1);
-                    if (color != std::numeric_limits<Color_t>::max()) {
-                        return color;
-                    }
-                }
-                return std::numeric_limits<Color_t>::max();
-            }
-
-            [[nodiscard]] size_t getIteratorStateSize() override {
-                return 1 + std::max(_lhs->getIteratorStateSize(), _rhs->getIteratorStateSize());
-            }
-
-        private:
-            std::unique_ptr<CompiledArcExpression> _lhs;
-            std::unique_ptr<CompiledArcExpression> _rhs;
-            MarkingCount_t _minimalMarkingCount;
-            std::set<Variable_t> _variables;
-            mutable CPNMultiSet _result;
-        };
-
-        class ArcExpressionSubtraction final : public CompiledArcExpression {
-        public:
-            ArcExpressionSubtraction(std::unique_ptr<CompiledArcExpression> lhs, std::unique_ptr<CompiledArcExpression> rhs)
-                : _lhs(std::move(lhs)), _rhs(std::move(rhs)) {
-                auto lhsValue = _lhs->getMinimalMarkingCount();
-                auto rhsValue = _rhs->getMinimalMarkingCount();
-                if (lhsValue < rhsValue) {
-                    _minimalMarkingCount = 0;
-                } else {
-                    _minimalMarkingCount = lhsValue - rhsValue;
-                }
-                _variables = _lhs->getVariables();
-                auto rhsSet = _rhs->getVariables();
-                _variables.merge(rhsSet);
-            }
-=======
         std::unique_ptr<CompiledArcExpression>& getLhs() {
             return _lhs;
         }
->>>>>>> c4dbf2b6
 
         std::unique_ptr<CompiledArcExpression>& getRhs() {
             return _rhs;
+        }
+
+        [[nodiscard]] std::set<Color_t> getPossibleBindings(const Variable_t variable, const CPNMultiSet& inputPlaceTokens) const override {
+            std::set<Color_t> result = _lhs->getPossibleBindings(variable, inputPlaceTokens);
+            std::set<Color_t> rhs = _rhs->getPossibleBindings(variable, inputPlaceTokens);
+            result.insert(rhs.begin(), rhs.end());
+            return result;
+        }
+
+        [[nodiscard]] Color_t getNextPossibleBinding(const Variable_t variable,
+            const CPNMultiSet &inputPlaceTokens, std::vector<size_t> &iteratorState,
+            const size_t iteratorIndex) override {
+            for (; iteratorState[iteratorIndex] < 2; ++iteratorState[iteratorIndex]) {
+                Color_t color = iteratorState[iteratorIndex] == 0
+                    ? _lhs->getNextPossibleBinding(variable, inputPlaceTokens, iteratorState, iteratorIndex + 1)
+                    : _rhs->getNextPossibleBinding(variable, inputPlaceTokens, iteratorState, iteratorIndex + 1);
+                if (color != std::numeric_limits<Color_t>::max()) {
+                    return color;
+                }
+            }
+            return std::numeric_limits<Color_t>::max();
+        }
+
+        [[nodiscard]] size_t getIteratorStateSize() override {
+            return 1 + std::max(_lhs->getIteratorStateSize(), _rhs->getIteratorStateSize());
         }
     private:
         std::unique_ptr<CompiledArcExpression> _lhs;
@@ -149,62 +119,40 @@
             return _variables;
         }
 
-<<<<<<< HEAD
-            std::unique_ptr<CompiledArcExpression>& getRhs() {
-                return _rhs;
-            }
-
-            [[nodiscard]] std::set<Color_t> getPossibleBindings(const Variable_t variable, const CPNMultiSet& inputPlaceTokens) const override {
-                std::set<Color_t> result = _lhs->getPossibleBindings(variable, inputPlaceTokens);
-                std::set<Color_t> rhs = _rhs->getPossibleBindings(variable, inputPlaceTokens);
-                if (rhs.find(variable) != rhs.end()) {
-                    return {ALL_COLOR};
-                }
-                result.insert(rhs.begin(), rhs.end());
-                return result;
-            }
-
-            [[nodiscard]] Color_t getNextPossibleBinding(const Variable_t variable,
-                const CPNMultiSet &inputPlaceTokens, std::vector<size_t> &iteratorState,
-                const size_t iteratorIndex) override {
-                for (; iteratorState[iteratorIndex] < 2; ++iteratorState[iteratorIndex]) {
-                    Color_t color = iteratorState[iteratorIndex] == 0
-                        ? _lhs->getNextPossibleBinding(variable, inputPlaceTokens, iteratorState, iteratorIndex + 1)
-                        : _rhs->getNextPossibleBinding(variable, inputPlaceTokens, iteratorState, iteratorIndex + 1);
-                    if (color != std::numeric_limits<Color_t>::max()) {
-                        return color;
-                    }
-                }
-                return std::numeric_limits<Color_t>::max();
-            }
-
-            [[nodiscard]] size_t getIteratorStateSize() override {
-                return 1 + std::max(_lhs->getIteratorStateSize(), _rhs->getIteratorStateSize());
-            }
-
-        private:
-            std::unique_ptr<CompiledArcExpression> _lhs;
-            std::unique_ptr<CompiledArcExpression> _rhs;
-            MarkingCount_t _minimalMarkingCount;
-            mutable CPNMultiSet _result;
-            std::set<Variable_t> _variables;
-        };
-
-        class ArcExpressionScale final : public CompiledArcExpression {
-        public:
-            ArcExpressionScale(std::unique_ptr<CompiledArcExpression> expr, const MarkingCount_t n)
-                : _expr(std::move(expr)), _scale(n) {
-                _minimalMarkingCount = _expr->getMinimalMarkingCount() * n;
-                _variables = _expr->getVariables();
-            }
-=======
         std::unique_ptr<CompiledArcExpression>& getLhs() {
             return _lhs;
         }
->>>>>>> c4dbf2b6
 
         std::unique_ptr<CompiledArcExpression>& getRhs() {
             return _rhs;
+        }
+
+        [[nodiscard]] std::set<Color_t> getPossibleBindings(const Variable_t variable, const CPNMultiSet& inputPlaceTokens) const override {
+            std::set<Color_t> result = _lhs->getPossibleBindings(variable, inputPlaceTokens);
+            std::set<Color_t> rhs = _rhs->getPossibleBindings(variable, inputPlaceTokens);
+            if (rhs.find(variable) != rhs.end()) {
+                return {ALL_COLOR};
+            }
+            result.insert(rhs.begin(), rhs.end());
+            return result;
+        }
+
+        [[nodiscard]] Color_t getNextPossibleBinding(const Variable_t variable,
+            const CPNMultiSet &inputPlaceTokens, std::vector<size_t> &iteratorState,
+            const size_t iteratorIndex) override {
+            for (; iteratorState[iteratorIndex] < 2; ++iteratorState[iteratorIndex]) {
+                Color_t color = iteratorState[iteratorIndex] == 0
+                    ? _lhs->getNextPossibleBinding(variable, inputPlaceTokens, iteratorState, iteratorIndex + 1)
+                    : _rhs->getNextPossibleBinding(variable, inputPlaceTokens, iteratorState, iteratorIndex + 1);
+                if (color != std::numeric_limits<Color_t>::max()) {
+                    return color;
+                }
+            }
+            return std::numeric_limits<Color_t>::max();
+        }
+
+        [[nodiscard]] size_t getIteratorStateSize() override {
+            return 1 + std::max(_lhs->getIteratorStateSize(), _rhs->getIteratorStateSize());
         }
     private:
         std::unique_ptr<CompiledArcExpression> _lhs;
@@ -249,47 +197,26 @@
             return _variables;
         }
 
-<<<<<<< HEAD
-            MarkingCount_t getScale() {
-                return _scale;
-            }
-
-            [[nodiscard]] std::set<Color_t> getPossibleBindings(Variable_t variable, const CPNMultiSet& inputPlaceTokens) const override {
-                return _expr->getPossibleBindings(variable, inputPlaceTokens);
-            }
-
-            [[nodiscard]] Color_t getNextPossibleBinding(const Variable_t variable,
-                const CPNMultiSet &inputPLaceTokens, std::vector<size_t> &iteratorState,
-                const size_t iteratorIndex) override {
-                return _expr->getNextPossibleBinding(variable, inputPLaceTokens, iteratorState, iteratorIndex);
-            }
-
-            [[nodiscard]] size_t getIteratorStateSize() override {
-                return _expr->getIteratorStateSize();
-            }
-
-        private:
-            std::unique_ptr<CompiledArcExpression> _expr;
-            MarkingCount_t _scale;
-            MarkingCount_t _minimalMarkingCount;
-            mutable CPNMultiSet _result;
-            std::set<Variable_t> _variables;
-        };
-
-        class ArcExpressionConstant final : public CompiledArcExpression {
-        public:
-            explicit ArcExpressionConstant(CPNMultiSet constant)
-                : _constant(std::move(constant)) {
-                _minimalMarkingCount = _constant.totalCount();
-            }
-=======
         std::unique_ptr<CompiledArcExpression>& getInner() {
             return _expr;
         }
->>>>>>> c4dbf2b6
 
         MarkingCount_t getScale() const {
             return _scale;
+        }
+
+        [[nodiscard]] std::set<Color_t> getPossibleBindings(Variable_t variable, const CPNMultiSet& inputPlaceTokens) const override {
+            return _expr->getPossibleBindings(variable, inputPlaceTokens);
+        }
+
+        [[nodiscard]] Color_t getNextPossibleBinding(const Variable_t variable,
+            const CPNMultiSet &inputPLaceTokens, std::vector<size_t> &iteratorState,
+            const size_t iteratorIndex) override {
+            return _expr->getNextPossibleBinding(variable, inputPLaceTokens, iteratorState, iteratorIndex);
+        }
+
+        [[nodiscard]] size_t getIteratorStateSize() override {
+            return _expr->getIteratorStateSize();
         }
     private:
         std::unique_ptr<CompiledArcExpression> _expr;
@@ -327,48 +254,26 @@
             return _constant <= superSet;
         }
 
-<<<<<<< HEAD
-            const CPNMultiSet getConstant() const {
-                return _constant;
-            }
-
-            [[nodiscard]] std::set<Color_t> getPossibleBindings(Variable_t variable, const CPNMultiSet& inputPlaceTokens) const override {
-                return std::set<Color_t>{};
-            }
-
-            [[nodiscard]] Color_t getNextPossibleBinding(Variable_t variable,
-                const CPNMultiSet &inputPLaceTokens, std::vector<size_t> &iteratorState,
-                size_t iteratorIndex) override {
-                return std::numeric_limits<Color_t>::max();
-            }
-
-            [[nodiscard]] size_t getIteratorStateSize() override {
-                return 0;
-            }
-
-        private:
-            CPNMultiSet _constant;
-            MarkingCount_t _minimalMarkingCount;
-            std::set<Variable_t> _variables;
-        };
-
-        class ArcExpressionVariableCollection final : public CompiledArcExpression {
-        public:
-            ArcExpressionVariableCollection(std::vector<std::vector<ParameterizedColor>> parameterizedColorSequence, std::vector<Color_t> colorSizes, const MarkingCount_t count)
-                : _colorSizes(std::move(colorSizes)), _parameterizedColorSequence(std::move(parameterizedColorSequence)), _count(count) {
-                _minimalMarkingCount = _parameterizedColorSequence.size() * _count;
-                for (const auto& colorSequence : _parameterizedColorSequence) {
-                    for (const auto& color : colorSequence) {
-                        if (color.isVariable) {
-                            _variables.emplace(color.value.variable);
-                        }
-=======
         [[nodiscard]] const std::set<Variable_t> & getVariables() const override {
             return _variables;
         }
 
         [[nodiscard]] CPNMultiSet getConstant() const {
             return _constant;
+        }
+
+        [[nodiscard]] std::set<Color_t> getPossibleBindings(Variable_t variable, const CPNMultiSet& inputPlaceTokens) const override {
+            return std::set<Color_t>{};
+        }
+
+        [[nodiscard]] Color_t getNextPossibleBinding(Variable_t variable,
+            const CPNMultiSet &inputPLaceTokens, std::vector<size_t> &iteratorState,
+            size_t iteratorIndex) override {
+            return std::numeric_limits<Color_t>::max();
+        }
+
+        [[nodiscard]] size_t getIteratorStateSize() override {
+            return 0;
         }
     private:
         CPNMultiSet _constant;
@@ -385,7 +290,6 @@
                 for (const auto& color : colorSequence) {
                     if (color.isVariable) {
                         _variables.emplace(color.value.variable);
->>>>>>> c4dbf2b6
                     }
                 }
             }
@@ -426,63 +330,43 @@
             return _colorSizes;
         }
 
-<<<<<<< HEAD
-            MarkingCount_t getCount() const {
-                return _count;
-            }
-
-            [[nodiscard]] std::set<Color_t> getPossibleBindings(const Variable_t variable, const CPNMultiSet& inputPlaceTokens) const override {
-                std::set<Color_t> result;
-                for (const auto& colorSequence : _parameterizedColorSequence) {
-                    for (size_t colorIndex = 0; colorIndex < colorSequence.size(); ++colorIndex) {
-                        if (colorSequence[colorIndex].isVariable && colorSequence[colorIndex].value.variable == variable) {
-                            for (const auto& count : inputPlaceTokens.counts()) {
-                                result.insert(
-                                    signed_wrap(static_cast<ColorOffset_t>(count.first.getSequence()[colorIndex]
-                                        - colorSequence[colorIndex].offset),
-                                        static_cast<ColorOffset_t>(_colorSizes[colorIndex])));
-                            }
-                        }
-                    }
-                }
-                return result;
-            }
-
-            [[nodiscard]] Color_t getNextPossibleBinding(const Variable_t variable, const CPNMultiSet &inputPlaceTokens,
-                std::vector<size_t> &iteratorState, const size_t iteratorIndex) override {
-                for (;iteratorState[iteratorIndex] < _parameterizedColorSequence.size(); ++iteratorState[iteratorIndex]) {
-                   const auto& colorSequence = _parameterizedColorSequence[iteratorState[iteratorIndex]];
-                    for (;iteratorState[iteratorIndex + 1]; ++iteratorState[iteratorIndex + 1]) {
-                        const size_t colorIndex = iteratorState[iteratorIndex + 1];
-                        if (colorSequence[colorIndex].isVariable && colorSequence[colorIndex].value.variable == variable) {
-                            const auto& count = inputPlaceTokens.counts()[iteratorState[iteratorIndex + 2]++];
-                            return signed_wrap(static_cast<ColorOffset_t>(count.first.getSequence()[colorIndex]) - colorSequence[colorIndex].offset, static_cast<ColorOffset_t>(_colorSizes[colorIndex]));
-                        }
-                    }
-                }
-            }
-
-            [[nodiscard]] size_t getIteratorStateSize() override {
-                return 3;
-            }
-
-        private:
-            ColorSequence getColorSequence(const std::vector<ParameterizedColor>& sequence, const Binding& binding) const {
-                std::vector<Color_t> colorSequence;
-                for (int i = 0; i < sequence.size(); i++) {
-                    const auto& parameterizedColor = sequence[i];
-                    if (sequence[i].isVariable) {
-                        colorSequence.push_back(
-                             signed_wrap(static_cast<ColorOffset_t>(binding.getValue(parameterizedColor.value.variable)) + parameterizedColor.offset, static_cast<ColorOffset_t>(_colorSizes[i]))
-                        );
-                    } else {
-                        colorSequence.push_back(
-                             signed_wrap(static_cast<ColorOffset_t>(parameterizedColor.value.color) + parameterizedColor.offset, static_cast<ColorOffset_t>(_colorSizes[i]))
-                        );
-                    }
-=======
         MarkingCount_t getCount() const {
             return _count;
+        }
+
+        [[nodiscard]] std::set<Color_t> getPossibleBindings(const Variable_t variable, const CPNMultiSet& inputPlaceTokens) const override {
+            std::set<Color_t> result;
+            for (const auto& colorSequence : _parameterizedColorSequence) {
+                for (size_t colorIndex = 0; colorIndex < colorSequence.size(); ++colorIndex) {
+                    if (colorSequence[colorIndex].isVariable && colorSequence[colorIndex].value.variable == variable) {
+                        for (const auto& count : inputPlaceTokens.counts()) {
+                            result.insert(
+                                signed_wrap(static_cast<ColorOffset_t>(count.first.getSequence()[colorIndex]
+                                    - colorSequence[colorIndex].offset),
+                                    static_cast<ColorOffset_t>(_colorSizes[colorIndex])));
+                        }
+                    }
+                }
+            }
+            return result;
+        }
+
+        [[nodiscard]] Color_t getNextPossibleBinding(const Variable_t variable, const CPNMultiSet &inputPlaceTokens,
+            std::vector<size_t> &iteratorState, const size_t iteratorIndex) override {
+            for (;iteratorState[iteratorIndex] < _parameterizedColorSequence.size(); ++iteratorState[iteratorIndex]) {
+               const auto& colorSequence = _parameterizedColorSequence[iteratorState[iteratorIndex]];
+                for (;iteratorState[iteratorIndex + 1]; ++iteratorState[iteratorIndex + 1]) {
+                    const size_t colorIndex = iteratorState[iteratorIndex + 1];
+                    if (colorSequence[colorIndex].isVariable && colorSequence[colorIndex].value.variable == variable) {
+                        const auto& count = inputPlaceTokens.counts()[iteratorState[iteratorIndex + 2]++];
+                        return signed_wrap(static_cast<ColorOffset_t>(count.first.getSequence()[colorIndex]) - colorSequence[colorIndex].offset, static_cast<ColorOffset_t>(_colorSizes[colorIndex]));
+                    }
+                }
+            }
+        }
+
+        [[nodiscard]] size_t getIteratorStateSize() override {
+            return 3;
         }
 
         sMarkingCount_t getSignedCount() const {
@@ -505,30 +389,8 @@
                     colorSequence.push_back(
                         add_color_offset(parameterizedColor.value.color, parameterizedColor.offset, _colorSizes[i])
                     );
->>>>>>> c4dbf2b6
-                }
-            }
-<<<<<<< HEAD
-            std::vector<Color_t> _colorSizes;
-            std::vector<std::vector<ParameterizedColor>> _parameterizedColorSequence;
-            MarkingCount_t _count;
-            MarkingCount_t _minimalMarkingCount;
-            std::set<Variable_t> _variables;
-            mutable CPNMultiSet _result;
-        };
-
-        class ArcExpressionColorVisitor final : public Colored::ColorExpressionVisitor {
-        public:
-            ArcExpressionColorVisitor(
-                const Colored::ColorTypeMap& colorTypeMap,
-                const std::unordered_map<std::string, Variable_t>& variableMap
-            ) : _colorTypeMap(colorTypeMap), _variableMap(variableMap), _parameterizedColor(), _maxColor(0) {}
-
-            void accept(const Colored::DotConstantExpression* expr) override {
-                _parameterizedColor = ParameterizedColor::fromColor(DOT_COLOR);
-                _maxColor = 1;
-            }
-=======
+                }
+            }
             return ColorSequence { std::move(colorSequence) };
         }
 
@@ -551,7 +413,6 @@
             _parameterizedColor = ParameterizedColor::fromColor(DOT_COLOR);
             _maxColor = 1;
         }
->>>>>>> c4dbf2b6
 
         void accept(const Colored::VariableExpression* expr) override {
             const auto varIt = _variableMap.find(expr->variable()->name);
@@ -728,128 +589,6 @@
             _top = std::make_unique<ArcExpressionVariableCollection>(std::move(colorSequences), std::vector { visitor.getMaxColor() }, _scale);
         }
 
-<<<<<<< HEAD
-            std::unique_ptr<CompiledArcExpression> takeArcExpression() {
-                return std::move(_top);
-            }
-        private:
-            const Colored::ColorTypeMap& _colorTypeMap;
-            const std::unordered_map<std::string, Variable_t>& _variableMap;
-            std::unique_ptr<CompiledArcExpression> _top;
-            MarkingCount_t _scale;
-            void unexpectedExpression() {
-                throw base_error("Unexpected expression");
-            }
-        };
-
-        std::unique_ptr<CompiledArcExpression> ArcCompiler::compile(const Colored::ArcExpression_ptr &arcExpression) const {
-            ArcExpressionCompilerVisitor visitor(_colorTypeMap, _variableMap);
-            arcExpression->visit(visitor);
-
-            auto top = visitor.takeArcExpression();
-            replaceConstants(top);
-            preCalculate(top);
-
-            return top;
-        }
-
-        std::unique_ptr<CompiledArcExpression> ArcCompiler::testCompile() {
-            std::unique_ptr<CompiledArcExpression> top = std::make_unique<ArcExpressionSubtraction>(
-                std::make_unique<ArcExpressionAddition>(
-                    std::make_unique<ArcExpressionVariableCollection>(
-                        std::vector<std::vector<ParameterizedColor>> {
-                            std::vector {
-                                ParameterizedColor::fromColor(0),
-                                ParameterizedColor::fromVariable(1),
-                            }
-                        },
-                        std::vector<Color_t> { 4, 4 },
-                        1
-                    ),
-                    std::make_unique<ArcExpressionAddition>(
-                        std::make_unique<ArcExpressionVariableCollection>(
-                            std::vector<std::vector<ParameterizedColor>> {
-                                std::vector {
-                                    ParameterizedColor::fromColor(1),
-                                    ParameterizedColor::fromVariable(1),
-                                }
-                            },
-                            std::vector<Color_t> { 4, 4 },
-                            1
-                        ),
-                        std::make_unique<ArcExpressionAddition>(
-                            std::make_unique<ArcExpressionVariableCollection>(
-                                std::vector<std::vector<ParameterizedColor>> {
-                                    std::vector {
-                                        ParameterizedColor::fromColor(2),
-                                        ParameterizedColor::fromVariable(1),
-                                    }
-                                },
-                                std::vector<Color_t> { 4, 4 },
-                            1
-                            ),
-                            std::make_unique<ArcExpressionVariableCollection>(
-                                std::vector<std::vector<ParameterizedColor>> {
-                                    std::vector {
-                                        ParameterizedColor::fromColor(3),
-                                        ParameterizedColor::fromVariable(1),
-                                    }
-                                },
-                                std::vector<Color_t> { 4, 4 },
-                            1
-                            )
-                        )
-                    )
-                ),
-                std::make_unique<ArcExpressionVariableCollection>(
-                    std::vector<std::vector<ParameterizedColor>> {
-                        std::vector {
-                            ParameterizedColor::fromVariable(0),
-                            ParameterizedColor::fromVariable(1),
-                        }
-                    },
-                    std::vector<Color_t> { 4, 4 },
-                    1
-                )
-            );
-            replaceConstants(top);
-            preCalculate(top);
-            return top;
-        }
-
-        void ArcCompiler::replaceConstants(std::unique_ptr<CompiledArcExpression> &top) {
-            std::vector<std::unique_ptr<CompiledArcExpression>*> waiting;
-            waiting.push_back(&top);
-
-            for (auto next : waiting) {
-                if (auto expr = dynamic_cast<ArcExpressionAddition*>(next->get())) {
-                    waiting.push_back(&expr->getLhs());
-                    waiting.push_back(&expr->getRhs());
-                } else if (auto expr = dynamic_cast<ArcExpressionSubtraction*>(next->get())) {
-                    waiting.push_back(&expr->getLhs());
-                    waiting.push_back(&expr->getRhs());
-                } else if (auto expr = dynamic_cast<ArcExpressionScale*>(next->get())) {
-                    waiting.push_back(&expr->getInner());
-                } else if (auto expr = dynamic_cast<ArcExpressionVariableCollection*>(next->get())) {
-                    std::vector<std::vector<ParameterizedColor>> newColorSequences;
-                    CPNMultiSet constantMultiSet;
-                    for (auto i = 0; i < expr->getParameterizedColorSequences().size(); i++) {
-                        const auto& colorSequence = expr->getParameterizedColorSequences()[i];
-
-                        bool hasVariable = false;
-                        std::vector<Color_t> newColorSequence;
-                        for (const auto& color : colorSequence) {
-                            if (color.isVariable) {
-                                hasVariable = true;
-                                break;
-                            }
-                            newColorSequence.push_back(signed_wrap(static_cast<ColorOffset_t>(color.value.color) + color.offset, static_cast<ColorOffset_t>(expr->getColorMaxes()[i])));
-                        }
-                        if (!hasVariable) {
-                            constantMultiSet.addCount(ColorSequence { newColorSequence }, expr->getCount());
-                        } else {
-                            newColorSequences.push_back(colorSequence);
-=======
         void accept(const Colored::PredecessorExpression* expr) override {
             ArcExpressionColorVisitor visitor(_colorTypeMap, _variableMap);
             expr->visit(visitor);
@@ -916,7 +655,6 @@
                         if (color.isVariable) {
                             hasVariable = true;
                             break;
->>>>>>> c4dbf2b6
                         }
                         newColorSequence.push_back(add_color_offset( color.value.color, color.offset, expr->getColorMaxes()[i]));
                     }
