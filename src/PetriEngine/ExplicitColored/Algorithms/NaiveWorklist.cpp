#ifndef NAIVEWORKLIST_CPP
#define NAIVEWORKLIST_CPP

#include <limits>
#include <PetriEngine/options.h>
#include "PetriEngine/ExplicitColored/Visitors/GammaQueryVisitor.h"
#include "PetriEngine/ExplicitColored/ColoredSuccessorGenerator.h"
#include "PetriEngine/PQL/PQL.h"
#include "PetriEngine/ExplicitColored/ColoredPetriNetMarking.h"
#include "PetriEngine/ExplicitColored/ColoredMarkingSet.h"
#include "PetriEngine/PQL/Visitor.h"
#include "PetriEngine/ExplicitColored/Algorithms/ColoredSearchTypes.h"
#include "PetriEngine/ExplicitColored/FireabilityChecker.h"
#include <fstream>

namespace PetriEngine {
    namespace ExplicitColored {
        NaiveWorklist::NaiveWorklist(
            const ColoredPetriNet& net,
            const PQL::Condition_ptr &query,
            const std::unordered_map<std::string, uint32_t>& placeNameIndices,
            const std::unordered_map<std::string, Transition_t>& transitionNameIndices,
            const IColoredResultPrinter& coloredResultPrinter,
            const size_t seed
        ) : _net(std::move(net)),
            _seed(seed),
            _coloredResultPrinter(coloredResultPrinter)
        {
            const GammaQueryCompiler queryCompiler(placeNameIndices, transitionNameIndices, _net);
            if (const auto efGammaQuery = dynamic_cast<PQL::EFCondition*>(query.get())) {
                _quantifier = Quantifier::EF;
                _gammaQuery = queryCompiler.compile(efGammaQuery->getCond());
            } else if (const auto agGammaQuery = dynamic_cast<PQL::AGCondition*>(query.get())) {
                _quantifier = Quantifier::AG;
                _gammaQuery = queryCompiler.compile(agGammaQuery->getCond());
            } else {
                throw base_error("Unsupported query quantifier");
            }
        }

<<<<<<< HEAD
        bool NaiveWorklist::check(const SearchStrategy searchStrategy, const size_t seed) {
            switch (searchStrategy) {
                case SearchStrategy::DFS:
                    return _dfs<ColoredPetriNetStateV2>();
                case SearchStrategy::BFS:
                    return _bfs<ColoredPetriNetStateV2>();
                case SearchStrategy::RDFS:
                    return _rdfs<ColoredPetriNetStateV2>(seed);
                case SearchStrategy::HEUR:
                    return _bestfs<ColoredPetriNetStateV2>(seed);
                case SearchStrategy::EDFS:
                    return _dfs<ColoredPetriNetStateOneTrans>();
                case SearchStrategy::EBFS:
                    return _bfs<ColoredPetriNetStateOneTrans>();
                case SearchStrategy::ERDFS:
                    return _rdfs<ColoredPetriNetStateOneTrans>(seed);
                case SearchStrategy::EHEUR:
                    return _bestfs<ColoredPetriNetStateOneTrans>(seed);
                default:
                    throw base_error("Unsupported exploration type");
=======
        bool NaiveWorklist::check(const SearchStrategy searchStrategy, const ColoredSuccessorGeneratorOption colored_successor_generator_option) {
            if (colored_successor_generator_option == ColoredSuccessorGeneratorOption::FIXED) {
                return _search<ColoredPetriNetState>(searchStrategy);
            }
            if (colored_successor_generator_option == ColoredSuccessorGeneratorOption::EVEN) {
                return _search<ColoredPetriNetStateOneTrans>(searchStrategy);
>>>>>>> 21147660
            }
            throw base_error("Unsupported successor generator");
        }

        const SearchStatistics & NaiveWorklist::GetSearchStatistics() const {
            return _searchStatistics;
        }

        bool NaiveWorklist::_check(const ColoredPetriNetMarking& state) const {
            return _gammaQuery->eval(_net, state);
        }

        template <template <typename> typename WaitingList, typename T>
        bool NaiveWorklist::_genericSearch(WaitingList<T> waiting) {
            ColoredSuccessorGenerator successorGenerator(_net);
            ptrie::set<uint8_t> passed;
            std::vector<uint8_t> scratchpad;
            const auto& initialState = _net.initial();
            const auto earlyTerminationCondition = _quantifier == Quantifier::EF;
            size_t size = initialState.compressedEncode(scratchpad);

            if constexpr (std::is_same_v<T, ColoredPetriNetStateOneTrans>) {
                auto initial = ColoredPetriNetStateOneTrans{initialState, _net.getTransitionCount()};
                waiting.add(std::move(initial));
<<<<<<< HEAD
            }
            else
            {
                std::cout << "FIXED V2" << std::endl;
                auto initial = ColoredPetriNetStateV2{initialState};
=======
            } else {
                auto initial = ColoredPetriNetState{initialState};
>>>>>>> 21147660
                waiting.add(std::move(initial));
            }
            passed.insert(scratchpad.data(), size);
            _searchStatistics.passedCount = 1;
            _searchStatistics.checkedStates = 1;

            if (_check(initialState) == earlyTerminationCondition) {
                return _getResult(true);
            }

            while (!waiting.empty()){
                auto& next = waiting.next();
                auto successor = successorGenerator.next(next);
                if (next.done()) {
                    waiting.remove();
                    continue;
                }

                if constexpr (std::is_same_v<T, ColoredPetriNetStateOneTrans>) {
                    if (next.shuffle){
                        next.shuffle = false;
                        waiting.shuffle();
                        continue;
                    }
                }

                auto& marking = successor.marking;
                size = marking.compressedEncode(scratchpad);
                _searchStatistics.exploredStates++;
                if (!passed.exists(scratchpad.data(), size).first) {
                    _searchStatistics.checkedStates += 1;

                    if (_check(marking) == earlyTerminationCondition) {
                        _searchStatistics.endWaitingStates = waiting.size();
                        return _getResult(true);
                    }
                    successor.shrink();
                    waiting.add(std::move(successor));
                    passed.insert(scratchpad.data(), size);
                    _searchStatistics.passedCount += 1;
                    _searchStatistics.peakWaitingStates = std::max(waiting.size(), _searchStatistics.peakWaitingStates);
                }
            }
            _searchStatistics.endWaitingStates = waiting.size();
            return _getResult(false);
        }

        template<typename SuccessorGeneratorState>
        bool NaiveWorklist::_search(const SearchStrategy searchStrategy) {
            switch (searchStrategy) {
                case SearchStrategy::DFS:
                    return _dfs<SuccessorGeneratorState>();
                case SearchStrategy::BFS:
                    return _bfs<SuccessorGeneratorState>();
                case SearchStrategy::RDFS:
                    return _rdfs<SuccessorGeneratorState>();
                case SearchStrategy::HEUR:
                    return _bestfs<SuccessorGeneratorState>();
                default:
                    throw base_error("Unsupported exploration type");
            }
        }

        template <typename T>
        bool NaiveWorklist::_dfs() {
            return _genericSearch<DFSStructure>(DFSStructure<T> {});
        }

        template <typename T>
        bool NaiveWorklist::_bfs() {
            return _genericSearch<BFSStructure>(BFSStructure<T> {});
        }

        template <typename T>
        bool NaiveWorklist::_rdfs() {
            return _genericSearch<RDFSStructure>(RDFSStructure<T>(_seed));
        }

        template <typename T>
        bool NaiveWorklist::_bestfs() {
            return _genericSearch<BestFSStructure>(
                BestFSStructure<T>(
                    _seed,
                    _gammaQuery,
                    _quantifier == Quantifier::AG
                )
            );
        }

        bool NaiveWorklist::_getResult(const bool found) const {
            const auto res = (
                (!found && _quantifier == Quantifier::AG) ||
                (found && _quantifier == Quantifier::EF))
                    ? Reachability::ResultPrinter::Result::Satisfied
                    : Reachability::ResultPrinter::Result::NotSatisfied;
            _coloredResultPrinter.printResults(_searchStatistics, res);
            return res == Reachability::ResultPrinter::Result::Satisfied;
        }
    }
}
#endif //NAIVEWORKLIST_CPP<|MERGE_RESOLUTION|>--- conflicted
+++ resolved
@@ -38,35 +38,12 @@
             }
         }
 
-<<<<<<< HEAD
-        bool NaiveWorklist::check(const SearchStrategy searchStrategy, const size_t seed) {
-            switch (searchStrategy) {
-                case SearchStrategy::DFS:
-                    return _dfs<ColoredPetriNetStateV2>();
-                case SearchStrategy::BFS:
-                    return _bfs<ColoredPetriNetStateV2>();
-                case SearchStrategy::RDFS:
-                    return _rdfs<ColoredPetriNetStateV2>(seed);
-                case SearchStrategy::HEUR:
-                    return _bestfs<ColoredPetriNetStateV2>(seed);
-                case SearchStrategy::EDFS:
-                    return _dfs<ColoredPetriNetStateOneTrans>();
-                case SearchStrategy::EBFS:
-                    return _bfs<ColoredPetriNetStateOneTrans>();
-                case SearchStrategy::ERDFS:
-                    return _rdfs<ColoredPetriNetStateOneTrans>(seed);
-                case SearchStrategy::EHEUR:
-                    return _bestfs<ColoredPetriNetStateOneTrans>(seed);
-                default:
-                    throw base_error("Unsupported exploration type");
-=======
         bool NaiveWorklist::check(const SearchStrategy searchStrategy, const ColoredSuccessorGeneratorOption colored_successor_generator_option) {
             if (colored_successor_generator_option == ColoredSuccessorGeneratorOption::FIXED) {
                 return _search<ColoredPetriNetState>(searchStrategy);
             }
             if (colored_successor_generator_option == ColoredSuccessorGeneratorOption::EVEN) {
                 return _search<ColoredPetriNetStateOneTrans>(searchStrategy);
->>>>>>> 21147660
             }
             throw base_error("Unsupported successor generator");
         }
@@ -91,16 +68,8 @@
             if constexpr (std::is_same_v<T, ColoredPetriNetStateOneTrans>) {
                 auto initial = ColoredPetriNetStateOneTrans{initialState, _net.getTransitionCount()};
                 waiting.add(std::move(initial));
-<<<<<<< HEAD
-            }
-            else
-            {
-                std::cout << "FIXED V2" << std::endl;
-                auto initial = ColoredPetriNetStateV2{initialState};
-=======
             } else {
                 auto initial = ColoredPetriNetState{initialState};
->>>>>>> 21147660
                 waiting.add(std::move(initial));
             }
             passed.insert(scratchpad.data(), size);
