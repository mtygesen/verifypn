--- conflicted
+++ resolved
@@ -15,263 +15,6 @@
 
 namespace PetriEngine {
     namespace ExplicitColored {
-<<<<<<< HEAD
-=======
-        class ColoredExpressionEvaluator : public PQL::Visitor {
-        public:
-            static MarkingCount_t eval(
-                const PQL::Expr_ptr& expr,
-                const ColoredPetriNetMarking& marking,
-                const std::unordered_map<std::string, uint32_t>& placeNameIndices
-            ) {
-                ColoredExpressionEvaluator visitor{marking, placeNameIndices};
-                visit(visitor, expr.get());
-                return visitor._evaluated;
-            }
-        protected:
-            explicit ColoredExpressionEvaluator(
-                const ColoredPetriNetMarking& marking,
-                const std::unordered_map<std::string, uint32_t>& placeNameIndices
-                ) : _placeNameIndices(placeNameIndices), _evaluated(0), _marking(marking) {}
-
-            void _accept(const PQL::LiteralExpr *element) override {
-                _evaluated = static_cast<MarkingCount_t>(element->value());
-            }
-
-            void _accept(const PQL::IdentifierExpr *element) override {
-                auto placeIndexIt = _placeNameIndices.find(*(element->name()));
-                if (placeIndexIt == _placeNameIndices.end()) {
-                    throw base_error("Unknown place in query ", *(element->name()));
-                }
-                _evaluated = _marking.markings[placeIndexIt->second].totalCount();
-            }
-
-            void _accept(const PetriEngine::PQL::NotCondition *element) override { notSupported("NotCondition"); }
-            void _accept(const PetriEngine::PQL::AndCondition *element) override { notSupported("AndCondition"); }
-            void _accept(const PetriEngine::PQL::OrCondition *element) override { notSupported("OrCondition"); }
-            void _accept(const PetriEngine::PQL::LessThanCondition *element) override { notSupported("LessThanCondition"); }
-            void _accept(const PetriEngine::PQL::LessThanOrEqualCondition *element) override { notSupported("LessThanOrEqualCondition"); }
-            void _accept(const PetriEngine::PQL::EqualCondition *element) override { notSupported("EqualCondition"); }
-            void _accept(const PetriEngine::PQL::NotEqualCondition *element) override { notSupported("NotEqualCondition"); }
-            void _accept(const PetriEngine::PQL::DeadlockCondition *element) override { notSupported("DeadlockCondition"); }
-            void _accept(const PetriEngine::PQL::EFCondition *condition) override { notSupported("EFCondition"); }
-            void _accept(const PetriEngine::PQL::FireableCondition *element) override { notSupported("FireableCondition"); }
-            void _accept(const PetriEngine::PQL::CompareConjunction *element) override  { notSupported("CompareConjunction"); }
-            void _accept(const PetriEngine::PQL::UnfoldedUpperBoundsCondition *element) override { notSupported("UnfoldedUpperBoundsCondition"); }
-            void _accept(const PetriEngine::PQL::CommutativeExpr *element) override  { notSupported("CommutativeExpr"); }
-            void _accept(const PetriEngine::PQL::SimpleQuantifierCondition *element) override  { notSupported("SimpleQuantifierCondition"); }
-            void _accept(const PetriEngine::PQL::LogicalCondition *element) override  { notSupported("LogicalCondition"); }
-            void _accept(const PetriEngine::PQL::CompareCondition *element) override  { notSupported("CompareCondition"); }
-            void _accept(const PetriEngine::PQL::UntilCondition *element) override  { notSupported("UntilCondition"); }
-            void _accept(const PetriEngine::PQL::ControlCondition *condition) override  { notSupported("ControlCondition"); }
-            void _accept(const PetriEngine::PQL::PathQuant *element) override  { notSupported("PathQuant"); }
-            void _accept(const PetriEngine::PQL::ExistPath *element) override  { notSupported("ExistPath"); }
-            void _accept(const PetriEngine::PQL::AllPaths *element) override  { notSupported("AllPaths"); }
-            void _accept(const PetriEngine::PQL::PathSelectCondition *element) override  { notSupported("PathSelectCondition"); }
-            void _accept(const PetriEngine::PQL::PathSelectExpr *element) override  { notSupported("PathSelectExpr"); }
-            void _accept(const PetriEngine::PQL::EGCondition *condition) override  { notSupported("EGCondition"); }
-            void _accept(const PetriEngine::PQL::AGCondition *condition) override  { notSupported("AGCondition"); }
-            void _accept(const PetriEngine::PQL::AFCondition *condition) override  { notSupported("AFCondition"); }
-            void _accept(const PetriEngine::PQL::EXCondition *condition) override  { notSupported("EXCondition"); }
-            void _accept(const PetriEngine::PQL::AXCondition *condition) override  { notSupported("AXCondition"); }
-            void _accept(const PetriEngine::PQL::EUCondition *condition) override  { notSupported("EUCondition"); }
-            void _accept(const PetriEngine::PQL::AUCondition *condition) override  { notSupported("AUCondition"); }
-            void _accept(const PetriEngine::PQL::ACondition *condition) override  { notSupported("ACondition"); }
-            void _accept(const PetriEngine::PQL::ECondition *condition) override  { notSupported("ECondition"); }
-            void _accept(const PetriEngine::PQL::GCondition *condition) override  { notSupported("GCondition"); }
-            void _accept(const PetriEngine::PQL::FCondition *condition) override  { notSupported("FCondition"); }
-            void _accept(const PetriEngine::PQL::XCondition *condition) override  { notSupported("XCondition"); }
-            void _accept(const PetriEngine::PQL::ShallowCondition *element) override  { notSupported("ShallowCondition"); }
-            void _accept(const PetriEngine::PQL::UnfoldedFireableCondition *element) override  { notSupported("UnfoldedFireableCondition"); }
-            void _accept(const PetriEngine::PQL::UpperBoundsCondition *element) override  { notSupported("UpperBoundsCondition"); }
-            void _accept(const PetriEngine::PQL::LivenessCondition *element) override  { notSupported("LivenessCondition"); }
-            void _accept(const PetriEngine::PQL::KSafeCondition *element) override  { notSupported("KSafeCondition"); }
-            void _accept(const PetriEngine::PQL::QuasiLivenessCondition *element) override  { notSupported("QuasiLivenessCondition"); }
-            void _accept(const PetriEngine::PQL::StableMarkingCondition *element) override  { notSupported("StableMarkingCondition"); }
-            void _accept(const PetriEngine::PQL::BooleanCondition *element) override  { notSupported("BooleanCondition"); }
-            void _accept(const PetriEngine::PQL::UnfoldedIdentifierExpr *element) override  { notSupported("UnfoldedIdentifierExpr"); }
-            void _accept(const PetriEngine::PQL::PlusExpr *element) override  { notSupported("PlusExpr"); }
-            void _accept(const PetriEngine::PQL::MultiplyExpr *element) override { notSupported("MultiplyExpr"); }
-            void _accept(const PetriEngine::PQL::MinusExpr *element) override  { notSupported("MinusExpr"); }
-            void _accept(const PetriEngine::PQL::NaryExpr *element) override  { notSupported("NaryExpr"); }
-            void _accept(const PetriEngine::PQL::SubtractExpr *element) override { notSupported("SubtractExpr"); }
-        private:
-            const std::unordered_map<std::string, uint32_t>& _placeNameIndices;
-            PetriEngine::ExplicitColored::MarkingCount_t _evaluated;
-            const PetriEngine::ExplicitColored::ColoredPetriNetMarking& _marking;
-
-
-            void notSupported() {
-                throw base_error("Not supported");
-            }
-
-            void notSupported(const std::string& type) {
-                throw base_error("Not supported ", type);
-            }
-
-            void invalid() {
-                throw base_error("Invalid expression");
-            }
-        };
-
-        class GammaQueryVisitor : public PQL::Visitor {
-        public:
-            static bool eval(
-                const PQL::Condition_ptr& expr,
-                const ColoredPetriNetMarking& marking,
-                const std::unordered_map<std::string, uint32_t>& placeNameIndices,
-                const std::unordered_map<std::string, uint32_t>& transitionNameIndices,
-                const ColoredPetriNet& cpn
-            ) {
-                GammaQueryVisitor visitor{marking, placeNameIndices, transitionNameIndices, cpn};
-                visit(visitor, expr);
-
-                return visitor._answer;
-            }
-        protected:
-            explicit GammaQueryVisitor(
-                const ColoredPetriNetMarking& marking,
-                const std::unordered_map<std::string, uint32_t>& placeNameIndices,
-                const std::unordered_map<std::string, uint32_t>& transitionNameIndices,
-                const ColoredPetriNet& cpn
-            )
-                : _marking(marking), _cpn(cpn), _placeNameIndices(placeNameIndices), _transitionNameIndices(transitionNameIndices) { }
-
-            void _accept(const PetriEngine::PQL::NotCondition *element) override {
-                visit(this, element->getCond().get());
-                _answer = !_answer;
-            }
-
-            void _accept(const PetriEngine::PQL::AndCondition *expr) override {
-                for (const auto& subExpr : *expr) {
-                    visit(this, subExpr.get());
-                    if (!_answer) {
-                        return;
-                    }
-                }
-            }
-
-            void _accept(const PetriEngine::PQL::OrCondition *expr) override {
-                for (const auto& subExpr : *expr) {
-                    visit(this, subExpr.get());
-                    if (_answer) {
-                        return;
-                    }
-                }
-            }
-
-            void _accept(const PetriEngine::PQL::LessThanCondition *element) override {
-                const auto lhs = ColoredExpressionEvaluator::eval(element->getExpr1(), _marking, _placeNameIndices);
-                const auto rhs = ColoredExpressionEvaluator::eval(element->getExpr2(), _marking, _placeNameIndices);
-                _answer = lhs < rhs;
-            }
-
-            void _accept(const PetriEngine::PQL::LessThanOrEqualCondition *element) override {
-                const auto lhs = ColoredExpressionEvaluator::eval(element->getExpr1(), _marking, _placeNameIndices);
-                const auto rhs = ColoredExpressionEvaluator::eval(element->getExpr2(), _marking, _placeNameIndices);
-                _answer = lhs <= rhs;
-            }
-
-            void _accept(const PetriEngine::PQL::EqualCondition *element) override {
-                const auto lhs = ColoredExpressionEvaluator::eval(element->getExpr1(), _marking, _placeNameIndices);
-                const auto rhs = ColoredExpressionEvaluator::eval(element->getExpr2(), _marking, _placeNameIndices);
-                _answer = lhs == rhs;
-            }
-
-            void _accept(const PetriEngine::PQL::NotEqualCondition *element) override {
-                const auto lhs = ColoredExpressionEvaluator::eval(element->getExpr1(), _marking, _placeNameIndices);
-                const auto rhs = ColoredExpressionEvaluator::eval(element->getExpr2(), _marking, _placeNameIndices);
-                _answer = lhs != rhs;
-            }
-
-            void _accept(const PetriEngine::PQL::DeadlockCondition *element) override {
-                for (auto tid = 0; tid < _cpn.getTransitionCount(); tid++) {
-                    if (FireabilityChecker::CanFire(_cpn, tid, _marking)) {
-                        _answer = false;
-                        return;
-                    }
-                }
-                _answer = true;
-            }
-
-            void _accept(const PetriEngine::PQL::FireableCondition *element) override {
-                _answer = FireabilityChecker::CanFire(_cpn, _transitionNameIndices.find(*element->getName())->second, _marking);
-            }
-
-            void _accept(const PetriEngine::PQL::EFCondition *condition) override {
-                notSupported("Does not supported nested quantifiers");
-            }
-
-            void _accept(const PetriEngine::PQL::AGCondition *condition) override {
-                notSupported("Does not supported nested quantifiers");
-            }
-
-            void _accept(const PetriEngine::PQL::LiteralExpr *element) override {
-                invalid();
-            }
-
-            void _accept(const PetriEngine::PQL::IdentifierExpr *element) override {
-                invalid();
-            }
-
-            void _accept(const PetriEngine::PQL::CompareConjunction *element) override  { notSupported("CompareConjunction"); }
-            void _accept(const PetriEngine::PQL::UnfoldedUpperBoundsCondition *element) override { notSupported("UnfoldedUpperBoundsCondition"); }
-            void _accept(const PetriEngine::PQL::CommutativeExpr *element) override  { notSupported("CommutativeExpr"); }
-            void _accept(const PetriEngine::PQL::SimpleQuantifierCondition *element) override  { notSupported("SimpleQuantifierCondition"); }
-            void _accept(const PetriEngine::PQL::LogicalCondition *element) override  { notSupported("LogicalCondition"); }
-            void _accept(const PetriEngine::PQL::CompareCondition *element) override  { notSupported("CompareCondition"); }
-            void _accept(const PetriEngine::PQL::UntilCondition *element) override  { notSupported("UntilCondition"); }
-            void _accept(const PetriEngine::PQL::ControlCondition *condition) override  { notSupported("ControlCondition"); }
-            void _accept(const PetriEngine::PQL::PathQuant *element) override  { notSupported("PathQuant"); }
-            void _accept(const PetriEngine::PQL::ExistPath *element) override  { notSupported("ExistPath"); }
-            void _accept(const PetriEngine::PQL::AllPaths *element) override  { notSupported("AllPaths"); }
-            void _accept(const PetriEngine::PQL::PathSelectCondition *element) override  { notSupported("PathSelectCondition"); }
-            void _accept(const PetriEngine::PQL::PathSelectExpr *element) override  { notSupported("PathSelectExpr"); }
-            void _accept(const PetriEngine::PQL::EGCondition *condition) override  { notSupported("EGCondition"); }
-            void _accept(const PetriEngine::PQL::AFCondition *condition) override  { notSupported("AFCondition"); }
-            void _accept(const PetriEngine::PQL::EXCondition *condition) override  { notSupported("EXCondition"); }
-            void _accept(const PetriEngine::PQL::AXCondition *condition) override  { notSupported("AXCondition"); }
-            void _accept(const PetriEngine::PQL::EUCondition *condition) override  { notSupported("EUCondition"); }
-            void _accept(const PetriEngine::PQL::AUCondition *condition) override  { notSupported("AUCondition"); }
-            void _accept(const PetriEngine::PQL::ACondition *condition) override  { notSupported("ACondition"); }
-            void _accept(const PetriEngine::PQL::ECondition *condition) override  { notSupported("ECondition"); }
-            void _accept(const PetriEngine::PQL::GCondition *condition) override  { notSupported("GCondition"); }
-            void _accept(const PetriEngine::PQL::FCondition *condition) override  { notSupported("FCondition"); }
-            void _accept(const PetriEngine::PQL::XCondition *condition) override  { notSupported("XCondition"); }
-            void _accept(const PetriEngine::PQL::ShallowCondition *element) override  { notSupported("ShallowCondition"); }
-            void _accept(const PetriEngine::PQL::UnfoldedFireableCondition *element) override  { notSupported("UnfoldedFireableCondition"); }
-            void _accept(const PetriEngine::PQL::UpperBoundsCondition *element) override  { notSupported("UpperBoundsCondition"); }
-            void _accept(const PetriEngine::PQL::LivenessCondition *element) override  { notSupported("LivenessCondition"); }
-            void _accept(const PetriEngine::PQL::KSafeCondition *element) override  { notSupported("KSafeCondition"); }
-            void _accept(const PetriEngine::PQL::QuasiLivenessCondition *element) override  { notSupported("QuasiLivenessCondition"); }
-            void _accept(const PetriEngine::PQL::StableMarkingCondition *element) override  { notSupported("StableMarkingCondition"); }
-            void _accept(const PetriEngine::PQL::BooleanCondition *element) override  { notSupported("BooleanCondition"); }
-            void _accept(const PetriEngine::PQL::UnfoldedIdentifierExpr *element) override  { notSupported("UnfoldedIdentifierExpr"); }
-            void _accept(const PetriEngine::PQL::PlusExpr *element) override  { notSupported("PlusExpr"); }
-            void _accept(const PetriEngine::PQL::MultiplyExpr *element) override { notSupported("MultiplyExpr"); }
-            void _accept(const PetriEngine::PQL::MinusExpr *element) override  { notSupported("MinusExpr"); }
-            void _accept(const PetriEngine::PQL::NaryExpr *element) override  { notSupported("NaryExpr"); }
-            void _accept(const PetriEngine::PQL::SubtractExpr *element) override { notSupported("SubtractExpr"); }
-        private:
-            void notSupported() {
-                throw base_error("Not supported");
-            }
-            void notSupported(const std::string& type) {
-                throw base_error("Not supported ", type);
-            }
-
-            void invalid() {
-                throw base_error("Invalid expression");
-            }
-
-            bool _answer = true;
-            const ColoredPetriNetMarking& _marking;
-            const ColoredPetriNet& _cpn;
-            const std::unordered_map<std::string, uint32_t>& _placeNameIndices;
-            const std::unordered_map<std::string, uint32_t>& _transitionNameIndices;
-        };
-
->>>>>>> 3cb80a23
         NaiveWorklist::NaiveWorklist(
             const ColoredPetriNet& net,
             const PQL::Condition_ptr &query,
@@ -313,13 +56,8 @@
             return _searchStatistics;
         }
 
-<<<<<<< HEAD
-        ConditionalBool NaiveWorklist::_check(const ColoredPetriNetMarking& state, const ConditionalBool deadlockValue) const {
-            return GammaQueryVisitor::eval(_gammaQuery, state, _placeNameIndices, deadlockValue);
-=======
         bool NaiveWorklist::_check(const ColoredPetriNetMarking& state) {
             return GammaQueryVisitor::eval(_gammaQuery, state, _placeNameIndices, _transitionNameIndices, _net);
->>>>>>> 3cb80a23
         }
 
         template <template <typename> typename WaitingList, typename T>
@@ -329,29 +67,19 @@
             const auto& initialState = _net.initial();
 
             if constexpr (std::is_same_v<WaitingList<T>, RDFSStructure<T>>) {
-                auto initial = ColoredPetriNetStateOneTrans{initialState, _net.nTransitions()};
+                auto initial = ColoredPetriNetStateOneTrans{initialState, _net.getTransitionCount()};
                 waiting.add(std::move(initial));
             }else {
                 auto initial = ColoredPetriNetState{initialState};
                 waiting.add(std::move(initial));
             }
             passed.add(initialState);
-<<<<<<< HEAD
             _searchStatistics.passedCount = 1;
             _searchStatistics.checkedStates = 1;
-            const auto earlyTerminationCondition = (_quantifier == Quantifier::EF)
-                ? ConditionalBool::TRUE
-                : ConditionalBool::FALSE;
+            const auto earlyTerminationCondition= _quantifier == Quantifier::EF;
 
-            if (_check(initialState, ConditionalBool::UNKNOWN) == earlyTerminationCondition) {
+            if (_check(initialState) == earlyTerminationCondition) {
                 return _getResult(true);
-=======
-            _searchStatistics.passedCount = passed.size();
-
-            const auto earlyTerminationCondition = _quantifier == Quantifier::EF;
-            if (_check(initialState) == earlyTerminationCondition) {
-                return getResult(true);
->>>>>>> 3cb80a23
             }
             while (!waiting.empty()) {
                 auto& next = waiting.next();
@@ -383,16 +111,11 @@
                 auto marking = successor.marking;
                 _searchStatistics.exploredStates++;
                 if (!passed.contains(marking)) {
-<<<<<<< HEAD
                     _searchStatistics.checkedStates += 1;
-                    if (_check(marking, ConditionalBool::UNKNOWN) == earlyTerminationCondition) {
+                    if (_check(marking) == earlyTerminationCondition) {
                         _searchStatistics.passedCount = passed.size();
                         _searchStatistics.endWaitingStates = waiting.size();
                         return _getResult(true);
-=======
-                    if (_check(marking) == earlyTerminationCondition) {
-                        return getResult(true);
->>>>>>> 3cb80a23
                     }
                     successor.shrink();
                     passed.add(std::move(marking));
