--- conflicted
+++ resolved
@@ -20,20 +20,13 @@
             const PQL::Condition_ptr &query,
             const std::unordered_map<std::string, uint32_t>& placeNameIndices,
             const std::unordered_map<std::string, Transition_t>& transitionNameIndices,
-<<<<<<< HEAD
-            const IColoredResultPrinter& coloredResultPrinter
-        ) : _net(std::move(net)), _coloredResultPrinter(coloredResultPrinter), _placeNameIndices(placeNameIndices)
-=======
             const IColoredResultPrinter& coloredResultPrinter,
             const size_t seed
         ) : _net(std::move(net)),
-            _placeNameIndices(placeNameIndices),
-            _transitionNameIndices(transitionNameIndices),
             _seed(seed),
             _coloredResultPrinter(coloredResultPrinter)
->>>>>>> cd747373
         {
-            const GammaQueryCompiler queryCompiler(_placeNameIndices, transitionNameIndices, _net);
+            const GammaQueryCompiler queryCompiler(placeNameIndices, transitionNameIndices, _net);
             if (const auto efGammaQuery = dynamic_cast<PQL::EFCondition*>(query.get())) {
                 _quantifier = Quantifier::EF;
                 _gammaQuery = queryCompiler.compile(efGammaQuery->getCond());
@@ -60,11 +53,7 @@
         }
 
         bool NaiveWorklist::_check(const ColoredPetriNetMarking& state) const {
-<<<<<<< HEAD
             return _gammaQuery->eval(_net, state);
-=======
-            return GammaQueryVisitor::eval(_gammaQuery, state, _placeNameIndices, _transitionNameIndices, _net);
->>>>>>> cd747373
         }
 
         template <template <typename> typename WaitingList, typename T>
