#ifndef EXPLICITWORKLIST_CPP
#define EXPLICITWORKLIST_CPP

#include "PetriEngine/ExplicitColored/Algorithms/ExplicitWorklist.h"
#include <PetriEngine/options.h>
#include "PetriEngine/ExplicitColored/Visitors/GammaQueryVisitor.h"
#include "PetriEngine/ExplicitColored/ColoredSuccessorGenerator.h"
#include "PetriEngine/PQL/PQL.h"
#include "PetriEngine/ExplicitColored/ColoredPetriNetMarking.h"
#include "PetriEngine/ExplicitColored/ColoredMarkingSet.h"
#include "PetriEngine/PQL/Visitor.h"
#include "PetriEngine/ExplicitColored/Algorithms/ColoredSearchTypes.h"
#include "PetriEngine/ExplicitColored/FireabilityChecker.h"
#include "PetriEngine/ExplicitColored/ExplicitErrors.h"

namespace PetriEngine::ExplicitColored {
    ExplicitWorklist::ExplicitWorklist(
        const ColoredPetriNet& net,
        const PQL::Condition_ptr &query,
        const std::unordered_map<std::string, uint32_t>& placeNameIndices,
        const std::unordered_map<std::string, Transition_t>& transitionNameIndices,
        const IColoredResultPrinter& coloredResultPrinter,
        const size_t seed
    ) : _net(std::move(net)),
        _successorGenerator(ColoredSuccessorGenerator{_net}),
        _seed(seed),
        _coloredResultPrinter(coloredResultPrinter)
    {
        const GammaQueryCompiler queryCompiler(placeNameIndices, transitionNameIndices, _successorGenerator);
        if (const auto efGammaQuery = dynamic_cast<PQL::EFCondition*>(query.get())) {
            _quantifier = Quantifier::EF;
            _gammaQuery = queryCompiler.compile(efGammaQuery->getCond());
        } else if (const auto agGammaQuery = dynamic_cast<PQL::AGCondition*>(query.get())) {
            _quantifier = Quantifier::AG;
            _gammaQuery = queryCompiler.compile(agGammaQuery->getCond());
        } else {
            throw explicit_error{unsupported_query};
        }
    }

    bool ExplicitWorklist::check(const SearchStrategy searchStrategy, const ColoredSuccessorGeneratorOption colored_successor_generator_option) {
        if (colored_successor_generator_option == ColoredSuccessorGeneratorOption::FIXED) {
            return _search<ColoredPetriNetStateFixed>(searchStrategy);
        }
        if (colored_successor_generator_option == ColoredSuccessorGeneratorOption::EVEN) {
            return _search<ColoredPetriNetStateEven>(searchStrategy);
        }
<<<<<<< HEAD
        if (colored_successor_generator_option == ColoredSuccessorGeneratorOption::CONSTRAINED) {
            return _search<ColoredPetriNetStateConstrained>(searchStrategy);
        }
        throw base_error("Unsupported successor generator");
=======
        throw explicit_error(unsupported_generator);
>>>>>>> 756a54b4
    }

    const SearchStatistics & ExplicitWorklist::GetSearchStatistics() const {
        return _searchStatistics;
    }

    bool ExplicitWorklist::_check(const ColoredPetriNetMarking& state) const {
        return _gammaQuery->eval(_successorGenerator, state);
    }

    template <template <typename> typename WaitingList, typename T>
    bool ExplicitWorklist::_genericSearch(WaitingList<T> waiting) {
        ptrie::set<uint8_t> passed;
        std::vector<uint8_t> scratchpad;
        _fullStatespace = true;
        const auto& initialState = _net.initial();
        const auto earlyTerminationCondition = _quantifier == Quantifier::EF;
        size_t size = initialState.compressedEncode(scratchpad, _fullStatespace);

        if constexpr (std::is_same_v<T, ColoredPetriNetStateEven>) {
            auto initial = ColoredPetriNetStateEven{initialState, _net.getTransitionCount()};
            waiting.add(std::move(initial));
        } else if constexpr (std::is_same_v<T, ColoredPetriNetStateConstrained>) {
            auto initial = ColoredPetriNetStateConstrained {initialState};
            waiting.add(std::move(initial));
        }else {
            auto initial = ColoredPetriNetStateFixed{initialState};
            waiting.add(std::move(initial));
        }
        passed.insert(scratchpad.data(), size);
        _searchStatistics.passedCount = 1;
        _searchStatistics.checkedStates = 1;

        if (_check(initialState) == earlyTerminationCondition) {
            return _getResult(true);
        }
        if (_net.getTransitionCount() == 0) {
            return _getResult(false);
        }

        while (!waiting.empty()){
            auto& next = waiting.next();
            auto successor = _successorGenerator.next(next);
            if (next.done()) {
                waiting.remove();
                continue;
            }

            if constexpr (std::is_same_v<T, ColoredPetriNetStateEven>) {
                if (next.shuffle){
                    next.shuffle = false;
                    waiting.shuffle();
                    continue;
                }
            }

            auto& marking = successor.marking;
            size = marking.compressedEncode(scratchpad, _fullStatespace);
            _searchStatistics.exploredStates++;
            if (!passed.exists(scratchpad.data(), size).first) {
                _searchStatistics.checkedStates += 1;
                if (_check(marking) == earlyTerminationCondition) {
                    _searchStatistics.endWaitingStates = waiting.size();
                    return _getResult(true);
                }
                successor.shrink();
                waiting.add(std::move(successor));
                passed.insert(scratchpad.data(), size);
                _searchStatistics.passedCount += 1;
                _searchStatistics.peakWaitingStates = std::max(waiting.size(), _searchStatistics.peakWaitingStates);
            }
        }
        _searchStatistics.endWaitingStates = waiting.size();
        return _getResult(false);
    }

    template<typename SuccessorGeneratorState>
    bool ExplicitWorklist::_search(const SearchStrategy searchStrategy) {
        switch (searchStrategy) {
            case SearchStrategy::DFS:
                return _dfs<SuccessorGeneratorState>();
            case SearchStrategy::BFS:
                return _bfs<SuccessorGeneratorState>();
            case SearchStrategy::RDFS:
                return _rdfs<SuccessorGeneratorState>();
            case SearchStrategy::HEUR:
                return _bestfs<SuccessorGeneratorState>();
            default:
                throw base_error("Unsupported exploration type");
        }
    }

    template <typename T>
    bool ExplicitWorklist::_dfs() {
        return _genericSearch<DFSStructure>(DFSStructure<T> {});
    }

    template <typename T>
    bool ExplicitWorklist::_bfs() {
        return _genericSearch<BFSStructure>(BFSStructure<T> {});
    }

    template <typename T>
    bool ExplicitWorklist::_rdfs() {
        return _genericSearch<RDFSStructure>(RDFSStructure<T>(_seed));
    }

    template <typename T>
    bool ExplicitWorklist::_bestfs() {
        return _genericSearch<BestFSStructure>(
            BestFSStructure<T>(
                _seed,
                _gammaQuery,
                _quantifier == Quantifier::AG
                )
            );
    }

    bool ExplicitWorklist::_getResult(const bool found) const {
        Reachability::ResultPrinter::Result res;
        if (!found && !_fullStatespace) {
            res = Reachability::ResultPrinter::Result::Unknown;
        }else {
            res = (
           (!found && _quantifier == Quantifier::AG) ||
           (found && _quantifier == Quantifier::EF))
               ? Reachability::ResultPrinter::Result::Satisfied
               : Reachability::ResultPrinter::Result::NotSatisfied;
        }
        _coloredResultPrinter.printResults(_searchStatistics, res);
        return res == Reachability::ResultPrinter::Result::Satisfied;
    }
}

#endif //NAIVEWORKLIST_CPP<|MERGE_RESOLUTION|>--- conflicted
+++ resolved
@@ -45,14 +45,10 @@
         if (colored_successor_generator_option == ColoredSuccessorGeneratorOption::EVEN) {
             return _search<ColoredPetriNetStateEven>(searchStrategy);
         }
-<<<<<<< HEAD
         if (colored_successor_generator_option == ColoredSuccessorGeneratorOption::CONSTRAINED) {
             return _search<ColoredPetriNetStateConstrained>(searchStrategy);
         }
-        throw base_error("Unsupported successor generator");
-=======
         throw explicit_error(unsupported_generator);
->>>>>>> 756a54b4
     }
 
     const SearchStatistics & ExplicitWorklist::GetSearchStatistics() const {
@@ -78,7 +74,7 @@
         } else if constexpr (std::is_same_v<T, ColoredPetriNetStateConstrained>) {
             auto initial = ColoredPetriNetStateConstrained {initialState};
             waiting.add(std::move(initial));
-        }else {
+        } else {
             auto initial = ColoredPetriNetStateFixed{initialState};
             waiting.add(std::move(initial));
         }
