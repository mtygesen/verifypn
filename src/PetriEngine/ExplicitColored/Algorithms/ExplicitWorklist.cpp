#ifndef EXPLICITWORKLIST_CPP
#define EXPLICITWORKLIST_CPP

#include "PetriEngine/ExplicitColored/Algorithms/ExplicitWorklist.h"
#include <PetriEngine/options.h>
#include "PetriEngine/ExplicitColored/ColoredSuccessorGenerator.h"
#include "PetriEngine/PQL/PQL.h"
#include "PetriEngine/ExplicitColored/ColoredPetriNetMarking.h"
#include "PetriEngine/PQL/Visitor.h"
#include "PetriEngine/ExplicitColored/Algorithms/ColoredSearchTypes.h"
#include "PetriEngine/ExplicitColored/FireabilityChecker.h"
#include "PetriEngine/ExplicitColored/ExplicitErrors.h"

namespace PetriEngine::ExplicitColored {
    ExplicitWorklist::ExplicitWorklist(
        const ColoredPetriNet& net,
        const PQL::Condition_ptr &query,
        const std::unordered_map<std::string, uint32_t>& placeNameIndices,
        const std::unordered_map<std::string, Transition_t>& transitionNameIndices,
        const IColoredResultPrinter& coloredResultPrinter,
        const size_t seed
    ) : _net(std::move(net)),
        _successorGenerator(ColoredSuccessorGenerator{_net}),
        _seed(seed),
        _coloredResultPrinter(coloredResultPrinter)
    {
        const GammaQueryCompiler queryCompiler(placeNameIndices, transitionNameIndices, _successorGenerator);
        if (const auto efGammaQuery = dynamic_cast<PQL::EFCondition*>(query.get())) {
            _quantifier = Quantifier::EF;
            _gammaQuery = queryCompiler.compile(efGammaQuery->getCond());
        } else if (const auto agGammaQuery = dynamic_cast<PQL::AGCondition*>(query.get())) {
            _quantifier = Quantifier::AG;
            _gammaQuery = queryCompiler.compile(agGammaQuery->getCond());
        } else {
            throw explicit_error{unsupported_query};
        }
    }

    bool ExplicitWorklist::check(const SearchStrategy searchStrategy, const ColoredSuccessorGeneratorOption colored_successor_generator_option) {
        if (colored_successor_generator_option == ColoredSuccessorGeneratorOption::FIXED) {
            return _search<ColoredPetriNetStateFixed>(searchStrategy);
        }
        if (colored_successor_generator_option == ColoredSuccessorGeneratorOption::EVEN) {
            return _search<ColoredPetriNetStateEven>(searchStrategy);
        }
        throw explicit_error(unsupported_generator);
    }

    const SearchStatistics & ExplicitWorklist::GetSearchStatistics() const {
        return _searchStatistics;
    }

    bool ExplicitWorklist::_check(const ColoredPetriNetMarking& state, size_t id) const {
        return _gammaQuery->eval(_successorGenerator, state, id);
    }

    template <template <typename> typename WaitingList, typename T>
    bool ExplicitWorklist::_genericSearch(WaitingList<T> waiting) {
        ptrie::set<uint8_t> passed;
        ColoredEncoder encoder = ColoredEncoder{_net.getPlaces()};
        const auto& initialState = _net.initial();
        const auto earlyTerminationCondition = _quantifier == Quantifier::EF;

        auto size = encoder.encode(initialState);
        passed.insert(encoder.data(), size);
        if constexpr (std::is_same_v<T, ColoredPetriNetStateEven>) {
            auto initial = ColoredPetriNetStateEven{initialState, _net.getTransitionCount()};
            initial.id = 0;
            waiting.add(std::move(initial));
        } else {
            auto initial = ColoredPetriNetStateFixed{initialState};
            initial.id = 0;
            waiting.add(std::move(initial));
        }

        _searchStatistics.passedCount = 1;
        _searchStatistics.checkedStates = 1;

<<<<<<< HEAD
        if (_check(initialState, 0) == earlyTerminationCondition) {
            return _getResult(true);
=======
        if (_check(initialState) == earlyTerminationCondition) {
            encoder.printBiggestEncoding();
            return _getResult(true, encoder.isFullStatespace());
>>>>>>> 846acd9d
        }
        if (_net.getTransitionCount() == 0) {
            encoder.printBiggestEncoding();
            return _getResult(false, encoder.isFullStatespace());
        }

        while (!waiting.empty()){
            auto& next = waiting.next();
            auto successor = _successorGenerator.next(next);
            if (next.done()) {
                waiting.remove();
                _successorGenerator.shrinkState(next.id);
                continue;
            }

            if constexpr (std::is_same_v<T, ColoredPetriNetStateEven>) {
                if (next.shuffle){
                    next.shuffle = false;
                    waiting.shuffle();
                    continue;
                }
            }

            successor.shrink();
            const auto& marking = successor.marking;
            size = encoder.encode(marking);
            _searchStatistics.exploredStates++;
            if (!passed.exists(encoder.data(), size).first) {
                _searchStatistics.checkedStates += 1;
                if (_check(marking, successor.id) == earlyTerminationCondition) {
                    _searchStatistics.endWaitingStates = waiting.size();
                    encoder.printBiggestEncoding();
                    return _getResult(true, encoder.isFullStatespace());
                }
                waiting.add(std::move(successor));
                passed.insert(encoder.data(), size);
                _searchStatistics.passedCount += 1;
                _searchStatistics.peakWaitingStates = std::max(waiting.size(), _searchStatistics.peakWaitingStates);
            }
        }
        encoder.printBiggestEncoding();
        _searchStatistics.endWaitingStates = waiting.size();
        return _getResult(false, encoder.isFullStatespace());
    }

    template<typename SuccessorGeneratorState>
    bool ExplicitWorklist::_search(const SearchStrategy searchStrategy) {
        switch (searchStrategy) {
            case SearchStrategy::DFS:
                return _dfs<SuccessorGeneratorState>();
            case SearchStrategy::BFS:
                return _bfs<SuccessorGeneratorState>();
            case SearchStrategy::RDFS:
                return _rdfs<SuccessorGeneratorState>();
            case SearchStrategy::HEUR:
                return _bestfs<SuccessorGeneratorState>();
            default:
                throw base_error("Unsupported exploration type");
        }
    }

    template <typename T>
    bool ExplicitWorklist::_dfs() {
        return _genericSearch<DFSStructure>(DFSStructure<T> {});
    }

    template <typename T>
    bool ExplicitWorklist::_bfs() {
        return _genericSearch<BFSStructure>(BFSStructure<T> {});
    }

    template <typename T>
    bool ExplicitWorklist::_rdfs() {
        return _genericSearch<RDFSStructure>(RDFSStructure<T>(_seed));
    }

    template <typename T>
    bool ExplicitWorklist::_bestfs() {
        return _genericSearch<BestFSStructure>(
            BestFSStructure<T>(
                _seed,
                _gammaQuery,
                _quantifier == Quantifier::AG
                )
            );
    }

    bool ExplicitWorklist::_getResult(const bool found, const bool fullStatespace) const {
        Reachability::ResultPrinter::Result res;
        if (!found && !fullStatespace) {
            res = Reachability::ResultPrinter::Result::Unknown;
        }else {
            res = (
           (!found && _quantifier == Quantifier::AG) ||
           (found && _quantifier == Quantifier::EF))
               ? Reachability::ResultPrinter::Result::Satisfied
               : Reachability::ResultPrinter::Result::NotSatisfied;
        }
        _coloredResultPrinter.printResults(_searchStatistics, res);
        return res == Reachability::ResultPrinter::Result::Satisfied;
    }
}

#endif //NAIVEWORKLIST_CPP<|MERGE_RESOLUTION|>--- conflicted
+++ resolved
@@ -76,14 +76,9 @@
         _searchStatistics.passedCount = 1;
         _searchStatistics.checkedStates = 1;
 
-<<<<<<< HEAD
         if (_check(initialState, 0) == earlyTerminationCondition) {
-            return _getResult(true);
-=======
-        if (_check(initialState) == earlyTerminationCondition) {
             encoder.printBiggestEncoding();
             return _getResult(true, encoder.isFullStatespace());
->>>>>>> 846acd9d
         }
         if (_net.getTransitionCount() == 0) {
             encoder.printBiggestEncoding();
