set(CMAKE_INCLUDE_CURRENT_DIR ON)

add_library(ExplicitColored
    GuardExpression.cpp
    ArcExpression.cpp
    CPNMultiSet.cpp
<<<<<<< HEAD
    ColoredPetriNetBuilder.cpp
=======
    ColoredSuccessorGenerator.cpp
    Algorithms/NaiveWorklist.cpp
>>>>>>> 91649998
)

target_link_libraries(ExplicitColored Colored)<|MERGE_RESOLUTION|>--- conflicted
+++ resolved
@@ -1,15 +1,12 @@
 set(CMAKE_INCLUDE_CURRENT_DIR ON)
 
-add_library(ExplicitColored
+add_library(ExplicitColored 
     GuardExpression.cpp
     ArcExpression.cpp
     CPNMultiSet.cpp
-<<<<<<< HEAD
     ColoredPetriNetBuilder.cpp
-=======
     ColoredSuccessorGenerator.cpp
     Algorithms/NaiveWorklist.cpp
->>>>>>> 91649998
 )
 
 target_link_libraries(ExplicitColored Colored)