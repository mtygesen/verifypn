--- conflicted
+++ resolved
@@ -201,45 +201,25 @@
         return Result::UNKNOWN;
     }
 
-<<<<<<< HEAD
     std::pair<ExplicitColoredModelChecker::Result, std::optional<std::vector<TraceStep>>> ExplicitColoredModelChecker::explicitColorCheck(
         const std::string& pnmlModel,
         const Condition_ptr& query,
         options_t& options,
         SearchStatistics* searchStatistics
     ) const {
-=======
-    ExplicitColoredModelChecker::Result ExplicitColoredModelChecker::explicitColorCheck(
-    const std::string& pnmlModel,
-    const Condition_ptr& query,
-    options_t& options,
-    SearchStatistics* searchStatistics
-) const {
->>>>>>> dd2c2d6e
         ColoredPetriNetBuilder cpnBuilder;
         auto pnmlModelStream = std::istringstream {pnmlModel};
         cpnBuilder.parse_model(pnmlModelStream);
 
         switch (const auto buildStatus = cpnBuilder.build()) {
-<<<<<<< HEAD
-            case ColoredPetriNetBuilderStatus::OK:
-                break;
-            case ColoredPetriNetBuilderStatus::TOO_MANY_BINDINGS:
-                std::cout << "The colored petri net has too many bindings to be represented" << std::endl
-                        << "TOO_MANY_BINDINGS" << std::endl;
-                return std::make_pair(Result::UNKNOWN, std::nullopt);
-            default:
-                throw base_error("Unknown builder error ", static_cast<uint32_t>(buildStatus));
-=======
         case ColoredPetriNetBuilderStatus::OK:
             break;
         case ColoredPetriNetBuilderStatus::TOO_MANY_BINDINGS:
             std::cout << "The colored petri net has too many bindings to be represented" << std::endl
                     << "TOO_MANY_BINDINGS" << std::endl;
-            return Result::UNKNOWN;
+            return std::make_pair(Result::UNKNOWN, std::nullopt);
         default:
             throw base_error("Unknown builder error ", static_cast<uint32_t>(buildStatus));
->>>>>>> dd2c2d6e
         }
 
         auto net = cpnBuilder.takeNet();
