--- conflicted
+++ resolved
@@ -43,6 +43,7 @@
                 return result;
             }
         }
+
         SearchStatistics searchStatistics;
         result = explicitColorCheck(pnmlModel, query, options, &searchStatistics);
         if (result != Result::UNKNOWN) {
@@ -65,28 +66,12 @@
         if (!isReachability(query)) {
             return Result::UNKNOWN;
         }
-<<<<<<< HEAD
-        ContainsFireabilityVisitor has_fireability;
-        Visitor::visit(has_fireability, query);
-
-        if (has_fireability.getReturnValue()) {
-            return Result::UNKNOWN;
-        }
-
-=======
->>>>>>> dd2c2d6e
         auto queryCopy = ConditionCopyVisitor::copyCondition(query);
         ColorIgnorantPetriNetBuilder ignorantBuilder(_stringSet);
         std::stringstream pnmlModelStream {pnmlModel};
         ignorantBuilder.parse_model(pnmlModelStream);
-<<<<<<< HEAD
+
         ignorantBuilder.build();
-=======
-        const auto status = ignorantBuilder.build();
-        if (status == ColoredIgnorantPetriNetBuilderStatus::CONTAINS_NEGATIVE) {
-            return Result::UNKNOWN;
-        }
->>>>>>> dd2c2d6e
 
         auto builder = ignorantBuilder.getUnderlying();
         const auto qnet = std::unique_ptr<PetriNet>(builder.makePetriNet(false));
@@ -210,11 +195,11 @@
     }
 
     ExplicitColoredModelChecker::Result ExplicitColoredModelChecker::explicitColorCheck(
-    const std::string& pnmlModel,
-    const Condition_ptr& query,
-    options_t& options,
-    SearchStatistics* searchStatistics
-) const {
+        const std::string& pnmlModel,
+        const Condition_ptr& query,
+        options_t& options,
+        SearchStatistics* searchStatistics
+    ) const {
         ColoredPetriNetBuilder cpnBuilder;
         auto pnmlModelStream = std::istringstream {pnmlModel};
         cpnBuilder.parse_model(pnmlModelStream);
