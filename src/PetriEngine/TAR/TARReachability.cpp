/*
 * File:   TARReachability.cpp
 * Author: Peter G. Jensen
 *
 * Created on January 2, 2018, 8:36 AM
 *
 * This program is free software: you can redistribute it and/or modify
 * it under the terms of the GNU General Public License as published by
 * the Free Software Foundation, either version 3 of the License, or
 * (at your option) any later version.
 *
 * This program is distributed in the hope that it will be useful,
 * but WITHOUT ANY WARRANTY; without even the implied warranty of
 * MERCHANTABILITY or FITNESS FOR A PARTICULAR PURPOSE.  See the
 * GNU General Public License for more details.
 *
 * You should have received a copy of the GNU General Public License
 * along with this program.  If not, see <http://www.gnu.org/licenses/>.
 */

#include "PetriEngine/PQL/Contexts.h"
#include "PetriEngine/PQL/Expressions.h"
#include "PetriEngine/TAR/AntiChain.h"
#include "PetriEngine/Structures/State.h"
#include "PetriEngine/PetriNetBuilder.h"
#include "PetriEngine/TAR/TARReachability.h"
#include "PetriEngine/TAR/RangeContext.h"
#include "PetriEngine/TAR/Solver.h"
#include "PetriEngine/PQL/ContainsVisitor.h"
#include "PetriEngine/PQL/PlaceUseVisitor.h"
#include "utils/stopwatch.h"


namespace PetriEngine {
    using namespace PQL;
    namespace Reachability {

        void TARReachabilitySearch::handleInvalidTrace(trace_t& waiting, int nvalid)
        {
            //sanity(waiting);
            assert(waiting.size() >= (size_t)nvalid);
            waiting.resize(nvalid); // remove invalid part of trace

            for(size_t i = 1; i < waiting.size(); ++i)
            {
                bool brk = false;
                for(size_t j = 0 ; j < i; ++j)
                {
                    if(waiting[j] <= waiting[i])
                    {
                        waiting.resize(i);
                        brk = true;
                        break;
                    }
                }
                if(brk) break;
                if(doStep(waiting[i - 1], waiting[i].get_interpolants()))
                {
                    if(i != 1) waiting.resize(i - 1);
                    break;
                }
            }
            if(waiting.size() == 0) return;
        }


        bool TARReachabilitySearch::popDone(trace_t& waiting, size_t& stepno)
        {
            bool popped = false;
            while(waiting.back().done(_net)) // we have tried all transitions for this state-pair!
            {
                assert(waiting.size() > 0);
                waiting.pop_back();
                popped = true;
                if(waiting.size() > 0)
                {
                    // count up parents edge counter!
                    waiting.back().next_edge(_net);
                }
                if(waiting.size() == 0) break;
            }
            return popped;
        }

        void TARReachabilitySearch::nextEdge(AntiChain<uint32_t, size_t>& checked, state_t& state, trace_t& waiting, std::set<size_t>& nextinter)
        {
            uint32_t dummy = state.get_edge_cnt() == 0 ? 0 : 0;
            bool res = checked.subsumed(dummy, nextinter);
            if(res)
            {
                waiting.back().next_edge(_net);
            }
            else
            {
                auto minimal = _traceset.minimize(nextinter);
                checked.insert(dummy, minimal);
                state_t next;
                next.reset_edges(_net);
                next.set_interpolants(std::move(nextinter));
                waiting.push_back(next);
            }
        }

        std::pair<bool,bool> TARReachabilitySearch::runTAR( bool printtrace,
                                            Solver& solver, std::vector<bool>& use_trans)
        {
            stopwatch tt;
            tt.start();
            auto checked = AntiChain<uint32_t, size_t>();
            // waiting-list with levels
            bool all_covered = true;
            trace_t waiting;
            // initialize
            {
                state_t state;
                state.reset_edges(_net);
                state.set_interpolants(_traceset.maximize(_traceset.initial()));
                waiting.push_back(state);
            }
            while (!waiting.empty())
            {
                if(popDone(waiting, _stepno))
                    continue;  // we have reached the end of the edge-iterator for this part of the trace

                ++_stepno;

                assert(waiting.size() > 0 );
                state_t& state = waiting.back();
                std::set<size_t> nextinter;
                if(!use_trans[state.get_edge_cnt()])
                {
                    state.next_edge(_net);
                    continue;
                }
#ifdef TAR_TIMING
                stopwatch ds;
                ds.start();
#endif
                if(doStep(state, nextinter)) // Check if the next state makes the interpolant automata accept.
                {
#ifdef TAR_TIMING
                    stopwatch dsn;
                    dsn.start();
#endif
                    state.next_edge(_net);
#ifdef TAR_TIMING
                    dsn.stop();
                    _do_step_next += dsn.duration();
                    ds.stop();
                    _do_step += ds.duration();
#endif
                    continue;
                }
#ifdef TAR_TIMING
                ds.stop();
                _do_step += ds.duration();
#endif

                if(waiting.back().get_edge_cnt() == 0) // check if proposition is satisfied
                {
#ifdef TAR_TIMING
                    stopwatch ct;
                    ct.start();
#endif
                    auto satisfied = solver.check(waiting, _traceset);
#ifdef TAR_TIMING
                    ct.stop();
                    _check_time += ct.duration();
#endif
                    if(satisfied)
                    {
                        if(printtrace)
                            printTrace(waiting);
                        return std::make_pair(true, true);
                    }
                    else
                    {
                        return std::make_pair(false, false);
/*                        handleInvalidTrace(waiting, interpolants.size());
                        all_covered = false;
                        continue;*/
                    }
                }
                else
                {
#ifdef VERBOSETAR
                    printStats();
#endif
#ifdef TAR_TIMING
                    stopwatch ne;
                    ne.start();
#endif
                    nextEdge(checked, state, waiting, nextinter);
#ifdef TAR_TIMING
                    ne.stop();
                    _next_time += ne.duration();
#endif
                }
            }
            return std::make_pair(all_covered, false);
        }

        bool TARReachabilitySearch::tryReach(bool printtrace, Solver& solver)
        {
            _traceset.removeEdges(0);
            std::vector<bool> use_trans(_net.numberOfTransitions()+1);
            std::vector<bool> use_place = solver.in_query();
            use_trans[0] = true;
            auto update_use = [&use_trans, &use_place, this](bool any)
            {
                auto np = use_place;
                bool update = false;
                for(size_t t = 0; t < _net.numberOfTransitions(); ++t)
                {
                    auto pre = _net.preset(t);
                    auto post = _net.postset(t);
                    if(use_trans[t+1]) continue;
                    {
                        for(;pre.first != pre.second; ++pre.first)
                            if(use_place[pre.first->place])
                                use_trans[t+1] = true;
                        for(;post.first != post.second; ++post.first)
                            if(use_place[post.first->place])
                                use_trans[t+1] = true;
                    }
                    if(use_trans[t+1])
                    {
                        update = true;
                        auto pre = _net.preset(t);
                        for(;pre.first != pre.second; ++pre.first)
                            np[pre.first->place] = true;
                        if(any)
                        {
                            std::swap(np, use_place);
                            return true;
                        }
                    }
                }
                std::swap(np, use_place);
                return update;
            };

            update_use(false);
#ifdef TAR_TIMING
            stopwatch rt;
            rt.start();
#endif
            do
            {
                auto [finished, satisfied] = runTAR(printtrace, solver, use_trans);
                if(finished)
                {
                    if(!satisfied)
                    {
                        if(update_use(false)) continue;
#ifdef VERBOSETAR
                        for(size_t t = 0; t < _net.numberOfTransitions(); ++t)
                        {
                            auto pre = _net.preset(t);
                            std::cerr << "T" << t << "\n";
                            for(; pre.first != pre.second; ++pre.first)
                            {
                                std::cerr << "\tP" << pre.first->place << " - " << pre.first->tokens << std::endl;
                            }
                            auto post = _net.postset(t);
                            for(; post.first != post.second; ++post.first)
                            {
                                std::cerr << "\tP" << post.first->place << " + " << post.first->tokens << std::endl;
                            }
                        }
                        for(size_t p = 0; p < _net.numberOfPlaces(); ++p)
                        {
                            if(_net.initial()[p] != 0)
                                std::cerr << "P" << p << " (" << _net.initial()[p] << ")\n";
                        }
#endif
                        if(printtrace)
                            _traceset.print(std::cerr);



                        //std::vector<size_t> trace{149,123,122,97,157,79,71,24,26,138,3,38,144,143,8,134,6,47,127,11,140,40,27,122};
//                        std::vector<size_t> trace{
//                            17,17,17,17,17,56,56,56,56,56,51,6,51,19,24,6,51,40,23,19,24,6,51,40,23,19,24,6,51,40,23,19,24,6,29,24,29,24,29,24,19,23,59,30,36,57,59,30,35,41,56,41,41,59,45,47,40,23,40,23,59,45,47,29,24,29,24,59,45,47,3,5,56,3,5,34,36,57,59,30,35,41,56,41,41,59,45,47,40,23,40,23,59,45,47,40,23,3,5,56,29,24,29,24,29,24,59,45,47,3,5,56
//                        };
//                        assert(validate(trace));
//                        auto [finished, satisfied] = runTAR(printtrace, solver, use_trans);

                    }
#ifdef TAR_TIMING
                    rt.stop();
                    std::cerr << "TOT : " << rt.duration() <<
                            "\n\tSOLVE : " << (_check_time/rt.duration()) <<
                            "\n\tSTEP : " << (_do_step/rt.duration()) <<
                            "\n\tSTEP NEXT : " << (_do_step_next/rt.duration()) <<
                            "\n\tFOLLOW : " << (_follow_time/rt.duration()) <<
                            "\n\tNON CHANGE : " << (_non_change_time/rt.duration()) <<
                            "\n\tNEXT : " << (_next_time/rt.duration()) << std::endl;
#endif
                    return satisfied;
                }
            } while(true);
#ifdef TAR_TIMING
            rt.stop();
            std::cerr << "TOT : " << rt.duration() <<
                    "\n\tSOLVE : " << (_check_time/rt.duration()) <<
                    "\n\tSTEP : " << (_do_step/rt.duration()) <<
                    "\n\tSTEP NEXT : " << (_do_step_next/rt.duration()) <<
                    "\n\tFOLLOW : " << (_follow_time/rt.duration()) <<
                    "\n\tNON CHANGE : " << (_non_change_time/rt.duration()) <<
                    "\n\tNEXT : " << (_next_time/rt.duration()) << std::endl;
#endif
            return false;
        }

        bool TARReachabilitySearch::doStep(state_t& state, std::set<size_t>& nextinter)
        {
            // if NFA accepts the trace after this instruction, abort.
#ifdef TAR_TIMING
            stopwatch flw;
            flw.start();
#endif
            if(_traceset.follow(state.get_interpolants(), nextinter, state.get_edge_cnt()))
            {
#ifdef TAR_TIMING
                flw.stop();
                _follow_time += flw.duration();
#endif
                return true;
            }
#ifdef TAR_TIMING
            flw.stop();
            _follow_time += flw.duration();
#endif
            if(state.get_edge_cnt() == 0)
                return false;
#ifdef TAR_TIMING
            stopwatch nc;
            nc.start();
#endif
            addNonChanging(state, state.get_interpolants(), nextinter);
#ifdef TAR_TIMING
            nc.stop();
            _non_change_time += nc.duration();
#endif
            nextinter = _traceset.maximize(nextinter);
            return false;
        }

        bool TARReachabilitySearch::validate(const std::vector<size_t>& transitions)
        {
            AntiChain<uint32_t, size_t> chain;

            state_t s;
            s.set_interpolants(_traceset.initial());
            std::cerr << "I ";
            for(auto& i : s.get_interpolants())
                std::cerr << i << ", ";

            std::cerr << std::endl;
            std::set<size_t> next;
            uint32_t dummy = 0;
            chain.insert(dummy, _traceset.minimize(s.get_interpolants()));
            size_t n = 0;
            for(; n < transitions.size(); ++n)
            {
                auto t = transitions[n];
                s.set_edge(t+1);
                next.clear();
                if(n == transitions.size()-1)
                    dummy = 0;
                if(doStep(s, next))
                {
                    std::cerr << "RFAIL AT [" << n << "] = T" << transitions[n] << std::endl;
                    return false;
                }
                s.set_interpolants(next);
                if(!chain.insert(dummy, _traceset.minimize(next)))
                {
                    std::cerr << "CFAIL AT [" << n << "] = T" << transitions[n] << std::endl;
                }
            }
            s.set_edge(0);
            if(doStep(s, next))
            {
                std::cerr << "FFAIL AT [" << n << "] = T" << transitions[n] << std::endl;
                return false;
            }
            return true;
        }

        void TARReachabilitySearch::addNonChanging(state_t& state, std::set<size_t>& maximal, std::set<size_t>& nextinter)
        {

            std::vector<int64_t> changes;
            auto pre = _net.preset(state.get_edge_cnt() - 1);
            auto post = _net.postset(state.get_edge_cnt() - 1);

            for(; pre.first != pre.second; ++pre.first)
            {
                if(pre.first->inhibitor) { assert(false); continue;}
                changes.push_back(pre.first->place);
            }

            for(; post.first != post.second; ++post.first)
            {
                changes.push_back(post.first->place);
            }
            std::sort(changes.begin(), changes.end());
            _traceset.copyNonChanged(maximal, changes, nextinter);
        }

        void TARReachabilitySearch::printTrace(trace_t& stack)
        {
            std::cerr << "Trace:\n<trace>\n";

            if(_reducer != NULL)
                _reducer->initFire(std::cerr);

            for(auto& t : stack)
            {
                if(t.get_edge_cnt() == 0) break;
                std::string tname = _net.transitionNames()[t.get_edge_cnt() - 1];
                std::cerr << "\t<transition id=\"" << tname << "\" index=\"" << (t.get_edge_cnt() - 1) <<  "\">\n";

                // well, yeah, we are not really efficient in constructing the trace.
                // feel free to improve
                auto pre = _net.preset(t.get_edge_cnt() - 1);
                for(; pre.first != pre.second; ++pre.first)
                {
                    for(size_t token = 0; token < pre.first->tokens; ++token )
                    {
                        std::cerr << "\t\t<token place=\"" << _net.placeNames()[pre.first->place] << "\" age=\"0\"/>\n";
                    }
                }

                if(_reducer != NULL)
                    _reducer->extraConsume(std::cerr, tname);

                std::cerr << "\t</transition>\n";

                if(_reducer != NULL)
                    _reducer->postFire(std::cerr, tname);

            }

            std::cerr << "</trace>\n" << std::endl;
        }
<<<<<<< HEAD
        
        void TARReachabilitySearch::reachable(std::vector<std::shared_ptr<PQL::Condition> >& queries,
                                              std::vector<ResultPrinter::Result>& results,
                                              StatisticsLevel statisticsLevel, bool printtrace)
=======

        void TARReachabilitySearch::reachable(   std::vector<std::shared_ptr<PQL::Condition> >& queries,
                                        std::vector<ResultPrinter::Result>& results,
                                        bool printstats, bool printtrace)
>>>>>>> eec0d9e3
        {
            // inhibitors are not supported yet
            for(size_t t = 0; t < _net.numberOfTransitions(); ++t)
            {
                auto in = _net.preset(t);
                for(; in.first != in.second; ++in.first)
                {
                    if(in.first->inhibitor)
                    {
                        throw base_error("Trace Abstraction Refinement Error : Inhibitor Arcs are not yet supported by the TAR engine");
                    }
                }
            }

            // set up working area
            Structures::State state;
            state.setMarking(_net.makeInitialMarking());

            // check initial marking
            if(checkQueries(queries, results, state, true))
            {
<<<<<<< HEAD
                if(statisticsLevel != StatisticsLevel::None)
=======
                if(printstats)
>>>>>>> eec0d9e3
                    printStats();
                return;
            }

            // Search!
            for(size_t i = 0; i < queries.size(); ++i)
            {
                _traceset.clear();
                if(results[i] == ResultPrinter::Unknown)
                {
                    PlaceUseVisitor visitor(_net.numberOfPlaces());
                    queries[i]->visit(visitor);
                    ContainsVisitor<DeadlockCondition> dlvisitor;
                    queries[i]->visit(dlvisitor);
                    auto used = visitor.in_use();
                    if(dlvisitor.does_contain())
                    {
                        for(size_t p = 0; p < _net.numberOfPlaces(); ++p)
                            used[p] = true;
                    }
                    Solver solver(_net, state.marking(), queries[i].get(), used);
                    bool res = tryReach(printtrace, solver);
                    if(res)
                        results[i] = ResultPrinter::Satisfied;
                    else
                        results[i] = ResultPrinter::NotSatisfied;
                    auto ret = _printer.handle(i, queries[i].get(), results[i]);
                    results[i] = ret.first;
                    if(res && ret.second)
                        return;
                }
            }

<<<<<<< HEAD
            if(statisticsLevel != StatisticsLevel::None)
=======
            if(printstats)
>>>>>>> eec0d9e3
                printStats();
        }


        bool TARReachabilitySearch::checkQueries(  std::vector<std::shared_ptr<PQL::Condition > >& queries,
                                                std::vector<ResultPrinter::Result>& results,
                                                Structures::State& state, bool usequeries)
        {
            if(!usequeries) return false;

            bool alldone = true;
            for(size_t i = 0; i < queries.size(); ++i)
            {
                if(results[i] == ResultPrinter::Unknown)
                {
                    EvaluationContext ec(state.marking(), &_net);
                    if(queries[i]->evaluate(ec) == Condition::RTRUE)
                    {
                        auto ret = _printer.handle(i, queries[i].get(), ResultPrinter::Satisfied);
                        results[i] = ret.first;
                        if(ret.second)
                            return true;
                    }
                    else
                        alldone = false;
                }
            }
            return alldone;
        }

        void TARReachabilitySearch::printStats()
        {
            std::cerr << "STEPS : " << _stepno << std::endl;
            std::cerr << "INTERPOLANT AUTOMATAS : " << _traceset.initial().size() << std::endl;
        }
    }
}<|MERGE_RESOLUTION|>--- conflicted
+++ resolved
@@ -446,17 +446,9 @@
 
             std::cerr << "</trace>\n" << std::endl;
         }
-<<<<<<< HEAD
-        
         void TARReachabilitySearch::reachable(std::vector<std::shared_ptr<PQL::Condition> >& queries,
                                               std::vector<ResultPrinter::Result>& results,
                                               StatisticsLevel statisticsLevel, bool printtrace)
-=======
-
-        void TARReachabilitySearch::reachable(   std::vector<std::shared_ptr<PQL::Condition> >& queries,
-                                        std::vector<ResultPrinter::Result>& results,
-                                        bool printstats, bool printtrace)
->>>>>>> eec0d9e3
         {
             // inhibitors are not supported yet
             for(size_t t = 0; t < _net.numberOfTransitions(); ++t)
@@ -478,11 +470,7 @@
             // check initial marking
             if(checkQueries(queries, results, state, true))
             {
-<<<<<<< HEAD
                 if(statisticsLevel != StatisticsLevel::None)
-=======
-                if(printstats)
->>>>>>> eec0d9e3
                     printStats();
                 return;
             }
@@ -516,11 +504,7 @@
                 }
             }
 
-<<<<<<< HEAD
             if(statisticsLevel != StatisticsLevel::None)
-=======
-            if(printstats)
->>>>>>> eec0d9e3
                 printStats();
         }
 
