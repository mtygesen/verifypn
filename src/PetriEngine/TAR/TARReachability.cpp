--- conflicted
+++ resolved
@@ -421,13 +421,8 @@
             for(auto& t : stack)
             {
                 if(t.get_edge_cnt() == 0) break;
-<<<<<<< HEAD
-                std::string tname = _net.transitionNames()[t.get_edge_cnt() - 1];
-                std::cerr << "\t<transition id=\"" << tname << "\" index=\"" << (t.get_edge_cnt() - 1) <<  "\">\n";
-=======
                 auto& tname = _net.transitionNames()[t.get_edge_cnt() - 1];
                 std::cerr << "\t<transition id=\"" << *tname << "\" index=\"" << (t.get_edge_cnt() - 1) <<  "\">\n";
->>>>>>> 9a37c4ae
 
                 // well, yeah, we are not really efficient in constructing the trace.
                 // feel free to improve
@@ -440,15 +435,6 @@
                     }
                 }
 
-<<<<<<< HEAD
-                if(_reducer != NULL)
-                    _reducer->extraConsume(std::cerr, tname);
-
-                std::cerr << "\t</transition>\n";
-
-                if(_reducer != NULL)
-                    _reducer->postFire(std::cerr, tname);
-=======
                 if(_reducer != nullptr)
                     _reducer->extraConsume(std::cerr, *tname);
 
@@ -456,7 +442,6 @@
 
                 if(_reducer != nullptr)
                     _reducer->postFire(std::cerr, *tname);
->>>>>>> 9a37c4ae
 
             }
 
