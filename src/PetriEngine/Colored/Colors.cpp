/* Copyright (C) 2020  Alexander Bilgram <alexander@bilgram.dk>,
 *                     Peter Haar Taankvist <ptaankvist@gmail.com>,
 *                     Thomas Pedersen <thomas.pedersen@stofanet.dk>
 *                     Andreas H. Klostergaard
 *
 * This program is free software: you can redistribute it and/or modify
 * it under the terms of the GNU General Public License as published by
 * the Free Software Foundation, either version 3 of the License, or
 * (at your option) any later version.
 *
 * This program is distributed in the hope that it will be useful,
 * but WITHOUT ANY WARRANTY; without even the implied warranty of
 * MERCHANTABILITY or FITNESS FOR A PARTICULAR PURPOSE.  See the
 * GNU General Public License for more details.
 *
 * You should have received a copy of the GNU General Public License
 * along with this program.  If not, see <http://www.gnu.org/licenses/>.
 */

#include "PetriEngine/Colored/Colors.h"
#include <sstream>
#include <string>
#include <iostream>
#include <algorithm>
#include <iterator>
#include <cassert>

//@{
// From: https://stackoverflow.com/a/236803
template<typename Out>
void split(const std::string &s, char delim, Out result) {
    std::stringstream ss(s);
    std::string item;
    while (std::getline(ss, item, delim)) {
        *(result++) = item;
    }
}

std::vector<std::string> split(const std::string &s, char delim) {
    std::vector<std::string> elems;
    split(s, delim, std::back_inserter(elems));
    return elems;
}
//}@

namespace PetriEngine {
    namespace Colored {
        /*std::ostream& operator<<(std::ostream& stream, const Color& color) {
            stream << color.toString();
            return stream;
        }*/

        Color::Color(const ColorType* colorType, uint32_t id, std::vector<const Color*>& colors)
                : _tuple(colors), _colorType(colorType), _colorName(""), _id(id)
        {
            if (colorType != nullptr)
                assert(id <= colorType->size());
        }

        Color::Color(const ColorType* colorType, uint32_t id, const char* color)
                : _tuple(), _colorType(colorType), _colorName(color), _id(id)
        {
            if (colorType != nullptr)
                assert(id <= colorType->size());
        }

        const Color& Color::operator++ () const {
            if (_id >= _colorType->size() - 1) {
<<<<<<< HEAD
                return (*_colorType)[0];
=======
                return (*_colorType)[size_t{0}];
>>>>>>> 9a37c4ae
            }
            assert(_id + 1 < _colorType->size());
            return (*_colorType)[_id + 1];
        }

        const Color& Color::operator-- () const {
            if (_id <= 0) {
                return (*_colorType)[_colorType->size() - 1];
            }
            assert(_id - 1 >= 0);
            return (*_colorType)[_id - 1];
        }

        std::string Color::toString() const {
            return toString(this);
        }

        void Color::getColorConstraints(Colored::interval_t& constraintsVector, uint32_t& index) const {
            if (this->isTuple()) {
                for (const Color *color : _tuple) {
                    color->getColorConstraints(constraintsVector, index);
                    index++;
                }
            } else {
                Reachability::range_t curRange;
                if (index >= constraintsVector.size()){
                    curRange &= _id;
                    constraintsVector.addRange(curRange);
                } else {
                    curRange = constraintsVector[index];
                    if (_id < curRange._lower){
                        curRange._lower = _id;
                    }
                    if (_id > curRange._upper){
                        curRange._upper = _id;
                    }

                    constraintsVector[index] = curRange;
                }
            }
        }

        void Color::getTupleId(std::vector<uint32_t>& idVector) const {
            if(this->isTuple()) {
                for (auto* color : _tuple) {
                    color->getTupleId(idVector);
                }
            } else {
                idVector.push_back(_id);
            }
        }

        std::string Color::toString(const Color* color) {
            if (color->isTuple()) {
                std::ostringstream oss;
                oss << "(";
                for (size_t i = 0; i < color->_tuple.size(); i++) {
                    oss << color->_tuple[i]->toString();
                    if (i < color->_tuple.size() - 1) oss << ",";
                }
                oss << ")";
                return oss.str();
            }
            return std::string(color->_colorName);
        }

        std::string Color::toString(const std::vector<const Color*>& colors) {
            std::ostringstream oss;
            if (colors.size() > 1)
                oss << "(";

            for (size_t i = 0; i < colors.size(); i++) {
                oss << colors[i]->toString();
                if (i < colors.size() - 1) oss << ",";
            }

            if (colors.size() > 1)
                oss << ")";
            return oss.str();
        }

        const ColorType* ColorType::dotInstance() {
            static ColorType instance("dot");
            if(instance.size() == 0)
            {
                instance.addColor("dot");
            }
            return &instance;
        }

        void ColorType::addColor(const char* colorName) {
            _colors.emplace_back(this, _colors.size(), colorName);
        }

        const Color* ColorType::operator[] (const char* index) const {
            for (size_t i = 0; i < _colors.size(); i++) {
                if (strcmp(operator[](i).toString().c_str(), index) == 0)
                    return &operator[](i);
            }
            return nullptr;
        }

        const Color& ProductType::operator[](size_t index) const {
            if (_cache.count(index) < 1) {
                size_t mod = 1;
                size_t div = 1;

                std::vector<const Color*> colors;
                for (auto & constituent : _constituents) {
                    mod = constituent->size();
                    colors.push_back(&(*constituent)[(index / div) % mod]);
                    div *= mod;
                }

                _cache.emplace(index, Color(this, index, colors));
            }

            return _cache.at(index);
        }

        const Color* ProductType::getColor(const std::vector<const Color*>& colors) const {
            size_t product = 1;
            size_t sum = 0;

            if (_constituents.size() != colors.size()) return nullptr;

            for (size_t i = 0; i < _constituents.size(); ++i) {
                if (!(colors[i]->getColorType() == _constituents[i]))
                    return nullptr;

                sum += product * colors[i]->getId();
                product *= _constituents[i]->size();
            }
            return &operator[](sum);
        }

        const Color* ProductType::getColor(const std::vector<uint32_t> &ids) const {
            assert(ids.size() == _constituents.size());
            size_t product = 1;
            size_t sum = 0;

            for (size_t i = 0; i < _constituents.size(); ++i) {
                sum += product * ids[i];
                product *= _constituents[i]->size();
            }
            return &operator[](sum);
        }

        const Color* ProductType::operator[](const char* index) const {
            return operator[](std::string(index));
        }

        const Color* ProductType::operator[](const std::string& index) const {
            std::string str(index.substr(1, index.size() - 2));
            std::vector<std::string> parts = split(str, ',');

            if (parts.size() != _constituents.size()) {
                return nullptr;
            }

            size_t sum = 0;
            size_t mult = 1;
            for (size_t i = 0; i < parts.size(); ++i) {
                sum += mult * (*_constituents[i])[parts[i]]->getId();
                mult *= _constituents[i]->size();
            }

            return &operator[](sum);
        }

    }
}<|MERGE_RESOLUTION|>--- conflicted
+++ resolved
@@ -66,11 +66,7 @@
 
         const Color& Color::operator++ () const {
             if (_id >= _colorType->size() - 1) {
-<<<<<<< HEAD
-                return (*_colorType)[0];
-=======
                 return (*_colorType)[size_t{0}];
->>>>>>> 9a37c4ae
             }
             assert(_id + 1 < _colorType->size());
             return (*_colorType)[_id + 1];
