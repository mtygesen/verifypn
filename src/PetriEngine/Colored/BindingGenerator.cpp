--- conflicted
+++ resolved
@@ -21,7 +21,6 @@
 
 namespace PetriEngine {
 
-<<<<<<< HEAD
     NaiveBindingGenerator::Iterator::Iterator(NaiveBindingGenerator* generator)
             : _generator(generator)
     {
@@ -125,9 +124,6 @@
 
 
         FixpointBindingGenerator::Iterator::Iterator(FixpointBindingGenerator* generator)
-=======
-    FixpointBindingGenerator::Iterator::Iterator(FixpointBindingGenerator* generator)
->>>>>>> 6653f058
             : _generator(generator)
     {
     }
@@ -182,28 +178,7 @@
         for (auto arc : _transition.output_arcs) {
             assert(arc.expr != nullptr);
             arc.expr->getVariables(variables);
-<<<<<<< HEAD
-        }
-
-        // if(_transition.name == "continueLoop"){
-        //     std::cout << _transition.name << " varmap size " << _transition.variableMaps.size() << std::endl;
-        //     for(auto varMap : _transition.variableMaps){
-        //         std::cout << "Var set:" << std::endl;
-        //         for(auto pair : varMap){
-        //             std::cout << pair.first->name << "\t";
-        //             for(auto interval : pair.second._intervals){
-        //                 interval.print();
-        //                 std::cout << " ";
-        //             }
-        //             std::cout << std::endl;
-        //         }
-        //     }
-        // }
-        
-        
-=======
         }       
->>>>>>> 6653f058
         
         
         for (auto var : variables) {
