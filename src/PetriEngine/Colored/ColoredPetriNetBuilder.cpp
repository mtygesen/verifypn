--- conflicted
+++ resolved
@@ -295,11 +295,7 @@
     }
 
     void ColoredPetriNetBuilder::unfoldTransition(Colored::Transition& transition) {
-<<<<<<< HEAD
         BindingGenerator gen(transition, _colors);
-=======
-        BindingGenerator gen(transition, _arcs, _places, _colors);
->>>>>>> e15884f3
         size_t i = 0;
         for (auto b : gen) {
             /*
@@ -331,10 +327,6 @@
             if (color.second == 0) {
                 continue;
             }
-<<<<<<< HEAD
-            const std::string& pName = _ptplacenames[_places[arc.place].name][color.first->getId()];
-            if (input) {
-=======
             PetriEngine::Colored::Place place = _places[arc.place];
             const std::string& pName = _ptplacenames[place.name][color.first->getId()];
             if (pName.empty()) {
@@ -345,7 +337,6 @@
                 ++_nptplaces;                
             }
             if (arc.input) {
->>>>>>> e15884f3
                 _ptBuilder.addInputArc(pName, tName, false, color.second);
             } else {
                 _ptBuilder.addOutputArc(tName, pName, color.second);
@@ -427,16 +418,8 @@
     Colored::ExpressionContext::BindingMap& BindingGenerator::Iterator::operator*() {
         return _generator->currentBinding();
     }
-<<<<<<< HEAD
         BindingGenerator::BindingGenerator(Colored::Transition& transition,
             ColorTypeMap& colorTypes)
-=======
-
-    BindingGenerator::BindingGenerator(Colored::Transition& transition,
-            const std::vector<Colored::Arc>& arcs,
-            const std::vector<Colored::Place>& places,
-            ColoredPetriNetBuilder::ColorTypeMap& colorTypes)
->>>>>>> e15884f3
         : _colorTypes(colorTypes)
     {
         _expr = transition.guard;
@@ -454,16 +437,11 @@
             _patterns.insert(&guardPattern);*/
             _expr->getPatterns(_patterns, _colorTypes);
         }
-<<<<<<< HEAD
         for (auto arc : transition.input_arcs) {
             assert(arc.expr != nullptr);
             arc.expr->getVariables(variables);
         }
         for (auto arc : transition.output_arcs) {
-=======
-        for (auto arc : transition.arcs) {
-            //std::set<Colored::Variable*> arcVariables;
->>>>>>> e15884f3
             assert(arc.expr != nullptr);
             arc.expr->getVariables(variables);
             /*arc.expr->getVariables(arcVariables);
