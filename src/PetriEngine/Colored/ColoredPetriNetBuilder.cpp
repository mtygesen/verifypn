/* Copyright (C) 2020  Alexander Bilgram <alexander@bilgram.dk>,
 *                     Peter Haar Taankvist <ptaankvist@gmail.com>,
 *                     Thomas Pedersen <thomas.pedersen@stofanet.dk>
 *                     Andreas H. Klostergaard
 *
 * This program is free software: you can redistribute it and/or modify
 * it under the terms of the GNU General Public License as published by
 * the Free Software Foundation, either version 3 of the License, or
 * (at your option) any later version.
 *
 * This program is distributed in the hope that it will be useful,
 * but WITHOUT ANY WARRANTY; without even the implied warranty of
 * MERCHANTABILITY or FITNESS FOR A PARTICULAR PURPOSE.  See the
 * GNU General Public License for more details.
 *
 * You should have received a copy of the GNU General Public License
 * along with this program.  If not, see <http://www.gnu.org/licenses/>.
 */

#include "PetriEngine/Colored/ColoredPetriNetBuilder.h"
#include <chrono>
#include <tuple>
using std::get;
namespace PetriEngine {
    ColoredPetriNetBuilder::ColoredPetriNetBuilder() {
    }

    ColoredPetriNetBuilder::ColoredPetriNetBuilder(const ColoredPetriNetBuilder& orig) 
    : _placenames(orig._placenames), _transitionnames(orig._transitionnames),
       _transitions(orig._transitions), _places(orig._places)
    {
    }

    ColoredPetriNetBuilder::~ColoredPetriNetBuilder() {
    }

    void ColoredPetriNetBuilder::addPlace(const std::string& name, int tokens, double x, double y) {
        if (!_isColored) {
            _ptBuilder.addPlace(name, tokens, x, y);
        }
    }

    void ColoredPetriNetBuilder::addPlace(const std::string& name, Colored::ColorType* type, Colored::Multiset&& tokens, double x, double y) {
        if(_placenames.count(name) == 0)
        {
            uint32_t next = _placenames.size();
            _places.emplace_back(Colored::Place {name, type, tokens});
            _placenames[name] = next;

            //set up place color fix points and initialize queue
            if (!tokens.empty()) {
                _placeFixpointQueue.emplace_back(next);
            }

            Colored::intervalTuple_t placeConstraints;
            Colored::ColorFixpoint colorFixpoint = {placeConstraints, !tokens.empty()};

            if(tokens.size() == type->size()){
                colorFixpoint.constraints.addInterval(type->getFullInterval());
            } else {
                uint32_t index = 0;
                for (auto colorPair : tokens) {
                    Colored::interval_t tokenConstraints;
                    colorPair.first->getColorConstraints(&tokenConstraints, &index);

                    colorFixpoint.constraints.addInterval(tokenConstraints);
                    index = 0;
                }
            }
         
            _placeColorFixpoints.push_back(colorFixpoint);            
        }
    }

    void ColoredPetriNetBuilder::addTransition(const std::string& name, double x, double y) {
        if (!_isColored) {
            _ptBuilder.addTransition(name, x, y);
        }
    }

    void ColoredPetriNetBuilder::addTransition(const std::string& name, const Colored::GuardExpression_ptr& guard, double x, double y) {
        if(_transitionnames.count(name) == 0)
        {
            uint32_t next = _transitionnames.size();
            _transitions.emplace_back(Colored::Transition {name, guard});
            _transitionnames[name] = next;
        }
    }

    void ColoredPetriNetBuilder::addInputArc(const std::string& place, const std::string& transition, bool inhibitor, int weight) {
        if (!_isColored) {
            _ptBuilder.addInputArc(place, transition, inhibitor, weight);
        }
    }

    void ColoredPetriNetBuilder::addInputArc(const std::string& place, const std::string& transition, const Colored::ArcExpression_ptr& expr, bool inhibitor, int weight) {
        addArc(place, transition, expr, true, inhibitor, weight);
    }

    void ColoredPetriNetBuilder::addOutputArc(const std::string& transition, const std::string& place, int weight) {
        if (!_isColored) {
            _ptBuilder.addOutputArc(transition, place, weight);
        }
    }

    void ColoredPetriNetBuilder::addOutputArc(const std::string& transition, const std::string& place, const Colored::ArcExpression_ptr& expr) {
        addArc(place, transition, expr, false, false, 1);
    }

    void ColoredPetriNetBuilder::addArc(const std::string& place, const std::string& transition, const Colored::ArcExpression_ptr& expr, bool input, bool inhibitor, int weight) {
        if(_transitionnames.count(transition) == 0)
        {
            std::cout << "Transition '" << transition << "' not found. Adding it." << std::endl;
            addTransition(transition,0.0,0.0);
        }
        if(_placenames.count(place) == 0)
        {
            std::cout << "Place '" << place << "' not found. Adding it." << std::endl;
            addPlace(place,0,0,0);
        }
        uint32_t p = _placenames[place];
        uint32_t t = _transitionnames[transition];

        assert(t < _transitions.size());
        assert(p < _places.size());

        input? _placePostTransitionMap[p].emplace_back(t): _placePreTransitionMap[p].emplace_back(t);

        Colored::Arc arc;
        arc.place = p;
        arc.transition = t;
        _places[p].inhibitor |= inhibitor;
        if(!inhibitor)
            assert(expr != nullptr);
        arc.expr = std::move(expr);
        arc.input = input;
        arc.weight = weight;
        if(inhibitor){
            _inhibitorArcs.push_back(std::move(arc));
        } else {
            input? _transitions[t].input_arcs.push_back(std::move(arc)): _transitions[t].output_arcs.push_back(std::move(arc));
        }
        
    }

    void ColoredPetriNetBuilder::addColorType(const std::string& id, Colored::ColorType* type) {
        _colors[id] = type;
    }

    void ColoredPetriNetBuilder::sort() {
    }

    //------------------- Symmetric Variables --------------------//
    void ColoredPetriNetBuilder::computeSymmetricVariables(){
        for(uint32_t transitionId = 0; transitionId < _transitions.size(); transitionId++){
            Colored::Transition &transition = _transitions[transitionId];
            std::set<const Colored::Variable*> transitionVars;
            if(transition.guard){
                continue;
                //the variables cannot appear on the guard
                //transition.guard->getVariables(transitionVars);
            }
            
            for(auto &inArc : transition.input_arcs){
                std::set<const Colored::Variable*> inArcVars;
                std::vector<uint32_t> numbers;

                //Application of symmetric variables for partitioned places is currently unhandled
                if(_partitionComputed && !_partition[inArc.place].diagonal){
                    continue;
                }
                
                //the expressions is eligible if it is an addexpression that contains only 
                //numberOfExpressions with the same number
                bool isEligible = inArc.expr->isEligibleForSymmetry(numbers);

                if(isEligible && numbers.size() > 1){
                    inArc.expr->getVariables(inArcVars);
                    //It cannot be symmetric with anything
                    if(inArcVars.size() < 2){
                        continue;
                    }
                    //The variables may appear only on one input arc and one output arc
                    for(auto& otherInArc : transition.input_arcs){
                        if(inArc.place == otherInArc.place){
                            continue;
                        }
                        std::set<const Colored::Variable*> otherArcVars;
                        otherInArc.expr->getVariables(otherArcVars);
                        for(auto var : inArcVars){
                            if(otherArcVars.find(var) != otherArcVars.end()){
                                isEligible = false;
                                break;
                            }
                        }
                    }
                    uint32_t numArcs = 0;
                    bool foundSomeVars = false;
                    //All the variables have to appear on exactly one output arc and nowhere else
                    for(auto& outputArc : transition.output_arcs){
                        bool foundArc = true;
                        std::set<const Colored::Variable*> otherArcVars;
                        outputArc.expr->getVariables(otherArcVars);
                        for(auto var : inArcVars){
                            if(otherArcVars.find(var) == otherArcVars.end()){
                                foundArc = false;
                            } else{
                                foundSomeVars = true;
                            } 
                        }
                        if(foundArc){
                            //Application of symmetric variables for partitioned places is currently unhandled
                            if(_partitionComputed && !_partition[outputArc.place].diagonal){
                                isEligible = false;
                                break;
                            }
                            numArcs++;
                            //All vars were present
                            foundSomeVars = false;
                        }
                        //If some vars are present the vars are not eligible
                        if(foundSomeVars){
                            isEligible = false;
                            break;
                        }  
                    }
                    if(numArcs != 1){
                        isEligible = false;
                    }
                }else{
                    isEligible = false;
                }
                if(isEligible){
                    symmetric_var_map[transitionId].emplace_back(inArcVars);
                }
            }
        }
    }

    void ColoredPetriNetBuilder::printSymmetricVariables() {
        for(uint32_t transitionId = 0; transitionId < _transitions.size(); transitionId++){
            Colored::Transition &transition = _transitions[transitionId];
            if ( symmetric_var_map.find(transitionId) == symmetric_var_map.end() ) {
                std::cout << "Transition " << transition.name << " has no symmetric variables" << std::endl;
            }else{
                std::cout << "Transition " << transition.name << " has symmetric variables: " << std::endl;
                for(auto set : symmetric_var_map[transitionId]){
                    std::string toPrint = "SET: ";
                    for(auto variable : set){
                        toPrint += variable->name + ", ";
                    }
                    std::cout << toPrint << std::endl;
                }
            }
        }
    }


    //----------------------- Partitioning -----------------------//

    void ColoredPetriNetBuilder::computePartition(int32_t timeout){
        auto partitionStart = std::chrono::high_resolution_clock::now();
        Colored::PartitionBuilder pBuilder = _fixpointDone? Colored::PartitionBuilder(&_transitions, &_places, &_placePostTransitionMap, &_placePreTransitionMap, &_placeColorFixpoints) : Colored::PartitionBuilder(&_transitions, &_places, &_placePostTransitionMap, &_placePreTransitionMap);
        if(pBuilder.partitionNet(timeout)){
            //pBuilder.printPartion();
            _partition = pBuilder.getPartition();
            pBuilder.assignColorMap(_partition);
            _partitionComputed = true;
        }         
        auto partitionEnd = std::chrono::high_resolution_clock::now();
        _partitionTimer = (std::chrono::duration_cast<std::chrono::microseconds>(partitionEnd - partitionStart).count())*0.000001;
    }

    //----------------------- Color fixpoint -----------------------//

    void ColoredPetriNetBuilder::printPlaceTable() {
        for (auto place: _places) {
            auto placeID = _placenames[place.name];
            auto placeColorFixpoint = _placeColorFixpoints[placeID];
            std::cout << "Place: " << place.name << " in queue: " << placeColorFixpoint.inQueue  << " with colortype " << place.type->getName() << std::endl;

            for(auto fixpointPair : placeColorFixpoint.constraints._intervals) {
                std::cout << "[";
                for(auto range : fixpointPair._ranges) {
                    std::cout << range._lower << "-" << range._upper << ", ";
                }
                std::cout << "]"<< std::endl;                    
            }
            std::cout << std::endl;
        }
    }


      
    void ColoredPetriNetBuilder::computePlaceColorFixpoint(uint32_t maxIntervals, uint32_t maxIntervalsReduced, int32_t timeout) {
        //Start timers for timing color fixpoint creation and max interval reduction steps
        auto start = std::chrono::high_resolution_clock::now();
        std::chrono::_V2::system_clock::time_point end = std::chrono::high_resolution_clock::now();
        auto reduceTimer = std::chrono::high_resolution_clock::now();        
        while(!_placeFixpointQueue.empty()){
            //Reduce max interval once timeout passes
            if(maxIntervals > maxIntervalsReduced && timeout > 0 && std::chrono::duration_cast<std::chrono::seconds>(end - reduceTimer).count() >= timeout){
                maxIntervals = maxIntervalsReduced; 
            }
            
            uint32_t currentPlaceId = _placeFixpointQueue.back();
            _placeFixpointQueue.pop_back();
            _placeColorFixpoints[currentPlaceId].inQueue = false;
            std::vector<uint32_t> connectedTransitions = _placePostTransitionMap[currentPlaceId];

            for (uint32_t transitionId : connectedTransitions) {                
                Colored::Transition& transition = _transitions[transitionId];
                // Skip transitions that cannot add anything new,
                // such as transitions with only constants on their arcs that have been processed once 
                if (transition.considered) continue;
                bool transitionActivated = true;
                transition.variableMaps.clear();

                if(!_arcIntervals.count(transitionId)){
                    _arcIntervals[transitionId] = setupTransitionVars(transition);
                }           
                processInputArcs(transition, currentPlaceId, transitionId, transitionActivated, maxIntervals);
         
                //If there were colors which activated the transitions, compute the intervals produced
                if (transitionActivated) {
                    processOutputArcs(transition);
                }          
            }
            end = std::chrono::high_resolution_clock::now();
        }

        _fixpointDone = true;
        _fixPointCreationTime = (std::chrono::duration_cast<std::chrono::microseconds>(end - start).count())*0.000001;

        //printPlaceTable();
        _placeColorFixpoints.clear();
    }

    //Create Arc interval structures for the transition
    std::unordered_map<uint32_t, Colored::ArcIntervals> ColoredPetriNetBuilder::setupTransitionVars(Colored::Transition transition){
        std::unordered_map<uint32_t, Colored::ArcIntervals> res;
        for(auto arc : transition.input_arcs){
            std::set<const Colored::Variable *> variables;
            std::unordered_map<uint32_t, const Colored::Variable *> varPositions;
            std::unordered_map<const Colored::Variable *, std::vector<std::unordered_map<uint32_t, int32_t>>> varModifiersMap;
            arc.expr->getVariables(variables, varPositions, varModifiersMap, false);

            Colored::ArcIntervals newArcInterval(&_placeColorFixpoints[arc.place], varModifiersMap);
            res[arc.place] = newArcInterval;               
        }
        return res;
    }

    void ColoredPetriNetBuilder::createPartionVarmaps(){
        for(uint32_t transitionId = 0; transitionId < _transitions.size(); transitionId++){
            Colored::Transition &transition = _transitions[transitionId];
            std::set<const Colored::Variable *> variables;
            _arcIntervals[transitionId] = setupTransitionVars(transition);

            for(auto inArc : transition.input_arcs){
                Colored::ArcIntervals& arcInterval = _arcIntervals[transitionId][inArc.place];
                uint32_t index = 0;
                arcInterval._intervalTupleVec.clear();
                PetriEngine::Colored::ColorFixpoint cfp;
                
                Colored::intervalTuple_t intervalTuple;
                intervalTuple.addInterval(_places[inArc.place].type->getFullInterval());
                cfp.constraints = intervalTuple;                              

                inArc.expr->getArcIntervals(arcInterval, cfp, &index, 0);

                _partition[inArc.place].applyPartition(arcInterval);
            }

            intervalGenerator.getVarIntervals(transition.variableMaps, _arcIntervals[transitionId]);
            for(auto outArc : transition.output_arcs){
                outArc.expr->getVariables(variables);
            }
            if(transition.guard != nullptr){
                transition.guard->getVariables(variables);
            }
            for(auto var : variables){
                for(auto &varmap : transition.variableMaps){
                    if(varmap.count(var) == 0){
                        Colored::intervalTuple_t intervalTuple;
                        intervalTuple.addInterval(var->colorType->getFullInterval());
                        varmap[var] = intervalTuple;
                    }
                }
            }
        }
    }

    //Retrieve color intervals for the input arcs based on their places
    void ColoredPetriNetBuilder::getArcIntervals(Colored::Transition& transition, bool &transitionActivated, uint32_t max_intervals, uint32_t transitionId){
        for (auto arc : transition.input_arcs) {
            PetriEngine::Colored::ColorFixpoint& curCFP = _placeColorFixpoints[arc.place];
            curCFP.constraints.restrict(max_intervals);
            _maxIntervals = std::max(_maxIntervals, (uint32_t) curCFP.constraints.size());
           
            Colored::ArcIntervals& arcInterval = _arcIntervals[transitionId][arc.place];
            uint32_t index = 0;
            arcInterval._intervalTupleVec.clear();

            if(!arc.expr->getArcIntervals(arcInterval, curCFP, &index, 0)){
                transitionActivated = false;
                return;
            }
            
            if(_partitionComputed){
                _partition[arc.place].applyPartition(arcInterval);
            }                  
        }
    }

    void removeInvalidVarmaps(Colored::Transition& transition){
        std::vector<std::unordered_map<const Colored::Variable *, Colored::intervalTuple_t>> newVarmaps;
        for(auto& varMap : transition.variableMaps){
            bool validVarMap = true;      
            for(auto& varPair : varMap){
                if(!varPair.second.hasValidIntervals()){
                    validVarMap = false;
                    break;
                } else {
                    varPair.second.simplify();
                }
            } 
            if(validVarMap){
                newVarmaps.push_back(std::move(varMap));
            }                   
        }
        transition.variableMaps = std::move(newVarmaps);
    }

    //Retreive interval colors from the input arcs restricted by the transition guard
    void ColoredPetriNetBuilder::processInputArcs(Colored::Transition& transition, uint32_t currentPlaceId, uint32_t transitionId, bool &transitionActivated, uint32_t max_intervals) {     
        getArcIntervals(transition, transitionActivated, max_intervals, transitionId);  
        
        if(!transitionActivated){
            return;
        }
        if(intervalGenerator.getVarIntervals(transition.variableMaps, _arcIntervals[transitionId])){              
            if(transition.guard != nullptr) {
                transition.guard->restrictVars(transition.variableMaps);              
                removeInvalidVarmaps(transition);

                if(transition.variableMaps.empty()){
                    //Guard restrictions removed all valid intervals
                    transitionActivated = false;
                    return;
                }
            }
        } else {
            //Retrieving variable intervals failed
            transitionActivated = false;
        }                                            
    }

    void ColoredPetriNetBuilder::processOutputArcs(Colored::Transition& transition) {
        bool transitionHasVarOutArcs = false;
        for (auto& arc : transition.output_arcs) {
            Colored::ColorFixpoint& placeFixpoint = _placeColorFixpoints[arc.place];
            //used to check if colors are added to the place. The total distance between upper and
            //lower bounds should grow when more colors are added and as we cannot remove colors this
            //can be checked by summing the differences
            uint32_t colorsBefore = placeFixpoint.constraints.getContainedColors();
                
            std::set<const Colored::Variable *> variables;
            arc.expr->getVariables(variables);           

            if (!variables.empty()) {
                transitionHasVarOutArcs = true;
            }

            //Apply partitioning to unbound outgoing variables such that 
            // bindings are only created for colors used in the rest of the net
            if(_partitionComputed && !_partition[arc.place].diagonal){
                for(auto outVar : variables){
                    for(auto& varMap : transition.variableMaps){
                        if(varMap.count(outVar) == 0){
                            Colored::intervalTuple_t varIntervalTuple;
                            for(auto EqClass : _partition[arc.place]._equivalenceClasses){
                                varIntervalTuple.addInterval(EqClass._colorIntervals.back().getSingleColorInterval());
                            }
                            varMap[outVar] = varIntervalTuple;
                        }                    
                    }                
                }
            }

            auto intervals = arc.expr->getOutputIntervals(transition.variableMaps);
            

            for(auto& intervalTuple : intervals){
                intervalTuple.simplify();
                for(auto& interval : intervalTuple._intervals){
                    placeFixpoint.constraints.addInterval(std::move(interval)); 
                }                   
            }
            placeFixpoint.constraints.simplify();

            //Check if the place should be added to the queue
            if (!placeFixpoint.inQueue) {
                uint32_t colorsAfter = placeFixpoint.constraints.getContainedColors();
                if (colorsAfter > colorsBefore) {
                    _placeFixpointQueue.push_back(arc.place);
                    placeFixpoint.inQueue = true;
                }
            }                   
        }
        //If there are no variables among the out arcs of a transition 
        // and it has been activated, there is no reason to cosider it again
        if(!transitionHasVarOutArcs) {
            transition.considered = true;
        }
    }

    //Find places for which the marking cannot change as all input arcs are matched 
    //by an output arc with an equivalent arc expression and vice versa
    void ColoredPetriNetBuilder::findStablePlaces(){
        for(uint32_t placeId = 0; placeId < _places.size(); placeId++){
            if(_placePostTransitionMap.count(placeId) != 0 && 
                !_placePostTransitionMap[placeId].empty() && 
                _placePostTransitionMap[placeId].size() == _placePreTransitionMap[placeId].size()){

                for(auto transitionId : _placePostTransitionMap[placeId]){
                    bool matched = false;
                    for(auto transitionId2 : _placePreTransitionMap[placeId]){
                        if(transitionId == transitionId2){
                            matched = true;
                            break;
                        }
                    }
                    if(!matched){
                        _places[placeId].stable = false;
                        break;
                    }
                    Colored::Arc *inArc;
                    for(auto &arc : _transitions[transitionId].input_arcs){
                        if(arc.place == placeId){
                            inArc = &arc;
                            break;
                        }
                    }
                    bool mirroredArcs = false;
                    for(auto& arc : _transitions[transitionId].output_arcs){
                        if(arc.place == placeId){
                            if(arc.expr->toString() == inArc->expr->toString()){
                                mirroredArcs = true;
                            } 
                            break;
                        }
                    }
                    if(!mirroredArcs){
                        _places[placeId].stable = false;
                        break;
                    }
                }
            } else {
                _places[placeId].stable = false;
            }
        }
    }

    //----------------------- Unfolding -----------------------//

    PetriNetBuilder& ColoredPetriNetBuilder::unfold() {
        if (_stripped) assert(false);
        if (_isColored && !_unfolded) {
            std::cout << "Unfolding " << _fixpointDone << _partitionComputed << std::endl;
            auto start = std::chrono::high_resolution_clock::now();

            findStablePlaces();
            
            if(!_fixpointDone && _partitionComputed){
                createPartionVarmaps();
            }
            
            for(uint32_t transitionId = 0; transitionId < _transitions.size(); transitionId++){
                unfoldTransition(transitionId);
            }

            auto& unfoldedPlaceMap = _ptBuilder.getPlaceNames();
            for (auto& place : _places) {
               handleOrphanPlace(place, unfoldedPlaceMap);
            }
            
            _unfolded = true;
            auto end = std::chrono::high_resolution_clock::now();
            _time = (std::chrono::duration_cast<std::chrono::microseconds>(end - start).count())*0.000001;
        }
        return _ptBuilder;
    }

    //Due to the way we unfold places, we only unfold palces connected to an arc (which makes sense)
    //However, in queries asking about orphan places it cannot find these, as they have not been unfolded
    //so we make a placeholder place which just has tokens equal to the number of colored tokens
    //Ideally, orphan places should just be translated to a constant in the query
    void ColoredPetriNetBuilder::handleOrphanPlace(const Colored::Place& place, const std::unordered_map<std::string, uint32_t> &unfoldedPlaceMap) {
        if(_ptplacenames.count(place.name) <= 0){
            const std::string &name = place.name + "_orphan";
            _ptBuilder.addPlace(name, place.marking.size(), 0.0, 0.0);
            _ptplacenames[place.name][0] = std::move(name);
        } /*else {
            uint32_t usedTokens = 0;
            
            for(const std::pair<const uint32_t, std::string> &unfoldedPlace : _ptplacenames[place.name]){
                auto unfoldedMarking = _ptBuilder.initMarking();
                usedTokens += unfoldedMarking[unfoldedPlaceMap.find(unfoldedPlace.second)->second];
            }
            
            if(place.marking.size() > usedTokens){
                const std::string &name = place.name + "_orphan";
                _ptBuilder.addPlace(name, place.marking.size() - usedTokens, 0.0, 0.0);
                _ptplacenames[place.name][UINT32_MAX] = std::move(name);
            }
<<<<<<< HEAD
        }*/
        
        //++_nptplaces;        
=======
        }      
>>>>>>> 605cef29
    }
    
    void ColoredPetriNetBuilder::unfoldPlace(const Colored::Place* place, const PetriEngine::Colored::Color *color, uint32_t placeId, uint32_t id) {        
        size_t tokenSize = 0;

        if(!_partitionComputed || _partition[placeId].diagonal){
            tokenSize = place->marking[color];
        }else {
            const std::vector<const Colored::Color*>& tupleColors = color->getTupleColors();
            const size_t &tupleSize = _partition[placeId].diagonalTuplePositions.size();
            const uint32_t &classId = _partition[placeId].colorEQClassMap[color]->_id;
            const auto &diagonalTuplePos = _partition[placeId].diagonalTuplePositions;

            for(const auto &colorEqClassPair : _partition[placeId].colorEQClassMap){
                if(colorEqClassPair.second->_id == classId){
                    const std::vector<const Colored::Color*>& testColors = colorEqClassPair.first->getTupleColors();
                    bool match = true;
                    for(uint32_t i = 0; i < tupleSize; i++){
                        if(diagonalTuplePos[i] && tupleColors[i]->getId() != testColors[i]->getId()){
                            match = false;
                            break;
                        }
                    }
                    if(match){
                        tokenSize += place->marking[colorEqClassPair.first];
                    }
                }                    
            }
        } 
        const std::string &name = place->name + "_" + std::to_string(color->getId());

        _ptBuilder.addPlace(name, tokenSize, 0.0, 0.0);
        _ptplacenames[place->name][id] = std::move(name);
    }

    void ColoredPetriNetBuilder::unfoldTransition(uint32_t transitionId) {
        Colored::Transition &transition = _transitions[transitionId];
        
        if(_fixpointDone || _partitionComputed){ 
            FixpointBindingGenerator gen(&transition, _colors, symmetric_var_map[transitionId]);
            size_t i = 0;
            bool hasBindings = false;
            for (const auto &b : gen) {  
                const std::string &name = transition.name + "_" + std::to_string(i++);
              
                hasBindings = true;            
                _ptBuilder.addTransition(name, 0.0, 0.0);
<<<<<<< HEAD
                _pttransitionnames[transition.name].push_back(name);
=======
>>>>>>> 605cef29
                
                for (auto& arc : transition.input_arcs) {
                    unfoldArc(arc, b, name);
                }
                for (auto& arc : transition.output_arcs) {
                    unfoldArc(arc, b, name);
                }
<<<<<<< HEAD
                unfoldInhibitorArc(transition.name, name);                
            }            
=======
                
                _pttransitionnames[transition.name].push_back(std::move(name));
                unfoldInhibitorArc(transition.name, name);                
            }                            
            if(!hasBindings){
                _pttransitionnames[transition.name] = std::vector<std::string>();
            }           
>>>>>>> 605cef29
        } else {
            NaiveBindingGenerator gen(transition, _colors);
            size_t i = 0;
            for (const auto &b : gen) {              
                const std::string &name = transition.name + "_" + std::to_string(i++);
                _ptBuilder.addTransition(name, 0.0, 0.0);
<<<<<<< HEAD
                _pttransitionnames[transition.name].push_back(name);
                for (auto& arc : transition.input_arcs) {
=======
                
                for (const auto& arc : transition.input_arcs) {
>>>>>>> 605cef29
                    unfoldArc(arc, b, name);
                }
                for (const auto& arc : transition.output_arcs) {
                    unfoldArc(arc, b, name);
                }
<<<<<<< HEAD
                unfoldInhibitorArc(transition.name, name);                
=======
                _pttransitionnames[transition.name].push_back(std::move(name));
                unfoldInhibitorArc(transition.name, name);
>>>>>>> 605cef29
            }
        }
    }

<<<<<<< HEAD
    void ColoredPetriNetBuilder::unfoldInhibitorArc(std::string &oldname, std::string &newname) {
=======
    void ColoredPetriNetBuilder::unfoldInhibitorArc(const std::string &oldname, const std::string &newname) {
>>>>>>> 605cef29
        for (uint32_t i = 0; i < _inhibitorArcs.size(); ++i) {
            if (_transitions[_inhibitorArcs[i].transition].name.compare(oldname) == 0) {
                const Colored::Arc &inhibArc = _inhibitorArcs[i];
                const std::string& placeName = _sumPlacesNames[inhibArc.place];

                if(placeName.empty()){
                    const PetriEngine::Colored::Place& place = _places[inhibArc.place]; 
                    std::string sumPlaceName = place.name + "Sum";
                    _ptBuilder.addPlace(sumPlaceName, place.marking.size(),0.0,0.0);
<<<<<<< HEAD
                    //_ptplacenames[place.name][color.getId()] = std::move(placeName);
=======
>>>>>>> 605cef29
                    if(_ptplacenames.count(place.name) <= 0){
                        _ptplacenames[place.name][0] = sumPlaceName;
                    }
                    _sumPlacesNames[inhibArc.place] = std::move(sumPlaceName);
                }
                _ptBuilder.addInputArc(placeName, newname, true, inhibArc.weight);
            }
        }
    }

<<<<<<< HEAD
    void ColoredPetriNetBuilder::unfoldArc(Colored::Arc& arc, Colored::ExpressionContext::BindingMap& binding, std::string& tName) {
=======
    void ColoredPetriNetBuilder::unfoldArc(const Colored::Arc& arc, const Colored::ExpressionContext::BindingMap& binding, const std::string& tName) {
>>>>>>> 605cef29
        const PetriEngine::Colored::Place& place = _places[arc.place];
        //If the place is stable, the arc does not need to be unfolded
        if(place.stable){
            return;
        } 
        
        Colored::ExpressionContext context {binding, _colors, _partition[arc.place]};
        auto ms = arc.expr->eval(context);   
        int shadowWeight = 0;

<<<<<<< HEAD
=======
        const Colored::Color *newColor;
        std::vector<uint32_t> tupleIds;
>>>>>>> 605cef29
        for (const auto& color : ms) {
            if (color.second == 0) {
                continue;
            }
 
            if(!_partitionComputed || _partition[arc.place].diagonal){
                newColor = color.first;
            } else {
                tupleIds.clear();
                color.first->getTupleId(&tupleIds);

                _partition[arc.place].applyPartition(&tupleIds);
                newColor = place.type->getColor(tupleIds);
            }
            
            shadowWeight += color.second;
            uint32_t id;
            if(!_partitionComputed || _partition[arc.place].diagonal){
                id = newColor->getId();
            } else {
                id = _partition[arc.place].colorEQClassMap[newColor]->_id + newColor->getId();
            }
            const std::string& pName = _ptplacenames[place.name][id];
            if (pName.empty()) {                               
                unfoldPlace(&place, newColor, arc.place, id);               
            }
            
            if (arc.input) {
                _ptBuilder.addInputArc(pName, tName, false, color.second);
            } else {
                _ptBuilder.addOutputArc(tName, pName, color.second);
            }
            ++_nptarcs;
        }

        if(place.inhibitor){
            const std::string &sumPlaceName = _sumPlacesNames[arc.place];
            if(sumPlaceName.empty()){
                const std::string &newSumPlaceName = place.name + "Sum";
                _ptBuilder.addPlace(newSumPlaceName, place.marking.size(),0.0,0.0);
<<<<<<< HEAD
                //_ptplacenames[place.name][color.getId()] = std::move(placeName);
=======
>>>>>>> 605cef29
                _sumPlacesNames[arc.place] = std::move(newSumPlaceName);
            }
            

            if(shadowWeight > 0) {
                if (!arc.input) {
                    _ptBuilder.addOutputArc(tName, sumPlaceName, shadowWeight);
                } else {
                    _ptBuilder.addInputArc(sumPlaceName, tName, false, shadowWeight);
                }
                ++_nptarcs;
            }
<<<<<<< HEAD
        }

        
                
=======
        }       
>>>>>>> 605cef29
    }

    //----------------------- Strip Colors -----------------------//

    PetriNetBuilder& ColoredPetriNetBuilder::stripColors() {
        if (_unfolded) assert(false);
        if (_isColored && !_stripped) {
            for (auto& place : _places) {
                _ptBuilder.addPlace(place.name, place.marking.size(), 0.0, 0.0);
            }

            for (auto& transition : _transitions) {
                _ptBuilder.addTransition(transition.name, 0.0, 0.0);
                for (auto& arc : transition.input_arcs) {
                    try {
                        _ptBuilder.addInputArc(_places[arc.place].name, _transitions[arc.transition].name, false,
                                                arc.expr->weight());
                    } catch (Colored::WeightException& e) {
                        std::cerr << "Exception on input arc: " << arcToString(arc) << std::endl;
                        std::cerr << "In expression: " << arc.expr->toString() << std::endl;
                        std::cerr << e.what() << std::endl;
                        exit(ErrorCode);
                    }
                }
                for (auto& arc : transition.output_arcs) {
                    try {
                        _ptBuilder.addOutputArc(_transitions[arc.transition].name, _places[arc.place].name,
                                                arc.expr->weight());
                    } catch (Colored::WeightException& e) {
                        std::cerr << "Exception on output arc: " << arcToString(arc) << std::endl;
                        std::cerr << "In expression: " << arc.expr->toString() << std::endl;
                        std::cerr << e.what() << std::endl;
                        exit(ErrorCode);
                    }
                }
            }

            _stripped = true;
            _isColored = false;
        }

        return _ptBuilder;
    }

    std::string ColoredPetriNetBuilder::arcToString(Colored::Arc& arc) const {
        return !arc.input ? "(" + _transitions[arc.transition].name + ", " + _places[arc.place].name + ")" :
               "(" + _places[arc.place].name + ", " + _transitions[arc.transition].name + ")";
    }
}
    
 <|MERGE_RESOLUTION|>--- conflicted
+++ resolved
@@ -601,7 +601,7 @@
             const std::string &name = place.name + "_orphan";
             _ptBuilder.addPlace(name, place.marking.size(), 0.0, 0.0);
             _ptplacenames[place.name][0] = std::move(name);
-        } /*else {
+        } else {
             uint32_t usedTokens = 0;
             
             for(const std::pair<const uint32_t, std::string> &unfoldedPlace : _ptplacenames[place.name]){
@@ -614,13 +614,7 @@
                 _ptBuilder.addPlace(name, place.marking.size() - usedTokens, 0.0, 0.0);
                 _ptplacenames[place.name][UINT32_MAX] = std::move(name);
             }
-<<<<<<< HEAD
-        }*/
-        
-        //++_nptplaces;        
-=======
-        }      
->>>>>>> 605cef29
+        }     
     }
     
     void ColoredPetriNetBuilder::unfoldPlace(const Colored::Place* place, const PetriEngine::Colored::Color *color, uint32_t placeId, uint32_t id) {        
@@ -668,10 +662,6 @@
               
                 hasBindings = true;            
                 _ptBuilder.addTransition(name, 0.0, 0.0);
-<<<<<<< HEAD
-                _pttransitionnames[transition.name].push_back(name);
-=======
->>>>>>> 605cef29
                 
                 for (auto& arc : transition.input_arcs) {
                     unfoldArc(arc, b, name);
@@ -679,10 +669,6 @@
                 for (auto& arc : transition.output_arcs) {
                     unfoldArc(arc, b, name);
                 }
-<<<<<<< HEAD
-                unfoldInhibitorArc(transition.name, name);                
-            }            
-=======
                 
                 _pttransitionnames[transition.name].push_back(std::move(name));
                 unfoldInhibitorArc(transition.name, name);                
@@ -690,40 +676,26 @@
             if(!hasBindings){
                 _pttransitionnames[transition.name] = std::vector<std::string>();
             }           
->>>>>>> 605cef29
         } else {
             NaiveBindingGenerator gen(transition, _colors);
             size_t i = 0;
             for (const auto &b : gen) {              
                 const std::string &name = transition.name + "_" + std::to_string(i++);
                 _ptBuilder.addTransition(name, 0.0, 0.0);
-<<<<<<< HEAD
-                _pttransitionnames[transition.name].push_back(name);
-                for (auto& arc : transition.input_arcs) {
-=======
                 
                 for (const auto& arc : transition.input_arcs) {
->>>>>>> 605cef29
                     unfoldArc(arc, b, name);
                 }
                 for (const auto& arc : transition.output_arcs) {
                     unfoldArc(arc, b, name);
                 }
-<<<<<<< HEAD
-                unfoldInhibitorArc(transition.name, name);                
-=======
                 _pttransitionnames[transition.name].push_back(std::move(name));
                 unfoldInhibitorArc(transition.name, name);
->>>>>>> 605cef29
-            }
-        }
-    }
-
-<<<<<<< HEAD
-    void ColoredPetriNetBuilder::unfoldInhibitorArc(std::string &oldname, std::string &newname) {
-=======
+            }
+        }
+    }
+
     void ColoredPetriNetBuilder::unfoldInhibitorArc(const std::string &oldname, const std::string &newname) {
->>>>>>> 605cef29
         for (uint32_t i = 0; i < _inhibitorArcs.size(); ++i) {
             if (_transitions[_inhibitorArcs[i].transition].name.compare(oldname) == 0) {
                 const Colored::Arc &inhibArc = _inhibitorArcs[i];
@@ -733,10 +705,6 @@
                     const PetriEngine::Colored::Place& place = _places[inhibArc.place]; 
                     std::string sumPlaceName = place.name + "Sum";
                     _ptBuilder.addPlace(sumPlaceName, place.marking.size(),0.0,0.0);
-<<<<<<< HEAD
-                    //_ptplacenames[place.name][color.getId()] = std::move(placeName);
-=======
->>>>>>> 605cef29
                     if(_ptplacenames.count(place.name) <= 0){
                         _ptplacenames[place.name][0] = sumPlaceName;
                     }
@@ -747,11 +715,7 @@
         }
     }
 
-<<<<<<< HEAD
-    void ColoredPetriNetBuilder::unfoldArc(Colored::Arc& arc, Colored::ExpressionContext::BindingMap& binding, std::string& tName) {
-=======
     void ColoredPetriNetBuilder::unfoldArc(const Colored::Arc& arc, const Colored::ExpressionContext::BindingMap& binding, const std::string& tName) {
->>>>>>> 605cef29
         const PetriEngine::Colored::Place& place = _places[arc.place];
         //If the place is stable, the arc does not need to be unfolded
         if(place.stable){
@@ -762,11 +726,8 @@
         auto ms = arc.expr->eval(context);   
         int shadowWeight = 0;
 
-<<<<<<< HEAD
-=======
         const Colored::Color *newColor;
         std::vector<uint32_t> tupleIds;
->>>>>>> 605cef29
         for (const auto& color : ms) {
             if (color.second == 0) {
                 continue;
@@ -807,10 +768,6 @@
             if(sumPlaceName.empty()){
                 const std::string &newSumPlaceName = place.name + "Sum";
                 _ptBuilder.addPlace(newSumPlaceName, place.marking.size(),0.0,0.0);
-<<<<<<< HEAD
-                //_ptplacenames[place.name][color.getId()] = std::move(placeName);
-=======
->>>>>>> 605cef29
                 _sumPlacesNames[arc.place] = std::move(newSumPlaceName);
             }
             
@@ -823,14 +780,7 @@
                 }
                 ++_nptarcs;
             }
-<<<<<<< HEAD
-        }
-
-        
-                
-=======
         }       
->>>>>>> 605cef29
     }
 
     //----------------------- Strip Colors -----------------------//
