--- conflicted
+++ resolved
@@ -134,16 +134,12 @@
             assert(expr != nullptr);
         arc.expr = std::move(expr);
         arc.input = input;
-<<<<<<< HEAD
         arc.weight = weight;
         if(inhibitor){
             _inhibitorArcs.push_back(std::move(arc));
         } else {
             input? _transitions[t].input_arcs.push_back(std::move(arc)): _transitions[t].output_arcs.push_back(std::move(arc));
         }
-=======
-        input? _transitions[t].input_arcs.push_back(std::move(arc)): _transitions[t].output_arcs.push_back(std::move(arc));
->>>>>>> 339d8a58
         
     }
 
@@ -587,13 +583,6 @@
     }
 
     void ColoredPetriNetBuilder::unfoldArc(Colored::Arc& arc, Colored::ExpressionContext::BindingMap& binding, std::string& tName) {
-<<<<<<< HEAD
-        Colored::ExpressionContext context {binding, _colors, _partition[arc.place]};
-        auto ms = arc.expr->eval(context);   
-        const PetriEngine::Colored::Place& place = _places[arc.place];    
-        int shadowWeight = 0;
-
-=======
         const PetriEngine::Colored::Place& place = _places[arc.place];
         //If the place is stable, the arc does not need to be unfolded
         if(place.stable){
@@ -601,18 +590,16 @@
         } 
         
         Colored::ExpressionContext context {binding, _colors, _partition[arc.place]};
-        auto ms = arc.expr->eval(context);  
-            
->>>>>>> 339d8a58
+        auto ms = arc.expr->eval(context);   
+        const PetriEngine::Colored::Place& place = _places[arc.place];    
+        int shadowWeight = 0;
+
         for (const auto& color : ms) {
             if (color.second == 0) {
                 continue;
             }
             
-<<<<<<< HEAD
             shadowWeight += color.second;
-=======
->>>>>>> 339d8a58
             uint32_t id;
             if(!_partitionComputed || _partition[arc.place].diagonal){
                 id = color.first->getId();
