/*
 * File:   ColoredPetriNetBuilder.cpp
 * Author: Klostergaard
 * 
 * Created on 17. februar 2018, 16:25
 */

#include "PetriEngine/Colored/ColoredPetriNetBuilder.h"
#include <chrono>

namespace PetriEngine {
    ColoredPetriNetBuilder::ColoredPetriNetBuilder() {
    }

    ColoredPetriNetBuilder::ColoredPetriNetBuilder(const ColoredPetriNetBuilder& orig) {
    }

    ColoredPetriNetBuilder::~ColoredPetriNetBuilder() {
    }

    void ColoredPetriNetBuilder::addPlace(const std::string& name, int tokens, double x, double y) {
        if (!_isColored) {
            _ptBuilder.addPlace(name, tokens, x, y);
        }
    }

    void ColoredPetriNetBuilder::addPlace(const std::string& name, Colored::ColorType* type, Colored::Multiset&& tokens, double x, double y) {
        if(_placenames.count(name) == 0)
        {
            uint32_t next = _placenames.size();
            _places.emplace_back(Colored::Place {name, type, tokens});
            _placenames[name] = next;

            //set up place color fix points and initialize queue
            if (!tokens.empty()) {
                _placeFixpointQueue.emplace_back(next);
            }

            Reachability::rangeInterval_t placeConstraints;
            Colored::ColorFixpoint colorFixpoint = {placeConstraints, !tokens.empty(), (uint32_t) type->productSize()};
<<<<<<< HEAD
=======
            
>>>>>>> ca19f13b

            if(tokens.size() == type->size()){
                colorFixpoint.constraints.addInterval(type->getFullInterval());
            } else {
                uint32_t index = 0;
                for (auto colorPair : tokens) {
                    Reachability::interval_t tokenConstraints;
                    colorPair.first->getColorConstraints(&tokenConstraints, &index);
<<<<<<< HEAD

                    colorFixpoint.constraints.addInterval(tokenConstraints);
                    index = 0;
                }

                colorFixpoint.constraints.mergeIntervals();
            }

            _placeColorFixpoints.push_back(colorFixpoint);
            
=======

                    colorFixpoint.constraints.addInterval(tokenConstraints);
                    index = 0;
                }
                
                colorFixpoint.constraints.mergeIntervals();
            }
         
            _placeColorFixpoints.push_back(colorFixpoint);            
>>>>>>> ca19f13b
        }
    }

    void ColoredPetriNetBuilder::addTransition(const std::string& name, double x, double y) {
        if (!_isColored) {
            _ptBuilder.addTransition(name, x, y);
        }
    }

    void ColoredPetriNetBuilder::addTransition(const std::string& name, const Colored::GuardExpression_ptr& guard, double x, double y) {
        if(_transitionnames.count(name) == 0)
        {
            uint32_t next = _transitionnames.size();
            _transitions.emplace_back(Colored::Transition {name, guard});
            _transitionnames[name] = next;
        }
    }

    void ColoredPetriNetBuilder::addInputArc(const std::string& place, const std::string& transition, bool inhibitor, int weight) {
        if (!_isColored) {
            _ptBuilder.addInputArc(place, transition, inhibitor, weight);
        }
    }

    void ColoredPetriNetBuilder::addInputArc(const std::string& place, const std::string& transition, const Colored::ArcExpression_ptr& expr) {
        addArc(place, transition, expr, true);
    }

    void ColoredPetriNetBuilder::addOutputArc(const std::string& transition, const std::string& place, int weight) {
        if (!_isColored) {
            _ptBuilder.addOutputArc(transition, place, weight);
        }
    }

    void ColoredPetriNetBuilder::addOutputArc(const std::string& transition, const std::string& place, const Colored::ArcExpression_ptr& expr) {
        addArc(place, transition, expr, false);
    }

    void ColoredPetriNetBuilder::addArc(const std::string& place, const std::string& transition, const Colored::ArcExpression_ptr& expr, bool input) {
        if(_transitionnames.count(transition) == 0)
        {
            std::cout << "Transition '" << transition << "' not found. Adding it." << std::endl;
            addTransition(transition,0.0,0.0);
        }
        if(_placenames.count(place) == 0)
        {
            std::cout << "Place '" << place << "' not found. Adding it." << std::endl;
            addPlace(place,0,0,0);
        }
        uint32_t p = _placenames[place];
        uint32_t t = _transitionnames[transition];

        assert(t < _transitions.size());
        assert(p < _places.size());

        if (input) _placePostTransitionMap[p].emplace_back(t);

        Colored::Arc arc;
        arc.place = p;
        arc.transition = t;
        assert(expr != nullptr);
        arc.expr = std::move(expr);
        arc.activatable = false;
        arc.input = input;
        input? _transitions[t].input_arcs.push_back(std::move(arc)): _transitions[t].output_arcs.push_back(std::move(arc));
    }

    void ColoredPetriNetBuilder::addColorType(const std::string& id, Colored::ColorType* type) {
        _colors[id] = type;
    }

    void ColoredPetriNetBuilder::sort() {

    }

    void ColoredPetriNetBuilder::printPlaceTable() {
        for (auto place: _places) {
            auto placeID = _placenames[place.name];
            auto placeColorFixpoint = _placeColorFixpoints[placeID];
            std::cout << "Place: " << place.name << " in queue: " << placeColorFixpoint.inQueue  << " with colortype " << place.type->getName() << std::endl;
            
            //uint32_t index = 0;

            // for (auto color : *place.type) {
            //     std::cout << "Color " << color.toString() << " has index " << index << std::endl;
            //     index++;
            // }
            for(auto fixpointPair : placeColorFixpoint.constraints._ranges) {
                std::cout << "[";
                for(auto range : fixpointPair._ranges) {
                    std::cout << range._lower << "-" << range._upper << ", ";
                }
                std::cout << "]"<< std::endl;                    
            }

            std::cout << std::endl;
        }
        

    }

    void ColoredPetriNetBuilder::computePlaceColorFixpoint() {

        auto start = std::chrono::high_resolution_clock::now();

        setupTransitionVars();
        
        while(!_placeFixpointQueue.empty()){
            uint32_t currentPlaceId = _placeFixpointQueue.back();
            _placeFixpointQueue.pop_back();

            std::vector<uint32_t> connectedTransitions = _placePostTransitionMap[currentPlaceId];

            for (uint32_t transitionId : connectedTransitions) {
                Colored::Transition& transition = _transitions[transitionId];
                if (transition.considered) break;
<<<<<<< HEAD
                bool transitionActivated = true;                

=======
                bool transitionActivated = true;

                std::cout << "Transition " << transition.name << std::endl;
                
>>>>>>> ca19f13b
                processInputArcs(transition, currentPlaceId, transitionActivated);
                
                if (transitionActivated) {
                    processOutputArcs(transition);
                }              
            }
        }
        
        auto end = std::chrono::high_resolution_clock::now();
        _fixPointCreationTime = (std::chrono::duration_cast<std::chrono::microseconds>(end - start).count())*0.000001;
        printPlaceTable();
        //We should not need to keep colors in places after we have found fixpoint
        _placeColorFixpoints.clear();
    }

    void ColoredPetriNetBuilder::setupTransitionVars(){
        for(auto& transition : _transitions){
            for(auto arc : transition.input_arcs){
                std::set<Colored::Variable *> variables;
                std::unordered_map<string, std::set<uint32_t>> varPositions;
                PetriEngine::Colored::ColorFixpoint& colorfixpoint = _placeColorFixpoints[arc.place];
                arc.expr->getVariables(variables, varPositions);

                for (auto var: variables){
                    auto varIndexes = varPositions[var->name];

                    if (transition.variableIntervals.count(var->name) == 0){
                        Reachability::rangeInterval_t newRangeInterval;
                        Colored::VariableInterval newVarInterval(var, newRangeInterval);
                        newVarInterval._parentPlaceIndexMap[&colorfixpoint] = varIndexes;
                        transition.variableIntervals[var->name] = newVarInterval;
                    } else {
                        transition.variableIntervals[var->name]._parentPlaceIndexMap[&colorfixpoint] = varIndexes;
                    }
                }                    
            }
        }
    }

    void ColoredPetriNetBuilder::processInputArcs(Colored::Transition& transition, uint32_t currentPlaceId, bool &transitionActivated) {
        _placeColorFixpoints[currentPlaceId].inQueue = false;
        
        std::set<Colored::Variable *> transitionVars;
        std::unordered_map<string, std::set<uint32_t>> varGuardPositions;
        std::unordered_map<Colored::Variable *, std::vector<std::pair<uint32_t, int32_t>>>  varModifierMap;
        if (transition.guard != nullptr) {
            transition.guard->getVariables(transitionVars, varGuardPositions, varModifierMap);
        }
        
        for (auto& arc : transition.input_arcs) {
            //we can break if transitions are not activated
            if (!transitionActivated) {
                break;
            }

<<<<<<< HEAD
            PetriEngine::Colored::ColorFixpoint& curCFP = _placeColorFixpoints[arc.place];
            bool succes = true;
            std::set<Colored::Variable *> variables;
            std::unordered_map<string, std::set<uint32_t>> varPositions;
            arc.expr->getVariables(variables, varPositions);                          

            for (auto var : variables) {

                if (transition.guard != nullptr && transitionVars.find(var) != transitionVars.end()) {
                    for(auto transitionVar : transitionVars){
                        if (transition.variableIntervals.count(transitionVar->name) != 0) {
                            transition.variableIntervals[transitionVar->name]._ranges = transition.variableIntervals[transitionVar->name].getPlaceRestriction();
                        }                                
                    }
                    transition.guard->restrictVar(&transition.variableIntervals[var->name], &transition.variableIntervals);
                } else {
                    transition.variableIntervals[var->name]._ranges = transition.variableIntervals[var->name].getPlaceRestriction();
                }                        

                if (!transition.variableIntervals[var->name].hasValidIntervals()) {
                    //If the arc connected to the place under consideration cannot be activated,
                    //then there is no reason to keep checking
                    transition.variableIntervals[var->name]._ranges.mergeIntervals();
                    transitionActivated = false; 
                    succes = false;
                    break;
                }

                transition.variableIntervals[var->name]._ranges.mergeIntervals();
            }

            //Only consider constants if the variables had valid bindings
            if(succes){
=======
            if (arc.place == currentPlaceId) {
                bool succes = true;
                std::set<Colored::Variable *> variables;
                std::unordered_map<string, std::set<uint32_t>> varPositions;
                std::unordered_map<Colored::Variable *, std::vector<std::pair<uint32_t, int32_t>>>  varModifierMap;
                arc.expr->getVariables(variables, varPositions, varModifierMap);

                //std::cout << "Found " << variables.size() << " vars out here" << std::endl;

                if (!variables.empty()) {                            

                    for (auto var : variables) {
                        //std::cout << "Found " << var->name << " for transition " << transition.name << std::endl;
                        
                        auto varIndexes = varPositions[var->name];                        

                        // find way to not always compute the guard
                        // Right now we are not maintaining place constraints from other places using the same variable
                        Reachability::rangeInterval_t guardRangeInterval;
                        Colored::VariableInterval guardVarInterval(var, guardRangeInterval);                                                      

                        collectVarPlaceRestrictions(guardVarInterval, colorfixpoint, varIndexes, varModifierMap);

                        if (transition.guard != nullptr && transitionVars.find(var) != transitionVars.end()) {
                            transition.guard->restrictVar(&guardVarInterval, &transition.variableIntervals);
                        }                        

                        if (!guardVarInterval.hasValidIntervals()) {
                            //If the arc connected to the place under consideration cannot be activated,
                            //then there is no reason to keep checking
                            transitionActivated = false; 
                            succes = false;
                            break;
                        }

                        transition.variableIntervals[var->name] = guardVarInterval;
                        transition.variableIntervals[var->name]._ranges.mergeIntervals();
                    } 
                }                           
>>>>>>> ca19f13b
                std::unordered_map<const Colored::Color*, std::vector<uint32_t>> constantMap;
                uint32_t index = 0;
                arc.expr->getConstants(constantMap, index);
                
                for (auto constPair : constantMap) {
                    if(!curCFP.constainsColor(constPair)) {
                        //If the arc connected to the place under consideration cannot be activated,
                        //then there is no reason to keep checking
                        transitionActivated = false;
                        succes = false;
                        break;
                    }
                }
            }                           
            arc.activatable = succes;                                               
        }
    }

    void ColoredPetriNetBuilder::processOutputArcs(Colored::Transition& transition) {
        bool transitionHasVarOutArcs = false;

        for (auto& arc : transition.output_arcs) {
            Colored::ColorFixpoint& placeFixpoint = _placeColorFixpoints[arc.place];

            //used to check if colors are added to the place. The total distance between upper and
            //lower bounds should grow when more colors are added and as we cannot remove colors this
            //can be checked by summing the differences
            uint32_t colorsBefore = 0;
            for (auto interval : placeFixpoint.constraints._ranges) {
                for(auto range: interval._ranges) {
                    colorsBefore += 1+  range._upper - range._lower;
                }                
            }
                
            std::set<Colored::Variable *> variables;
            std::unordered_map<string, std::set<uint32_t>> varPositions;
            std::unordered_map<Colored::Variable *, std::vector<std::pair<uint32_t, int32_t>>>  varModifierMap;
            arc.expr->getVariables(variables, varPositions, varModifierMap);

            std::unordered_map<const Colored::Color*, std::vector<uint32_t>> constantMap;
            uint32_t index = 0;
            arc.expr->getConstants(constantMap, index);

            if (!variables.empty()) {
                transitionHasVarOutArcs = true;

                auto intervals = arc.expr->getOutputIntervals(&transition.variableIntervals);

                for(auto interval : intervals._ranges){
                    placeFixpoint.constraints.addInterval(interval);    
                }
                                      
            }

            for(auto color: constantMap) {
                std::vector<uint32_t> idVector;
                Reachability::interval_t interval;
                color.first->getTupleId(&idVector);

                if(idVector.size() != placeFixpoint.productSize){
                    //If we are looking at a color wich is only part of a product, we will not add it here
                    // It is added during getting output intervals of arcs
                    continue;
                }

                for(auto id : idVector) {
                    interval.addRange(id, id);
                }

                placeFixpoint.constraints.addInterval(interval);
            }

            
            placeFixpoint.constraints.mergeIntervals();           

            if (!placeFixpoint.inQueue) {
                uint32_t colorsAfter = 0;
                for (auto interval : placeFixpoint.constraints._ranges) {
                    for(auto range : interval._ranges) {
                        colorsAfter += 1 + range._upper - range._lower;
                    }                    
                }
                if (colorsAfter > colorsBefore) {
                    _placeFixpointQueue.push_back(arc.place);
                    placeFixpoint.inQueue = true;
                }
            }                     
        }

        //If there are no variables among the out arcs of a transition 
        // and it has been activated, there is no reason to cosider it again
        if(!transitionHasVarOutArcs) {
            transition.considered = true;
        }
    }

    void ColoredPetriNetBuilder::collectVarPlaceRestrictions(Colored::VariableInterval &guardVarInterval, PetriEngine::Colored::ColorFixpoint& colorfixpoint, std::set<uint32_t> varIndexes, std::unordered_map<Colored::Variable *, std::vector<std::pair<uint32_t, int32_t>>> varModifierMap){
        int32_t varModifier = 0;
        for (auto varPair : varModifierMap[guardVarInterval._variable]){
            if(std::abs(varPair.second) > std::abs(varModifier)){
                varModifier = varPair.second;
            }
        }
        std::cout << "Found varmodifier: " << varModifier << std::endl; 

        std::vector<Colored::ColorType *> varColorTypes;
        guardVarInterval._variable->colorType->getColortypes(varColorTypes);
        
        for (uint32_t index : varIndexes) {
            for(auto placeInterval : colorfixpoint.constraints._ranges){
                std::vector<Reachability::interval_t> newIntervals;
                std::vector<Reachability::interval_t> tempIntervals;
                std::vector<Reachability::interval_t> collectedIntervals;
                uint32_t j = 0;
                for(uint32_t i = index; i < index + guardVarInterval._variable->colorType->productSize(); i++){
                    if((int32_t) placeInterval[i]._lower + varModifier < 0){
                        placeInterval[i]._lower = 0;
                        auto underflow = std::abs((int32_t) placeInterval[i]._lower + varModifier);
                        Reachability::range_t newRange = Reachability::range_t(varColorTypes[j]->size()-(1+ underflow), varColorTypes[j]->size()-1);
                        tempIntervals = newIntervals;

                        if(tempIntervals.empty()){
                            Reachability::interval_t newInterval;
                            newInterval.addRange(newRange);
                            tempIntervals.push_back(newInterval);
                        } else {
                            for(auto& interval : tempIntervals){
                                interval.addRange(newRange);
                            }
                        }
                        for (auto interval : tempIntervals){
                            collectedIntervals.push_back(interval);
                        }                                        
                    } else {
                        placeInterval[i]._lower += varModifier;
                    }
                    if(placeInterval[i]._upper + varModifier > varColorTypes[j]->size()-1){
                        placeInterval[i]._upper = varColorTypes[j]->size()-1;
                        auto overflow = placeInterval[i]._upper + varModifier + 1 - varColorTypes[j]->size();
                        Reachability::range_t newRange = Reachability::range_t(0, overflow);
                        tempIntervals = newIntervals;

                        if(tempIntervals.empty()){
                            Reachability::interval_t newInterval;
                            newInterval.addRange(newRange);
                            tempIntervals.push_back(newInterval);
                        } else {
                            for(auto& interval : tempIntervals){
                                interval.addRange(newRange);
                            }
                        }
                        for (auto interval : tempIntervals){
                            collectedIntervals.push_back(interval);
                        }    
                    } else {
                        placeInterval[i]._upper += varModifier;
                    }

                    if(newIntervals.empty()){
                        Reachability::interval_t newInterval;
                        newInterval.addRange(placeInterval[i]);
                        newIntervals.push_back(newInterval);
                    } else {
                        for(auto& interval : newIntervals){
                            interval.addRange(placeInterval[i]);
                        }
                    }

                    for (auto interval : collectedIntervals){
                        newIntervals.push_back(interval);
                    }  
                    
                    j++;
                }
                for (auto newInterval : newIntervals){
                    guardVarInterval._ranges.addInterval(newInterval);
                }                                
            }
        }

        std::cout << "Found interval for var: " << std::endl;
        guardVarInterval.print();
    }

    PetriNetBuilder& ColoredPetriNetBuilder::unfold() {
        if (_stripped) assert(false);
        if (_isColored && !_unfolded) {
            auto start = std::chrono::high_resolution_clock::now();
            //for (auto& place : _places) {
            //    unfoldPlace(place);
            //}

            std::cout << "Unfolding" << std::endl;

            for (auto& transition : _transitions) {
                unfoldTransition(transition);
            }
            for (auto& place : _places) {
               handleOrphanPlace(place);
            }

            _unfolded = true;
            auto end = std::chrono::high_resolution_clock::now();
            _time = (std::chrono::duration_cast<std::chrono::microseconds>(end - start).count())*0.000001;
        }

        return _ptBuilder;
    }
    //Due to the way we unfold places, we only unfold palces connected to an arc (which makes sense)
    //However, in queries asking about orphan places it cannot find these, as they have not been unfolded
    //so we make a placeholder place which just has tokens equal to the number of colored tokens
    //Ideally, orphan places should just be translated to a constant in the query
    void ColoredPetriNetBuilder::handleOrphanPlace(Colored::Place& place) {
        if(_ptplacenames.count(place.name) <= 0){
            std::string name = place.name + "_" + std::to_string(place.marking.size());
            _ptBuilder.addPlace(name, place.marking.size(), 0.0, 0.0);
            _ptplacenames[place.name][0] = std::move(name);
        }
        
        //++_nptplaces;
        
    }

    void ColoredPetriNetBuilder::unfoldPlace(Colored::Place& place) {
        // auto placeId = _placenames[place.name];
        // auto placeFixpoint = _placeColorFixpoints[placeId];
        // for (size_t i = placeFixpoint.interval_lower; i <= placeFixpoint.interval_upper; ++i) {
        //     std::string name = place.name + "_" + std::to_string(i);
        //     const Colored::Color* color = &place.type->operator[](i);
        //     _ptBuilder.addPlace(name, place.marking[color], 0.0, 0.0);
        //     _ptplacenames[place.name][color->getId()] = std::move(name);
        //     ++_nptplaces;
        // }
    }

    void ColoredPetriNetBuilder::unfoldTransition(Colored::Transition& transition) {
<<<<<<< HEAD
        
=======

        // std::cout << "Transition " << transition.name << std::endl;
        // for(auto varInterval : transition.variableIntervals){
        //     varInterval.second.print();
        // }

>>>>>>> ca19f13b
        BindingGenerator gen(transition, _colors);
        size_t i = 0;
        for (auto b : gen) {

            //Print all bindings
            // std::cout << transition.name << std::endl;
            // for (auto test : b){
            //     std::cout << "Binding '" << test.first << "\t" << *test.second << "' in bindingds." << std::endl;
            // }
            // std::cout << std::endl;
            
            
            std::string name = transition.name + "_" + std::to_string(i++);
            _ptBuilder.addTransition(name, 0.0, 0.0);
            _pttransitionnames[transition.name].push_back(name);
            ++_npttransitions;
            for (auto& arc : transition.input_arcs) {
                unfoldArc(arc, b, name, true );
            }
            for (auto& arc : transition.output_arcs) {
                unfoldArc(arc, b, name, false);
            }
        }
    }

    void ColoredPetriNetBuilder::unfoldArc(Colored::Arc& arc, Colored::ExpressionContext::BindingMap& binding, std::string& tName, bool input) {
        Colored::ExpressionContext context {binding, _colors};
        auto ms = arc.expr->eval(context);       

        for (const auto& color : ms) {
            if (color.second == 0) {
                continue;
            }
            PetriEngine::Colored::Place place = _places[arc.place];
            const std::string& pName = _ptplacenames[place.name][color.first->getId()];
            if (pName.empty()) {
                
                std::string name = place.name + "_" + std::to_string(color.first->getId());
                _ptBuilder.addPlace(name, place.marking[color.first], 0.0, 0.0);
                _ptplacenames[place.name][color.first->getId()] = std::move(name);
                ++_nptplaces;                
            }
            if (arc.input) {
                _ptBuilder.addInputArc(pName, tName, false, color.second);
            } else {
                _ptBuilder.addOutputArc(tName, pName, color.second);
            }
            ++_nptarcs;
        }
    }

    PetriNetBuilder& ColoredPetriNetBuilder::stripColors() {
        if (_unfolded) assert(false);
        if (_isColored && !_stripped) {
            for (auto& place : _places) {
                _ptBuilder.addPlace(place.name, place.marking.size(), 0.0, 0.0);
            }

            for (auto& transition : _transitions) {
                _ptBuilder.addTransition(transition.name, 0.0, 0.0);
                for (auto& arc : transition.input_arcs) {
                    try {
                        _ptBuilder.addInputArc(_places[arc.place].name, _transitions[arc.transition].name, false,
                                                arc.expr->weight());
                    } catch (Colored::WeightException& e) {
                        std::cerr << "Exception on input arc: " << arcToString(arc) << std::endl;
                        std::cerr << "In expression: " << arc.expr->toString() << std::endl;
                        std::cerr << e.what() << std::endl;
                        exit(ErrorCode);
                    }
                }
                for (auto& arc : transition.output_arcs) {
                    try {
                        _ptBuilder.addOutputArc(_transitions[arc.transition].name, _places[arc.place].name,
                                                arc.expr->weight());
                    } catch (Colored::WeightException& e) {
                        std::cerr << "Exception on output arc: " << arcToString(arc) << std::endl;
                        std::cerr << "In expression: " << arc.expr->toString() << std::endl;
                        std::cerr << e.what() << std::endl;
                        exit(ErrorCode);
                    }
                }
            }

            _stripped = true;
            _isColored = false;
        }

        return _ptBuilder;
    }

    std::string ColoredPetriNetBuilder::arcToString(Colored::Arc& arc) const {
        return !arc.input ? "(" + _transitions[arc.transition].name + ", " + _places[arc.place].name + ")" :
               "(" + _places[arc.place].name + ", " + _transitions[arc.transition].name + ")";
    }

    BindingGenerator::Iterator::Iterator(BindingGenerator* generator)
            : _generator(generator)
    {
    }

    bool BindingGenerator::Iterator::operator==(Iterator& other) {
        return _generator == other._generator;
    }

    bool BindingGenerator::Iterator::operator!=(Iterator& other) {
        return _generator != other._generator;
    }

    BindingGenerator::Iterator& BindingGenerator::Iterator::operator++() {
        _generator->nextBinding();
        if (_generator->_isDone) {
            _generator = nullptr;
        }
        return *this;
    }

    const Colored::ExpressionContext::BindingMap BindingGenerator::Iterator::operator++(int) {
        auto prev = _generator->currentBinding();
        ++*this;
        return prev;
    }

    Colored::ExpressionContext::BindingMap& BindingGenerator::Iterator::operator*() {
        return _generator->currentBinding();
    }
        BindingGenerator::BindingGenerator(Colored::Transition& transition,
            ColorTypeMap& colorTypes)
        : _colorTypes(colorTypes), _transition(transition)
    {
        _isDone = false;
        _noValidBindings = false;
        _expr = _transition.guard;
        std::set<Colored::Variable*> variables;
        if (_expr != nullptr) {
            _expr->getVariables(variables);
            //_expr->getPatterns(_patterns, _colorTypes);
        }
        for (auto arc : _transition.input_arcs) {
            assert(arc.expr != nullptr);
            arc.expr->getVariables(variables);
        }
        for (auto arc : _transition.output_arcs) {
            assert(arc.expr != nullptr);
            arc.expr->getVariables(variables);
            //arc.expr->getPatterns(_patterns, _colorTypes);
        }
        
        
        for (auto var : variables) {
            if(_transition.variableIntervals[var->name]._ranges._ranges.empty()){
                _noValidBindings = true;
                break;
            }
            auto color = var->colorType->getColor(_transition.variableIntervals[var->name]._ranges.getLowerIds());
            _bindings[var->name] = color;
        }
        
        if (!_noValidBindings && !eval())
            nextBinding();
    }


    bool BindingGenerator::eval() {
        if (_expr == nullptr)
            return true;

        Colored::ExpressionContext context {_bindings, _colorTypes};
        return _expr->eval(context);
    }

    Colored::ExpressionContext::BindingMap& BindingGenerator::nextBinding() {
        bool test = false;
        while (!test) {
            
            for (auto& _binding : _bindings) {
                auto varInterval = _transition.variableIntervals[_binding.first];
                std::vector<uint32_t> colorIds;
                _binding.second->getTupleId(&colorIds);
                auto nextIntervalBinding = varInterval._ranges.isRangeEnd(colorIds);

                if (nextIntervalBinding.size() == 0){
                    _binding.second = &_binding.second->operator++();
                    break;                    
                } else {
                    _binding.second = _binding.second->getColorType()->getColor(nextIntervalBinding.getLowerIds());
                }
            }
            
            if (isInitial()) {
                _isDone = true;
                break;
            }      
            test = eval();
            /*if(_transition.name == "Start"){
                for (auto& _binding : _bindings){
                    cout << "color " << _binding.second->getColorName() << " for " << _binding.first << " is " << test << endl;
                }                
            }*/         
        }
        
        return _bindings;
    }

    Colored::ExpressionContext::BindingMap& BindingGenerator::currentBinding() {
        return _bindings;
    }

    bool BindingGenerator::isInitial() const {
        for (auto& b : _bindings) {
            std::vector<uint32_t> colorIds;
            b.second->getTupleId(&colorIds);
            if (colorIds != _transition.variableIntervals[b.first]._ranges.getLowerIds()) return false;
        }
        return true;
    }

    // bool BindingGenerator::isFinal() const {
    //     for (auto& b : _bindings) {
    //         if (b.second->getId() != _transition.variableIntervals[b.first].getLower()) {
    //             return false;
    //         }
    //     }
    //     return true;
    // }

    BindingGenerator::Iterator BindingGenerator::begin() {
        if(_noValidBindings){
            return {nullptr};
        }
        return {this};
    }

    BindingGenerator::Iterator BindingGenerator::end() {
        return {nullptr};
    }

}
<|MERGE_RESOLUTION|>--- conflicted
+++ resolved
@@ -38,10 +38,6 @@
 
             Reachability::rangeInterval_t placeConstraints;
             Colored::ColorFixpoint colorFixpoint = {placeConstraints, !tokens.empty(), (uint32_t) type->productSize()};
-<<<<<<< HEAD
-=======
-            
->>>>>>> ca19f13b
 
             if(tokens.size() == type->size()){
                 colorFixpoint.constraints.addInterval(type->getFullInterval());
@@ -50,28 +46,14 @@
                 for (auto colorPair : tokens) {
                     Reachability::interval_t tokenConstraints;
                     colorPair.first->getColorConstraints(&tokenConstraints, &index);
-<<<<<<< HEAD
 
                     colorFixpoint.constraints.addInterval(tokenConstraints);
                     index = 0;
                 }
-
-                colorFixpoint.constraints.mergeIntervals();
-            }
-
-            _placeColorFixpoints.push_back(colorFixpoint);
-            
-=======
-
-                    colorFixpoint.constraints.addInterval(tokenConstraints);
-                    index = 0;
-                }
-                
                 colorFixpoint.constraints.mergeIntervals();
             }
          
             _placeColorFixpoints.push_back(colorFixpoint);            
->>>>>>> ca19f13b
         }
     }
 
@@ -188,15 +170,8 @@
             for (uint32_t transitionId : connectedTransitions) {
                 Colored::Transition& transition = _transitions[transitionId];
                 if (transition.considered) break;
-<<<<<<< HEAD
-                bool transitionActivated = true;                
-
-=======
-                bool transitionActivated = true;
-
-                std::cout << "Transition " << transition.name << std::endl;
-                
->>>>>>> ca19f13b
+                bool transitionActivated = true;               
+
                 processInputArcs(transition, currentPlaceId, transitionActivated);
                 
                 if (transitionActivated) {
@@ -218,18 +193,25 @@
                 std::set<Colored::Variable *> variables;
                 std::unordered_map<string, std::set<uint32_t>> varPositions;
                 PetriEngine::Colored::ColorFixpoint& colorfixpoint = _placeColorFixpoints[arc.place];
-                arc.expr->getVariables(variables, varPositions);
+                std::unordered_map<Colored::Variable *, std::vector<std::pair<uint32_t, int32_t>>>  varModifierMap;
+                arc.expr->getVariables(variables, varPositions, varModifierMap);
 
                 for (auto var: variables){
                     auto varIndexes = varPositions[var->name];
+                    int32_t varModifier = 0;
+                    for (auto varPair : varModifierMap[var]){
+                        if(std::abs(varPair.second) > std::abs(varModifier)){
+                            varModifier = varPair.second;
+                        }
+                    }
 
                     if (transition.variableIntervals.count(var->name) == 0){
                         Reachability::rangeInterval_t newRangeInterval;
                         Colored::VariableInterval newVarInterval(var, newRangeInterval);
-                        newVarInterval._parentPlaceIndexMap[&colorfixpoint] = varIndexes;
+                        newVarInterval._parentPlaceIndexMap[&colorfixpoint] = std::make_pair(varIndexes,varModifier);
                         transition.variableIntervals[var->name] = newVarInterval;
                     } else {
-                        transition.variableIntervals[var->name]._parentPlaceIndexMap[&colorfixpoint] = varIndexes;
+                        transition.variableIntervals[var->name]._parentPlaceIndexMap[&colorfixpoint] = std::make_pair(varIndexes,varModifier);
                     }
                 }                    
             }
@@ -252,24 +234,25 @@
                 break;
             }
 
-<<<<<<< HEAD
             PetriEngine::Colored::ColorFixpoint& curCFP = _placeColorFixpoints[arc.place];
             bool succes = true;
             std::set<Colored::Variable *> variables;
             std::unordered_map<string, std::set<uint32_t>> varPositions;
-            arc.expr->getVariables(variables, varPositions);                          
+            std::unordered_map<Colored::Variable *, std::vector<std::pair<uint32_t, int32_t>>>  varModifierMap;
+            arc.expr->getVariables(variables, varPositions, varModifierMap);                          
 
             for (auto var : variables) {
 
                 if (transition.guard != nullptr && transitionVars.find(var) != transitionVars.end()) {
                     for(auto transitionVar : transitionVars){
                         if (transition.variableIntervals.count(transitionVar->name) != 0) {
-                            transition.variableIntervals[transitionVar->name]._ranges = transition.variableIntervals[transitionVar->name].getPlaceRestriction();
+                            auto varModifiers = varModifierMap[transitionVar];
+                            transition.variableIntervals[transitionVar->name]._ranges = transition.variableIntervals[transitionVar->name].getPlaceRestriction(varModifiers);
                         }                                
                     }
                     transition.guard->restrictVar(&transition.variableIntervals[var->name], &transition.variableIntervals);
-                } else {
-                    transition.variableIntervals[var->name]._ranges = transition.variableIntervals[var->name].getPlaceRestriction();
+                } else {                    
+                    transition.variableIntervals[var->name]._ranges = transition.variableIntervals[var->name].getPlaceRestriction(varModifierMap[var]);
                 }                        
 
                 if (!transition.variableIntervals[var->name].hasValidIntervals()) {
@@ -286,47 +269,6 @@
 
             //Only consider constants if the variables had valid bindings
             if(succes){
-=======
-            if (arc.place == currentPlaceId) {
-                bool succes = true;
-                std::set<Colored::Variable *> variables;
-                std::unordered_map<string, std::set<uint32_t>> varPositions;
-                std::unordered_map<Colored::Variable *, std::vector<std::pair<uint32_t, int32_t>>>  varModifierMap;
-                arc.expr->getVariables(variables, varPositions, varModifierMap);
-
-                //std::cout << "Found " << variables.size() << " vars out here" << std::endl;
-
-                if (!variables.empty()) {                            
-
-                    for (auto var : variables) {
-                        //std::cout << "Found " << var->name << " for transition " << transition.name << std::endl;
-                        
-                        auto varIndexes = varPositions[var->name];                        
-
-                        // find way to not always compute the guard
-                        // Right now we are not maintaining place constraints from other places using the same variable
-                        Reachability::rangeInterval_t guardRangeInterval;
-                        Colored::VariableInterval guardVarInterval(var, guardRangeInterval);                                                      
-
-                        collectVarPlaceRestrictions(guardVarInterval, colorfixpoint, varIndexes, varModifierMap);
-
-                        if (transition.guard != nullptr && transitionVars.find(var) != transitionVars.end()) {
-                            transition.guard->restrictVar(&guardVarInterval, &transition.variableIntervals);
-                        }                        
-
-                        if (!guardVarInterval.hasValidIntervals()) {
-                            //If the arc connected to the place under consideration cannot be activated,
-                            //then there is no reason to keep checking
-                            transitionActivated = false; 
-                            succes = false;
-                            break;
-                        }
-
-                        transition.variableIntervals[var->name] = guardVarInterval;
-                        transition.variableIntervals[var->name]._ranges.mergeIntervals();
-                    } 
-                }                           
->>>>>>> ca19f13b
                 std::unordered_map<const Colored::Color*, std::vector<uint32_t>> constantMap;
                 uint32_t index = 0;
                 arc.expr->getConstants(constantMap, index);
@@ -368,7 +310,7 @@
 
             std::unordered_map<const Colored::Color*, std::vector<uint32_t>> constantMap;
             uint32_t index = 0;
-            arc.expr->getConstants(constantMap, index);
+            arc.expr->getConstants(constantMap, index);            
 
             if (!variables.empty()) {
                 transitionHasVarOutArcs = true;
@@ -413,7 +355,7 @@
                     _placeFixpointQueue.push_back(arc.place);
                     placeFixpoint.inQueue = true;
                 }
-            }                     
+            }                   
         }
 
         //If there are no variables among the out arcs of a transition 
@@ -421,94 +363,6 @@
         if(!transitionHasVarOutArcs) {
             transition.considered = true;
         }
-    }
-
-    void ColoredPetriNetBuilder::collectVarPlaceRestrictions(Colored::VariableInterval &guardVarInterval, PetriEngine::Colored::ColorFixpoint& colorfixpoint, std::set<uint32_t> varIndexes, std::unordered_map<Colored::Variable *, std::vector<std::pair<uint32_t, int32_t>>> varModifierMap){
-        int32_t varModifier = 0;
-        for (auto varPair : varModifierMap[guardVarInterval._variable]){
-            if(std::abs(varPair.second) > std::abs(varModifier)){
-                varModifier = varPair.second;
-            }
-        }
-        std::cout << "Found varmodifier: " << varModifier << std::endl; 
-
-        std::vector<Colored::ColorType *> varColorTypes;
-        guardVarInterval._variable->colorType->getColortypes(varColorTypes);
-        
-        for (uint32_t index : varIndexes) {
-            for(auto placeInterval : colorfixpoint.constraints._ranges){
-                std::vector<Reachability::interval_t> newIntervals;
-                std::vector<Reachability::interval_t> tempIntervals;
-                std::vector<Reachability::interval_t> collectedIntervals;
-                uint32_t j = 0;
-                for(uint32_t i = index; i < index + guardVarInterval._variable->colorType->productSize(); i++){
-                    if((int32_t) placeInterval[i]._lower + varModifier < 0){
-                        placeInterval[i]._lower = 0;
-                        auto underflow = std::abs((int32_t) placeInterval[i]._lower + varModifier);
-                        Reachability::range_t newRange = Reachability::range_t(varColorTypes[j]->size()-(1+ underflow), varColorTypes[j]->size()-1);
-                        tempIntervals = newIntervals;
-
-                        if(tempIntervals.empty()){
-                            Reachability::interval_t newInterval;
-                            newInterval.addRange(newRange);
-                            tempIntervals.push_back(newInterval);
-                        } else {
-                            for(auto& interval : tempIntervals){
-                                interval.addRange(newRange);
-                            }
-                        }
-                        for (auto interval : tempIntervals){
-                            collectedIntervals.push_back(interval);
-                        }                                        
-                    } else {
-                        placeInterval[i]._lower += varModifier;
-                    }
-                    if(placeInterval[i]._upper + varModifier > varColorTypes[j]->size()-1){
-                        placeInterval[i]._upper = varColorTypes[j]->size()-1;
-                        auto overflow = placeInterval[i]._upper + varModifier + 1 - varColorTypes[j]->size();
-                        Reachability::range_t newRange = Reachability::range_t(0, overflow);
-                        tempIntervals = newIntervals;
-
-                        if(tempIntervals.empty()){
-                            Reachability::interval_t newInterval;
-                            newInterval.addRange(newRange);
-                            tempIntervals.push_back(newInterval);
-                        } else {
-                            for(auto& interval : tempIntervals){
-                                interval.addRange(newRange);
-                            }
-                        }
-                        for (auto interval : tempIntervals){
-                            collectedIntervals.push_back(interval);
-                        }    
-                    } else {
-                        placeInterval[i]._upper += varModifier;
-                    }
-
-                    if(newIntervals.empty()){
-                        Reachability::interval_t newInterval;
-                        newInterval.addRange(placeInterval[i]);
-                        newIntervals.push_back(newInterval);
-                    } else {
-                        for(auto& interval : newIntervals){
-                            interval.addRange(placeInterval[i]);
-                        }
-                    }
-
-                    for (auto interval : collectedIntervals){
-                        newIntervals.push_back(interval);
-                    }  
-                    
-                    j++;
-                }
-                for (auto newInterval : newIntervals){
-                    guardVarInterval._ranges.addInterval(newInterval);
-                }                                
-            }
-        }
-
-        std::cout << "Found interval for var: " << std::endl;
-        guardVarInterval.print();
     }
 
     PetriNetBuilder& ColoredPetriNetBuilder::unfold() {
@@ -563,16 +417,7 @@
     }
 
     void ColoredPetriNetBuilder::unfoldTransition(Colored::Transition& transition) {
-<<<<<<< HEAD
-        
-=======
-
-        // std::cout << "Transition " << transition.name << std::endl;
-        // for(auto varInterval : transition.variableIntervals){
-        //     varInterval.second.print();
-        // }
-
->>>>>>> ca19f13b
+        
         BindingGenerator gen(transition, _colors);
         size_t i = 0;
         for (auto b : gen) {
@@ -606,7 +451,7 @@
             if (color.second == 0) {
                 continue;
             }
-            PetriEngine::Colored::Place place = _places[arc.place];
+            PetriEngine::Colored::Place& place = _places[arc.place];
             const std::string& pName = _ptplacenames[place.name][color.first->getId()];
             if (pName.empty()) {
                 
