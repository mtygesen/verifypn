--- conflicted
+++ resolved
@@ -157,7 +157,6 @@
         }
     }
 
-<<<<<<< HEAD
     void ColoredPetriNetBuilder::computePartition(){
         auto partitionStart = std::chrono::high_resolution_clock::now();
         Colored::PartitionBuilder pBuilder = Colored::PartitionBuilder(&_transitions, &_places, &_placePostTransitionMap, &_placePreTransitionMap);
@@ -169,25 +168,16 @@
         auto partitionEnd = std::chrono::high_resolution_clock::now();
         _partitionTimer = (std::chrono::duration_cast<std::chrono::microseconds>(partitionEnd - partitionStart).count())*0.000001;
     }
-
-    void ColoredPetriNetBuilder::computePlaceColorFixpoint(uint32_t max_intervals, int32_t timeout) {
-        auto start = std::chrono::high_resolution_clock::now();        
-        auto reduceTimer = std::chrono::high_resolution_clock::now(); 
-        std::chrono::_V2::system_clock::time_point end = std::chrono::high_resolution_clock::now();       
-        while(!_placeFixpointQueue.empty()){
-=======
+      
     void ColoredPetriNetBuilder::computePlaceColorFixpoint(uint32_t maxIntervals, uint32_t maxIntervalsReduced, int32_t timeout) {
         //Start timers for timing color fixpoint creation and max interval reduction steps
         auto start = std::chrono::high_resolution_clock::now();
         std::chrono::_V2::system_clock::time_point end = std::chrono::high_resolution_clock::now();
         auto reduceTimer = std::chrono::high_resolution_clock::now();        
         while(!_placeFixpointQueue.empty()){
-            uint32_t currentPlaceId = _placeFixpointQueue.back();
             //Reduce max interval once timeout passes
->>>>>>> 6653f058
-            if(timeout > 0 && std::chrono::duration_cast<std::chrono::seconds>(end - reduceTimer).count() >= timeout){
+            if(maxIntervals > maxIntervalsReduced && timeout > 0 && std::chrono::duration_cast<std::chrono::seconds>(end - reduceTimer).count() >= timeout){
                 maxIntervals = maxIntervalsReduced; 
-                reduceTimer = std::chrono::high_resolution_clock::now();
             }
             
             uint32_t currentPlaceId = _placeFixpointQueue.back();
@@ -217,20 +207,12 @@
         }
 
         _fixPointCreationTime = (std::chrono::duration_cast<std::chrono::microseconds>(end - start).count())*0.000001;
-<<<<<<< HEAD
-        printPlaceTable();
-        _placeColorFixpoints.clear();
-    }
-
-
-=======
 
         //printPlaceTable();
         _placeColorFixpoints.clear();
     }
 
     //Create Arc interval structures for the transition
->>>>>>> 6653f058
     std::unordered_map<uint32_t, Colored::ArcIntervals> ColoredPetriNetBuilder::setupTransitionVars(Colored::Transition transition){
         std::unordered_map<uint32_t, Colored::ArcIntervals> res;
         for(auto arc : transition.input_arcs){
@@ -245,7 +227,6 @@
         return res;
     }
 
-<<<<<<< HEAD
     void ColoredPetriNetBuilder::createPartionVarmaps(){
         for(uint32_t transitionId = 0; transitionId < _transitions.size(); transitionId++){
             Colored::Transition &transition = _transitions[transitionId];
@@ -285,16 +266,10 @@
         }
     }
 
+    //Retrieve color intervals for the input arcs based on their places
     void ColoredPetriNetBuilder::getArcIntervals(Colored::Transition& transition, bool &transitionActivated, uint32_t max_intervals, uint32_t transitionId){
         for (auto arc : transition.input_arcs) {
             PetriEngine::Colored::ColorFixpoint& curCFP = _placeColorFixpoints[arc.place];
-=======
-    //Retrieve color intervals for the input arcs based on their places
-    void ColoredPetriNetBuilder::getArcIntervals(Colored::Transition& transition, bool &transitionActivated, uint32_t max_intervals, uint32_t transitionId){
-        for (auto arc : transition.input_arcs) {
-            PetriEngine::Colored::ColorFixpoint& curCFP = _placeColorFixpoints[arc.place];   
-            
->>>>>>> 6653f058
             curCFP.constraints.restrict(max_intervals);
             _maxIntervals = std::max(_maxIntervals, (uint32_t) curCFP.constraints.size());
            
@@ -334,23 +309,12 @@
 
     //Retreive interval colors from the input arcs restricted by the transition guard
     void ColoredPetriNetBuilder::processInputArcs(Colored::Transition& transition, uint32_t currentPlaceId, uint32_t transitionId, bool &transitionActivated, uint32_t max_intervals) {     
-<<<<<<< HEAD
-=======
-        
-        
->>>>>>> 6653f058
         getArcIntervals(transition, transitionActivated, max_intervals, transitionId);  
         
-
         if(!transitionActivated){
             return;
         }
-<<<<<<< HEAD
-        
-        if(intervalGenerator.getVarIntervals(transition.variableMaps, _arcIntervals[transitionId])){ 
-=======
         if(intervalGenerator.getVarIntervals(transition.variableMaps, _arcIntervals[transitionId])){              
->>>>>>> 6653f058
             if(transition.guard != nullptr) {
                 transition.guard->restrictVars(transition.variableMaps);              
                 removeInvalidVarmaps(transition);
@@ -362,11 +326,7 @@
                 }
             }
         } else {
-<<<<<<< HEAD
-            std::cout << "getting var intervals failed " << std::endl;
-=======
             //Retrieving variable intervals failed
->>>>>>> 6653f058
             transitionActivated = false;
         }                                            
     }
@@ -443,11 +403,6 @@
             for (auto& transition : _transitions) {
                 unfoldTransition(transition);
             }
-<<<<<<< HEAD
-            
-            
-=======
->>>>>>> 6653f058
             auto unfoldedPlaceMap = _ptBuilder.getPlaceNames();
             for (auto& place : _places) {
                handleOrphanPlace(place, unfoldedPlaceMap);
@@ -466,24 +421,14 @@
     //Ideally, orphan places should just be translated to a constant in the query
     void ColoredPetriNetBuilder::handleOrphanPlace(Colored::Place& place, std::unordered_map<std::string, uint32_t> unfoldedPlaceMap) {
         if(_ptplacenames.count(place.name) <= 0){
-<<<<<<< HEAD
-=======
-            
->>>>>>> 6653f058
             std::string name = place.name + "_orphan";
             _ptBuilder.addPlace(name, place.marking.size(), 0.0, 0.0);
             _ptplacenames[place.name][0] = std::move(name);
         } else {
             uint32_t usedTokens = 0;
             
-<<<<<<< HEAD
             for(std::pair<const uint32_t, std::string> unfoldedPlace : _ptplacenames[place.name]){
                 auto unfoldedMarking = _ptBuilder.initMarking();
-=======
-            for(std::pair<const uint32_t, std::string> unfoldedPlace : _ptplacenames[place.name]){                
-                auto unfoldedMarking = _ptBuilder.initMarking();
-                
->>>>>>> 6653f058
                 auto unfoldedPlaceId = unfoldedPlaceMap[unfoldedPlace.second];
                 usedTokens += unfoldedMarking[unfoldedPlaceId];
             }
@@ -498,15 +443,25 @@
         //++_nptplaces;        
     }
     
-    void ColoredPetriNetBuilder::unfoldPlace(const Colored::Place* place, const PetriEngine::Colored::Color *color) {        
+    void ColoredPetriNetBuilder::unfoldPlace(const Colored::Place* place, const PetriEngine::Colored::Color *color, uint32_t placeId, uint32_t id) {        
+        size_t tokenSize = 0;
+        if(!_partitionComputed || _partition[placeId].diagonal){
+            tokenSize = place->marking[color];
+        }else {
+            for(auto colorEqClassPair : _partition[placeId].colorEQClassMap){
+                if(colorEqClassPair.second->_id == _partition[placeId].colorEQClassMap[color]->_id){
+                    tokenSize += place->marking[colorEqClassPair.first];
+                }                    
+            }
+        }
+            
         std::string name = place->name + "_" + std::to_string(color->getId());
-        _ptBuilder.addPlace(name, place->marking[color], 0.0, 0.0);
-        _ptplacenames[place->name][color->getId()] = std::move(name);
-        ++_nptplaces; 
+        _ptBuilder.addPlace(name, tokenSize, 0.0, 0.0);
+        _ptplacenames[place->name][id] = std::move(name);
+        ++_nptplaces;
     }
 
     void ColoredPetriNetBuilder::unfoldTransition(Colored::Transition& transition) {
-<<<<<<< HEAD
         if(_fixpointDone || _partitionComputed){            
             FixpointBindingGenerator gen(transition, _colors);
             size_t i = 0;
@@ -540,22 +495,8 @@
                 for (auto& arc : transition.output_arcs) {
                     unfoldArc(arc, b, name);
                 }
-=======
-        FixpointBindingGenerator gen(transition, _colors);
-        size_t i = 0;
-        for (auto b : gen) { 
-            std::string name = transition.name + "_" + std::to_string(i++);
-            _ptBuilder.addTransition(name, 0.0, 0.0);
-            _pttransitionnames[transition.name].push_back(name);
-            ++_npttransitions;
-            for (auto& arc : transition.input_arcs) {
-                unfoldArc(arc, b, name, true );
-            }
-            for (auto& arc : transition.output_arcs) {
-                unfoldArc(arc, b, name, false);
->>>>>>> 6653f058
-            }
-        }    
+            }
+        }        
     }
 
     void ColoredPetriNetBuilder::unfoldArc(Colored::Arc& arc, Colored::ExpressionContext::BindingMap& binding, std::string& tName) {
@@ -575,27 +516,8 @@
                 id = _partition[arc.place].colorEQClassMap[color.first]->_id;
             }
             const std::string& pName = _ptplacenames[place.name][id];
-            if (pName.empty()) {
-<<<<<<< HEAD
-                size_t tokenSize = 0;
-                if(!_partitionComputed || _partition[arc.place].diagonal){
-                    tokenSize = place.marking[color.first];
-                }else {
-                    for(auto colorEqClassPair : _partition[arc.place].colorEQClassMap){
-                        if(colorEqClassPair.second->_id == _partition[arc.place].colorEQClassMap[color.first]->_id){
-                            tokenSize += place.marking[colorEqClassPair.first];
-                        }                    
-                    }
-                }
-                 
-                std::string name = place.name + "_" + std::to_string(color.first->getId());
-                _ptBuilder.addPlace(name, tokenSize, 0.0, 0.0);
-                _ptplacenames[place.name][id] = std::move(name);
-                ++_nptplaces;
-                               
-=======
-                unfoldPlace(&place, color.first);               
->>>>>>> 6653f058
+            if (pName.empty()) {                               
+                unfoldPlace(&place, color.first, arc.place, id);               
             }
             
             if (arc.input) {
