/* Copyright (C) 2020  Alexander Bilgram <alexander@bilgram.dk>,
 *                     Peter Haar Taankvist <ptaankvist@gmail.com>,
 *                     Thomas Pedersen <thomas.pedersen@stofanet.dk>
 *                     Andreas H. Klostergaard
 *
 * This program is free software: you can redistribute it and/or modify
 * it under the terms of the GNU General Public License as published by
 * the Free Software Foundation, either version 3 of the License, or
 * (at your option) any later version.
 *
 * This program is distributed in the hope that it will be useful,
 * but WITHOUT ANY WARRANTY; without even the implied warranty of
 * MERCHANTABILITY or FITNESS FOR A PARTICULAR PURPOSE.  See the
 * GNU General Public License for more details.
 *
 * You should have received a copy of the GNU General Public License
 * along with this program.  If not, see <http://www.gnu.org/licenses/>.
 */

#include "PetriEngine/Colored/ColoredPetriNetBuilder.h"
#include "utils/errors.h"

#include <tuple>
using std::get;
namespace PetriEngine {
<<<<<<< HEAD
    ColoredPetriNetBuilder::ColoredPetriNetBuilder(){
=======
    ColoredPetriNetBuilder::ColoredPetriNetBuilder(shared_string_set& string_set)
    : _ptBuilder(string_set), _string_set(string_set) {
>>>>>>> 9a37c4ae
    }

    ColoredPetriNetBuilder::ColoredPetriNetBuilder(const ColoredPetriNetBuilder& orig)
    : _placenames(orig._placenames), _transitionnames(orig._transitionnames),
       _places(orig._places), _transitions(orig._transitions), _ptBuilder(orig._string_set), _string_set(orig._string_set)
    {
    }

    ColoredPetriNetBuilder::~ColoredPetriNetBuilder() {
        // cleaning up colors
        for(auto& e : _colors)
        {
            if(e.second != Colored::ColorType::dotInstance())
                delete e.second;
        }
        _colors.clear();
    }

    void ColoredPetriNetBuilder::addPlace(const std::string& name, uint32_t tokens, double x, double y) {
        if (!_isColored) {
            _ptBuilder.addPlace(name, tokens, x, y);
        }
    }

    void ColoredPetriNetBuilder::addPlace(const std::string& name, const Colored::ColorType* type, Colored::Multiset&& tokens, double x, double y) {
        auto tmp = std::make_shared<const_string>(name);
        tmp = *_string_set.insert(tmp).first;
        if(_placenames.count(tmp) == 0)
        {
            uint32_t next = _placenames.size();
<<<<<<< HEAD
            _places.emplace_back(Colored::Place {name, type, std::move(tokens), x, y});
            auto& place = _places.back();
            _placenames[name] = next;
=======
            _places.emplace_back(Colored::Place {tmp, type, std::move(tokens), x, y});
            auto& place = _places.back();
            _placenames[tmp] = next;
>>>>>>> 9a37c4ae
            for(const auto& t : place.marking)
            {
                if(t.first->getColorType() != type)
                {
                    throw base_error("Mismatch in color-type on ", name, " expecting type ", type->getName(), " got ",
                        t.first->getColorType()->getName(), " (instance ", Colored::Color::toString(t.first), ")");
                }
            }
        }
    }

    void ColoredPetriNetBuilder::addTransition(const std::string& name, int32_t player, double x, double y) {
        if (!_isColored) {
            _ptBuilder.addTransition(name, player, x, y);
        }
    }

    void ColoredPetriNetBuilder::addTransition(const std::string& name, const Colored::GuardExpression_ptr& guard, int32_t player, double x, double y) {
<<<<<<< HEAD
        if(_transitionnames.count(name) == 0)
        {
            uint32_t next = _transitionnames.size();
            _transitions.emplace_back(Colored::Transition {name, guard, player, x, y});
            _transitionnames[name] = next;
=======
        auto tmp = std::make_shared<const_string>(name);
        tmp = *_string_set.insert(tmp).first;
        if(_transitionnames.count(tmp) == 0)
        {
            uint32_t next = _transitionnames.size();
            _transitions.emplace_back(Colored::Transition {tmp, guard, player, x, y});
            _transitionnames[tmp] = next;
>>>>>>> 9a37c4ae
        }
    }

    void ColoredPetriNetBuilder::addInputArc(const std::string& place, const std::string& transition, bool inhibitor, int weight) {
        if (!_isColored) {
            _ptBuilder.addInputArc(place, transition, inhibitor, weight);
        }
    }

    void ColoredPetriNetBuilder::addInputArc(const std::string& place, const std::string& transition, const Colored::ArcExpression_ptr& expr, bool inhibitor, int weight) {
        addArc(place, transition, expr, true, inhibitor, weight);
    }

    void ColoredPetriNetBuilder::addOutputArc(const std::string& transition, const std::string& place, int weight) {
        if (!_isColored) {
            _ptBuilder.addOutputArc(transition, place, weight);
        }
    }

    void ColoredPetriNetBuilder::addOutputArc(const std::string& transition, const std::string& place, const Colored::ArcExpression_ptr& expr) {
        addArc(place, transition, expr, false, false, 1);
    }

    void ColoredPetriNetBuilder::addArc(const std::string& place, const std::string& transition, const Colored::ArcExpression_ptr& expr, bool input, bool inhibitor, int weight) {
<<<<<<< HEAD
        if(_transitionnames.count(transition) == 0)
            throw base_error("Transition '", transition, "' not found. ");
        if(_placenames.count(place) == 0)
            throw base_error("Place '", place, "' not found. ");
        uint32_t p = _placenames[place];
        uint32_t t = _transitionnames[transition];
=======
        auto stn = std::make_shared<const_string>(transition);
        auto spn = std::make_shared<const_string>(place);
        if(_transitionnames.count(stn) == 0)
            throw base_error("Transition '", transition, "' not found. ");
        if(_placenames.count(spn) == 0)
            throw base_error("Place '", place, "' not found. ");
        uint32_t p = _placenames[spn];
        uint32_t t = _transitionnames[stn];
>>>>>>> 9a37c4ae

        assert(t < _transitions.size());
        assert(p < _places.size());

        if(input) _places[p]._post.emplace_back(t);
        else      _places[p]._pre.emplace_back(t);

        Colored::Arc arc;
        arc.place = p;
        arc.transition = t;
        _places[p].inhibitor |= inhibitor;
        if(!inhibitor)
            assert(expr != nullptr);
        arc.expr = std::move(expr);
        arc.input = input;
        arc.weight = weight;
        if(inhibitor){
            _inhibitorArcs.push_back(std::move(arc));
        } else {
            input? _transitions[t].input_arcs.push_back(std::move(arc)): _transitions[t].output_arcs.push_back(std::move(arc));
        }

    }

    void ColoredPetriNetBuilder::addColorType(const std::string& id, const Colored::ColorType* type) {
        _colors[id] = type;
    }

    void ColoredPetriNetBuilder::sort() {
    }
}<|MERGE_RESOLUTION|>--- conflicted
+++ resolved
@@ -23,12 +23,8 @@
 #include <tuple>
 using std::get;
 namespace PetriEngine {
-<<<<<<< HEAD
-    ColoredPetriNetBuilder::ColoredPetriNetBuilder(){
-=======
     ColoredPetriNetBuilder::ColoredPetriNetBuilder(shared_string_set& string_set)
     : _ptBuilder(string_set), _string_set(string_set) {
->>>>>>> 9a37c4ae
     }
 
     ColoredPetriNetBuilder::ColoredPetriNetBuilder(const ColoredPetriNetBuilder& orig)
@@ -59,15 +55,9 @@
         if(_placenames.count(tmp) == 0)
         {
             uint32_t next = _placenames.size();
-<<<<<<< HEAD
-            _places.emplace_back(Colored::Place {name, type, std::move(tokens), x, y});
-            auto& place = _places.back();
-            _placenames[name] = next;
-=======
             _places.emplace_back(Colored::Place {tmp, type, std::move(tokens), x, y});
             auto& place = _places.back();
             _placenames[tmp] = next;
->>>>>>> 9a37c4ae
             for(const auto& t : place.marking)
             {
                 if(t.first->getColorType() != type)
@@ -86,13 +76,6 @@
     }
 
     void ColoredPetriNetBuilder::addTransition(const std::string& name, const Colored::GuardExpression_ptr& guard, int32_t player, double x, double y) {
-<<<<<<< HEAD
-        if(_transitionnames.count(name) == 0)
-        {
-            uint32_t next = _transitionnames.size();
-            _transitions.emplace_back(Colored::Transition {name, guard, player, x, y});
-            _transitionnames[name] = next;
-=======
         auto tmp = std::make_shared<const_string>(name);
         tmp = *_string_set.insert(tmp).first;
         if(_transitionnames.count(tmp) == 0)
@@ -100,7 +83,6 @@
             uint32_t next = _transitionnames.size();
             _transitions.emplace_back(Colored::Transition {tmp, guard, player, x, y});
             _transitionnames[tmp] = next;
->>>>>>> 9a37c4ae
         }
     }
 
@@ -125,14 +107,6 @@
     }
 
     void ColoredPetriNetBuilder::addArc(const std::string& place, const std::string& transition, const Colored::ArcExpression_ptr& expr, bool input, bool inhibitor, int weight) {
-<<<<<<< HEAD
-        if(_transitionnames.count(transition) == 0)
-            throw base_error("Transition '", transition, "' not found. ");
-        if(_placenames.count(place) == 0)
-            throw base_error("Place '", place, "' not found. ");
-        uint32_t p = _placenames[place];
-        uint32_t t = _transitionnames[transition];
-=======
         auto stn = std::make_shared<const_string>(transition);
         auto spn = std::make_shared<const_string>(place);
         if(_transitionnames.count(stn) == 0)
@@ -141,7 +115,6 @@
             throw base_error("Place '", place, "' not found. ");
         uint32_t p = _placenames[spn];
         uint32_t t = _transitionnames[stn];
->>>>>>> 9a37c4ae
 
         assert(t < _transitions.size());
         assert(p < _places.size());
