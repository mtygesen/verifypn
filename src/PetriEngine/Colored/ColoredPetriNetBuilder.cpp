--- conflicted
+++ resolved
@@ -664,15 +664,11 @@
         if(_fixpointDone || _partitionComputed){ 
             FixpointBindingGenerator gen(&transition, _colors, symmetric_var_map[transitionId]);
             size_t i = 0;
-<<<<<<< HEAD
+            bool hasBindings = false;
             for (const auto &b : gen) {  
                 const std::string &name = transition.name + "_" + std::to_string(i++);
-=======
-            bool hasBindings = false;
-            for (auto b : gen) {     
+              
                 hasBindings = true;            
-                std::string name = transition.name + "_" + std::to_string(i++);
->>>>>>> 2f313d2a
                 _ptBuilder.addTransition(name, 0.0, 0.0);
                 
                 for (auto& arc : transition.input_arcs) {
@@ -680,19 +676,14 @@
                 }
                 for (auto& arc : transition.output_arcs) {
                     unfoldArc(arc, b, name);
-<<<<<<< HEAD
                 }
                 
                 _pttransitionnames[transition.name].push_back(std::move(name));
                 unfoldInhibitorArc(transition.name, name);                
-            }            
-=======
-                }                
-            } 
+            }                            
             if(!hasBindings){
                 _pttransitionnames[transition.name] = std::vector<std::string>();
             }           
->>>>>>> 2f313d2a
         } else {
             NaiveBindingGenerator gen(transition, _colors);
             size_t i = 0;
