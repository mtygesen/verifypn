/*
 * File:   ColoredPetriNetBuilder.cpp
 * Author: Klostergaard
 * 
 * Created on 17. februar 2018, 16:25
 */

#include "PetriEngine/Colored/ColoredPetriNetBuilder.h"
#include <chrono>

namespace PetriEngine {
    ColoredPetriNetBuilder::ColoredPetriNetBuilder() {
    }

    ColoredPetriNetBuilder::ColoredPetriNetBuilder(const ColoredPetriNetBuilder& orig) {
    }

    ColoredPetriNetBuilder::~ColoredPetriNetBuilder() {
    }

    void ColoredPetriNetBuilder::addPlace(const std::string& name, int tokens, double x, double y) {
        if (!_isColored) {
            _ptBuilder.addPlace(name, tokens, x, y);
        }
    }

    void ColoredPetriNetBuilder::addPlace(const std::string& name, Colored::ColorType* type, Colored::Multiset&& tokens, double x, double y) {
        if(_placenames.count(name) == 0)
        {
            uint32_t next = _placenames.size();
            _places.emplace_back(Colored::Place {name, type, tokens});
            _placenames[name] = next;

            //set up place color fix points and initialize queue
            if (!tokens.empty()) {
                _placeFixpointQueue.emplace_back(next);
            }

            Reachability::intervalTuple_t placeConstraints;
            Colored::ColorFixpoint colorFixpoint = {placeConstraints, !tokens.empty(), (uint32_t) type->productSize()};

            if(tokens.size() == type->size()){
                colorFixpoint.constraints.addInterval(type->getFullInterval());
            } else {
                uint32_t index = 0;
                for (auto colorPair : tokens) {
                    Reachability::interval_t tokenConstraints;
                    colorPair.first->getColorConstraints(&tokenConstraints, &index);

                    colorFixpoint.constraints.addInterval(tokenConstraints);
                    index = 0;
                }
                colorFixpoint.constraints.mergeIntervals();
            }
         
            _placeColorFixpoints.push_back(colorFixpoint);            
        }
    }

    void ColoredPetriNetBuilder::addTransition(const std::string& name, double x, double y) {
        if (!_isColored) {
            _ptBuilder.addTransition(name, x, y);
        }
    }

    void ColoredPetriNetBuilder::addTransition(const std::string& name, const Colored::GuardExpression_ptr& guard, double x, double y) {
        if(_transitionnames.count(name) == 0)
        {
            uint32_t next = _transitionnames.size();
            _transitions.emplace_back(Colored::Transition {name, guard});
            _transitionnames[name] = next;
        }
    }

    void ColoredPetriNetBuilder::addInputArc(const std::string& place, const std::string& transition, bool inhibitor, int weight) {
        if (!_isColored) {
            _ptBuilder.addInputArc(place, transition, inhibitor, weight);
        }
    }

    void ColoredPetriNetBuilder::addInputArc(const std::string& place, const std::string& transition, const Colored::ArcExpression_ptr& expr) {
        addArc(place, transition, expr, true);
    }

    void ColoredPetriNetBuilder::addOutputArc(const std::string& transition, const std::string& place, int weight) {
        if (!_isColored) {
            _ptBuilder.addOutputArc(transition, place, weight);
        }
    }

    void ColoredPetriNetBuilder::addOutputArc(const std::string& transition, const std::string& place, const Colored::ArcExpression_ptr& expr) {
        addArc(place, transition, expr, false);
    }

    void ColoredPetriNetBuilder::addArc(const std::string& place, const std::string& transition, const Colored::ArcExpression_ptr& expr, bool input) {
        if(_transitionnames.count(transition) == 0)
        {
            std::cout << "Transition '" << transition << "' not found. Adding it." << std::endl;
            addTransition(transition,0.0,0.0);
        }
        if(_placenames.count(place) == 0)
        {
            std::cout << "Place '" << place << "' not found. Adding it." << std::endl;
            addPlace(place,0,0,0);
        }
        uint32_t p = _placenames[place];
        uint32_t t = _transitionnames[transition];

        assert(t < _transitions.size());
        assert(p < _places.size());

        if (input) _placePostTransitionMap[p].emplace_back(t);

        Colored::Arc arc;
        arc.place = p;
        arc.transition = t;
        assert(expr != nullptr);
        arc.expr = std::move(expr);
        arc.activatable = false;
        arc.input = input;
        input? _transitions[t].input_arcs.push_back(std::move(arc)): _transitions[t].output_arcs.push_back(std::move(arc));
    }

    void ColoredPetriNetBuilder::addColorType(const std::string& id, Colored::ColorType* type) {
        _colors[id] = type;
    }

    void ColoredPetriNetBuilder::sort() {

    }

    void ColoredPetriNetBuilder::printPlaceTable() {
        for (auto place: _places) {
            auto placeID = _placenames[place.name];
            auto placeColorFixpoint = _placeColorFixpoints[placeID];
            std::cout << "Place: " << place.name << " in queue: " << placeColorFixpoint.inQueue  << " with colortype " << place.type->getName() << std::endl;
            
            //uint32_t index = 0;

            // for (auto color : *place.type) {
            //     std::cout << "Color " << color.toString() << " has index " << index << std::endl;
            //     index++;
            // }
            for(auto fixpointPair : placeColorFixpoint.constraints._intervals) {
                std::cout << "[";
                for(auto range : fixpointPair._ranges) {
                    std::cout << range._lower << "-" << range._upper << ", ";
                }
                std::cout << "]"<< std::endl;                    
            }

            std::cout << std::endl;
        }
        

    }

    void ColoredPetriNetBuilder::computePlaceColorFixpoint() {

        auto start = std::chrono::high_resolution_clock::now();

        setupTransitionVars();
        
        while(!_placeFixpointQueue.empty()){
            uint32_t currentPlaceId = _placeFixpointQueue.back();
            _placeFixpointQueue.pop_back();

            std::vector<uint32_t> connectedTransitions = _placePostTransitionMap[currentPlaceId];

            for (uint32_t transitionId : connectedTransitions) {
                Colored::Transition& transition = _transitions[transitionId];
                if (transition.considered) break;
                bool transitionActivated = true;               

                processInputArcs(transition, currentPlaceId, transitionActivated);
                
                if (transitionActivated) {
                    processOutputArcs(transition);
                }              
            }
        }
        
        auto end = std::chrono::high_resolution_clock::now();
        _fixPointCreationTime = (std::chrono::duration_cast<std::chrono::microseconds>(end - start).count())*0.000001;
        printPlaceTable();
        //We should not need to keep colors in places after we have found fixpoint
        _placeColorFixpoints.clear();
    }

    void ColoredPetriNetBuilder::setupTransitionVars(){
        for(auto& transition : _transitions){
            for(auto arc : transition.input_arcs){
                std::set<Colored::Variable *> variables;
                std::unordered_map<string, std::set<uint32_t>> varPositions;
                PetriEngine::Colored::ColorFixpoint& colorfixpoint = _placeColorFixpoints[arc.place];
                std::unordered_map<Colored::Variable *, std::vector<std::pair<uint32_t, int32_t>>>  varModifierMap;
                arc.expr->getVariables(variables, varPositions, varModifierMap);

                for (auto var: variables){
                    auto varIndexes = varPositions[var->name];
                    int32_t varModifier = 0;
                    for (auto varPair : varModifierMap[var]){
                        if(std::abs(varPair.second) > std::abs(varModifier)){
                            varModifier = varPair.second;
                        }
                    }

                    if (transition.variableIntervals.count(var->name) == 0){
                        Reachability::intervalTuple_t newRangeInterval;
                        Colored::VariableInterval newVarInterval(var, newRangeInterval);
                        newVarInterval._parentPlaceIndexMap[&colorfixpoint] = std::make_pair(varIndexes,varModifier);
                        transition.variableIntervals[var->name] = newVarInterval;
                    } else {
                        transition.variableIntervals[var->name]._parentPlaceIndexMap[&colorfixpoint] = std::make_pair(varIndexes,varModifier);
                    }
                }                    
            }
        }
    }

    void ColoredPetriNetBuilder::processInputArcs(Colored::Transition& transition, uint32_t currentPlaceId, bool &transitionActivated) {
        _placeColorFixpoints[currentPlaceId].inQueue = false;
        
        std::set<Colored::Variable *> transitionVars;
        std::unordered_map<string, std::set<uint32_t>> varGuardPositions;
        std::unordered_map<Colored::Variable *, std::vector<std::pair<uint32_t, int32_t>>>  varModifierMap;
        if (transition.guard != nullptr) {
            transition.guard->getVariables(transitionVars, varGuardPositions, varModifierMap);
        }
        
        for (auto& arc : transition.input_arcs) {
            //we can break if transitions are not activated
            if (!transitionActivated) {
                break;
            }

            PetriEngine::Colored::ColorFixpoint& curCFP = _placeColorFixpoints[arc.place];
            bool succes = true;
            std::set<Colored::Variable *> variables;
            std::unordered_map<string, std::set<uint32_t>> varPositions;
            std::unordered_map<Colored::Variable *, std::vector<std::pair<uint32_t, int32_t>>>  varModifierMap;
            arc.expr->getVariables(variables, varPositions, varModifierMap);                          

            for (auto var : variables) {

                if (transition.guard != nullptr && transitionVars.find(var) != transitionVars.end()) {
                    for(auto transitionVar : transitionVars){
                        if (transition.variableIntervals.count(transitionVar->name) != 0) {
                            auto varModifiers = varModifierMap[transitionVar];
                            transition.variableIntervals[transitionVar->name]._intervalTuple = transition.variableIntervals[transitionVar->name].getPlaceRestriction(varModifiers);
                        }                                
                    }
                    transition.guard->restrictVar(&transition.variableIntervals[var->name], &transition.variableIntervals);
                } else {                    
                    transition.variableIntervals[var->name]._intervalTuple = transition.variableIntervals[var->name].getPlaceRestriction(varModifierMap[var]);
                }                        

                if (!transition.variableIntervals[var->name].hasValidIntervals()) {
                    //If the arc connected to the place under consideration cannot be activated,
                    //then there is no reason to keep checking
                    transition.variableIntervals[var->name]._intervalTuple.mergeIntervals();
                    transitionActivated = false; 
                    succes = false;
                    break;
                }

                transition.variableIntervals[var->name]._intervalTuple.mergeIntervals();
            }

            //Only consider constants if the variables had valid bindings
            if(succes){
                std::unordered_map<const Colored::Color*, std::vector<uint32_t>> constantMap;
                uint32_t index = 0;
                arc.expr->getConstants(constantMap, index);
                
                for (auto constPair : constantMap) {
                    if(!curCFP.constainsColor(constPair)) {
                        //If the arc connected to the place under consideration cannot be activated,
                        //then there is no reason to keep checking
                        transitionActivated = false;
                        succes = false;
                        break;
                    }
                }
            }                           
            arc.activatable = succes;                                               
        }
    }

    void ColoredPetriNetBuilder::processOutputArcs(Colored::Transition& transition) {
        bool transitionHasVarOutArcs = false;

        for (auto& arc : transition.output_arcs) {
            Colored::ColorFixpoint& placeFixpoint = _placeColorFixpoints[arc.place];

            //used to check if colors are added to the place. The total distance between upper and
            //lower bounds should grow when more colors are added and as we cannot remove colors this
            //can be checked by summing the differences
            uint32_t colorsBefore = 0;
            for (auto interval : placeFixpoint.constraints._intervals) {
                for(auto range: interval._ranges) {
                    colorsBefore += 1+  range._upper - range._lower;
                }                
            }
                
            std::set<Colored::Variable *> variables;
            std::unordered_map<string, std::set<uint32_t>> varPositions;
            std::unordered_map<Colored::Variable *, std::vector<std::pair<uint32_t, int32_t>>>  varModifierMap;
            arc.expr->getVariables(variables, varPositions, varModifierMap);

            std::unordered_map<const Colored::Color*, std::vector<uint32_t>> constantMap;
            uint32_t index = 0;
            arc.expr->getConstants(constantMap, index);            

            if (!variables.empty()) {
                transitionHasVarOutArcs = true;

                auto intervals = arc.expr->getOutputIntervals(&transition.variableIntervals);

                for(auto interval : intervals._intervals){
                    placeFixpoint.constraints.addInterval(interval);    
                }
                                      
            }

            for(auto color: constantMap) {
                std::vector<uint32_t> idVector;
                Reachability::interval_t interval;
                color.first->getTupleId(&idVector);

                if(idVector.size() != placeFixpoint.productSize){
                    //If we are looking at a color wich is only part of a product, we will not add it here
                    // It is added during getting output intervals of arcs
                    continue;
                }

                for(auto id : idVector) {
                    interval.addRange(id, id);
                }

                placeFixpoint.constraints.addInterval(interval);
            }

            
            placeFixpoint.constraints.mergeIntervals();           

            if (!placeFixpoint.inQueue) {
                uint32_t colorsAfter = 0;
                for (auto interval : placeFixpoint.constraints._intervals) {
                    for(auto range : interval._ranges) {
                        colorsAfter += 1 + range._upper - range._lower;
                    }                    
                }
                if (colorsAfter > colorsBefore) {
                    _placeFixpointQueue.push_back(arc.place);
                    placeFixpoint.inQueue = true;
                }
            }                   
        }

        //If there are no variables among the out arcs of a transition 
        // and it has been activated, there is no reason to cosider it again
        if(!transitionHasVarOutArcs) {
            transition.considered = true;
        }
    }

    PetriNetBuilder& ColoredPetriNetBuilder::unfold() {
        if (_stripped) assert(false);
        if (_isColored && !_unfolded) {
            auto start = std::chrono::high_resolution_clock::now();
            //for (auto& place : _places) {
            //    unfoldPlace(place);
            //}

            std::cout << "Unfolding" << std::endl;

            for (auto& transition : _transitions) {
                unfoldTransition(transition);
            }
            for (auto& place : _places) {
               handleOrphanPlace(place);
            }

            _unfolded = true;
            auto end = std::chrono::high_resolution_clock::now();
            _time = (std::chrono::duration_cast<std::chrono::microseconds>(end - start).count())*0.000001;
        }

        return _ptBuilder;
    }
    //Due to the way we unfold places, we only unfold palces connected to an arc (which makes sense)
    //However, in queries asking about orphan places it cannot find these, as they have not been unfolded
    //so we make a placeholder place which just has tokens equal to the number of colored tokens
    //Ideally, orphan places should just be translated to a constant in the query
    void ColoredPetriNetBuilder::handleOrphanPlace(Colored::Place& place) {
        if(_ptplacenames.count(place.name) <= 0){
            std::string name = place.name + "_" + std::to_string(place.marking.size());
            _ptBuilder.addPlace(name, place.marking.size(), 0.0, 0.0);
            _ptplacenames[place.name][0] = std::move(name);
        }
        
        //++_nptplaces;
        
    }

    void ColoredPetriNetBuilder::unfoldPlace(Colored::Place& place) {
        // auto placeId = _placenames[place.name];
        // auto placeFixpoint = _placeColorFixpoints[placeId];
        // for (size_t i = placeFixpoint.interval_lower; i <= placeFixpoint.interval_upper; ++i) {
        //     std::string name = place.name + "_" + std::to_string(i);
        //     const Colored::Color* color = &place.type->operator[](i);
        //     _ptBuilder.addPlace(name, place.marking[color], 0.0, 0.0);
        //     _ptplacenames[place.name][color->getId()] = std::move(name);
        //     ++_nptplaces;
        // }
    }

    void ColoredPetriNetBuilder::unfoldTransition(Colored::Transition& transition) {
        
        BindingGenerator gen(transition, _colors);
        size_t i = 0;
        for (auto b : gen) {

            //Print all bindings
            // std::cout << transition.name << std::endl;
            // for (auto test : b){
            //     std::cout << "Binding '" << test.first << "\t" << test.second->getId() << "' in bindingds." << std::endl;
            // }
            // std::cout << std::endl;
            
            
            std::string name = transition.name + "_" + std::to_string(i++);
            _ptBuilder.addTransition(name, 0.0, 0.0);
            _pttransitionnames[transition.name].push_back(name);
            ++_npttransitions;
            for (auto& arc : transition.input_arcs) {
                unfoldArc(arc, b, name, true );
            }
            for (auto& arc : transition.output_arcs) {
                unfoldArc(arc, b, name, false);
            }
        }
    }

    void ColoredPetriNetBuilder::unfoldArc(Colored::Arc& arc, Colored::ExpressionContext::BindingMap& binding, std::string& tName, bool input) {
        Colored::ExpressionContext context {binding, _colors};
        auto ms = arc.expr->eval(context);       

        for (const auto& color : ms) {
            if (color.second == 0) {
                continue;
            }
            PetriEngine::Colored::Place& place = _places[arc.place];
            const std::string& pName = _ptplacenames[place.name][color.first->getId()];
            if (pName.empty()) {
                
                std::string name = place.name + "_" + std::to_string(color.first->getId());
                _ptBuilder.addPlace(name, place.marking[color.first], 0.0, 0.0);
                _ptplacenames[place.name][color.first->getId()] = std::move(name);
                ++_nptplaces;                
            }
            if (arc.input) {
                _ptBuilder.addInputArc(pName, tName, false, color.second);
            } else {
                _ptBuilder.addOutputArc(tName, pName, color.second);
            }
            ++_nptarcs;
        }
    }

    PetriNetBuilder& ColoredPetriNetBuilder::stripColors() {
        if (_unfolded) assert(false);
        if (_isColored && !_stripped) {
            for (auto& place : _places) {
                _ptBuilder.addPlace(place.name, place.marking.size(), 0.0, 0.0);
            }

            for (auto& transition : _transitions) {
                _ptBuilder.addTransition(transition.name, 0.0, 0.0);
                for (auto& arc : transition.input_arcs) {
                    try {
                        _ptBuilder.addInputArc(_places[arc.place].name, _transitions[arc.transition].name, false,
                                                arc.expr->weight());
                    } catch (Colored::WeightException& e) {
                        std::cerr << "Exception on input arc: " << arcToString(arc) << std::endl;
                        std::cerr << "In expression: " << arc.expr->toString() << std::endl;
                        std::cerr << e.what() << std::endl;
                        exit(ErrorCode);
                    }
                }
                for (auto& arc : transition.output_arcs) {
                    try {
                        _ptBuilder.addOutputArc(_transitions[arc.transition].name, _places[arc.place].name,
                                                arc.expr->weight());
                    } catch (Colored::WeightException& e) {
                        std::cerr << "Exception on output arc: " << arcToString(arc) << std::endl;
                        std::cerr << "In expression: " << arc.expr->toString() << std::endl;
                        std::cerr << e.what() << std::endl;
                        exit(ErrorCode);
                    }
                }
            }

            _stripped = true;
            _isColored = false;
        }

        return _ptBuilder;
    }

    std::string ColoredPetriNetBuilder::arcToString(Colored::Arc& arc) const {
        return !arc.input ? "(" + _transitions[arc.transition].name + ", " + _places[arc.place].name + ")" :
               "(" + _places[arc.place].name + ", " + _transitions[arc.transition].name + ")";
    }

    BindingGenerator::Iterator::Iterator(BindingGenerator* generator)
            : _generator(generator)
    {
    }

    bool BindingGenerator::Iterator::operator==(Iterator& other) {
        return _generator == other._generator;
    }

    bool BindingGenerator::Iterator::operator!=(Iterator& other) {
        return _generator != other._generator;
    }

    BindingGenerator::Iterator& BindingGenerator::Iterator::operator++() {
        _generator->nextBinding();
        if (_generator->_isDone) {
            _generator = nullptr;
        }
        return *this;
    }

    const Colored::ExpressionContext::BindingMap BindingGenerator::Iterator::operator++(int) {
        auto prev = _generator->currentBinding();
        ++*this;
        return prev;
    }

    Colored::ExpressionContext::BindingMap& BindingGenerator::Iterator::operator*() {
        return _generator->currentBinding();
    }
        BindingGenerator::BindingGenerator(Colored::Transition& transition,
            ColorTypeMap& colorTypes)
        : _colorTypes(colorTypes), _transition(transition)
    {
        _isDone = false;
        _noValidBindings = false;
        _expr = _transition.guard;
        std::set<Colored::Variable*> variables;
        if (_expr != nullptr) {
            _expr->getVariables(variables);
            //_expr->getPatterns(_patterns, _colorTypes);
        }
        for (auto arc : _transition.input_arcs) {
            assert(arc.expr != nullptr);
            arc.expr->getVariables(variables);
        }
        for (auto arc : _transition.output_arcs) {
            assert(arc.expr != nullptr);
            arc.expr->getVariables(variables);
            //arc.expr->getPatterns(_patterns, _colorTypes);
        }
        
        
        for (auto var : variables) {
            if(_transition.variableIntervals[var->name]._intervalTuple._intervals.empty()){
                _noValidBindings = true;
                break;
            }
            auto color = var->colorType->getColor(_transition.variableIntervals[var->name]._intervalTuple.getLowerIds());
            _bindings[var->name] = color;
        }
        
        if (!_noValidBindings && !eval())
            nextBinding();
    }


    bool BindingGenerator::eval() {
        if (_expr == nullptr)
            return true;

        Colored::ExpressionContext context {_bindings, _colorTypes};
        return _expr->eval(context);
    }

    Colored::ExpressionContext::BindingMap& BindingGenerator::nextBinding() {
        bool test = false;
        while (!test) {
            
            for (auto& _binding : _bindings) {
                auto varInterval = _transition.variableIntervals[_binding.first];
                std::vector<uint32_t> colorIds;
                _binding.second->getTupleId(&colorIds);
                auto nextIntervalBinding = varInterval._intervalTuple.isRangeEnd(colorIds);

                if (nextIntervalBinding.size() == 0){
                    _binding.second = &_binding.second->operator++();
                    break;                    
                } else {
                    _binding.second = _binding.second->getColorType()->getColor(nextIntervalBinding.getLowerIds());
                }
            }
            
            if (isInitial()) {
                _isDone = true;
                break;
            }      
            test = eval();
            /*if(_transition.name == "Start"){
                for (auto& _binding : _bindings){
                    cout << "color " << _binding.second->getColorName() << " for " << _binding.first << " is " << test << endl;
                }                
            }*/         
        }
        
        return _bindings;
    }

    Colored::ExpressionContext::BindingMap& BindingGenerator::currentBinding() {
        return _bindings;
    }

    bool BindingGenerator::isInitial() const {
        for (auto& b : _bindings) {
            std::vector<uint32_t> colorIds;
            b.second->getTupleId(&colorIds);
<<<<<<< HEAD
            for(int i = 0; i < colorIds.size(); i++){
                if (colorIds[i] != _transition.variableIntervals[b.first]._ranges.getLowerIds()[i]) return false;
            }
=======
            if (colorIds != _transition.variableIntervals[b.first]._intervalTuple.getLowerIds()) return false;
>>>>>>> 4d4128cf
        }
        return true;
    }

    // bool BindingGenerator::isFinal() const {
    //     for (auto& b : _bindings) {
    //         if (b.second->getId() != _transition.variableIntervals[b.first].getLower()) {
    //             return false;
    //         }
    //     }
    //     return true;
    // }

    BindingGenerator::Iterator BindingGenerator::begin() {
        if(_noValidBindings){
            return {nullptr};
        }
        return {this};
    }

    BindingGenerator::Iterator BindingGenerator::end() {
        return {nullptr};
    }

}
<|MERGE_RESOLUTION|>--- conflicted
+++ resolved
@@ -630,13 +630,7 @@
         for (auto& b : _bindings) {
             std::vector<uint32_t> colorIds;
             b.second->getTupleId(&colorIds);
-<<<<<<< HEAD
-            for(int i = 0; i < colorIds.size(); i++){
-                if (colorIds[i] != _transition.variableIntervals[b.first]._ranges.getLowerIds()[i]) return false;
-            }
-=======
             if (colorIds != _transition.variableIntervals[b.first]._intervalTuple.getLowerIds()) return false;
->>>>>>> 4d4128cf
         }
         return true;
     }
