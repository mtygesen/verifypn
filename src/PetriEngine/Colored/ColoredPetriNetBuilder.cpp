--- conflicted
+++ resolved
@@ -451,11 +451,7 @@
             if (color.second == 0) {
                 continue;
             }
-<<<<<<< HEAD
-            PetriEngine::Colored::Place &place = _places[arc.place];
-=======
             PetriEngine::Colored::Place& place = _places[arc.place];
->>>>>>> dc7c9524
             const std::string& pName = _ptplacenames[place.name][color.first->getId()];
             if (pName.empty()) {
                 
