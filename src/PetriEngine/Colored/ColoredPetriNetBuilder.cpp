/* Copyright (C) 2020  Alexander Bilgram <alexander@bilgram.dk>,
 *                     Peter Haar Taankvist <ptaankvist@gmail.com>,
 *                     Thomas Pedersen <thomas.pedersen@stofanet.dk>
 *                     Andreas H. Klostergaard
 *
 * This program is free software: you can redistribute it and/or modify
 * it under the terms of the GNU General Public License as published by
 * the Free Software Foundation, either version 3 of the License, or
 * (at your option) any later version.
 *
 * This program is distributed in the hope that it will be useful,
 * but WITHOUT ANY WARRANTY; without even the implied warranty of
 * MERCHANTABILITY or FITNESS FOR A PARTICULAR PURPOSE.  See the
 * GNU General Public License for more details.
 *
 * You should have received a copy of the GNU General Public License
 * along with this program.  If not, see <http://www.gnu.org/licenses/>.
 */

#include "PetriEngine/Colored/ColoredPetriNetBuilder.h"
#include <chrono>
#include <tuple>
using std::get;
namespace PetriEngine {
    ColoredPetriNetBuilder::ColoredPetriNetBuilder() {
    }

    ColoredPetriNetBuilder::ColoredPetriNetBuilder(const ColoredPetriNetBuilder& orig)
    : _placenames(orig._placenames), _transitionnames(orig._transitionnames),
       _places(orig._places), _transitions(orig._transitions)
    {
    }

    ColoredPetriNetBuilder::~ColoredPetriNetBuilder() {
        // cleaning up colors
        for(auto& e : _colors)
        {
            if(e.second != Colored::ColorType::dotInstance())
                delete e.second;
        }
        _colors.clear();
    }

    void ColoredPetriNetBuilder::addPlace(const std::string& name, int tokens, double x, double y) {
        if (!_isColored) {
            _ptBuilder.addPlace(name, tokens, x, y);
        }
    }

    void ColoredPetriNetBuilder::addPlace(const std::string& name, const Colored::ColorType* type, Colored::Multiset&& tokens, double x, double y) {
        if(_placenames.count(name) == 0)
        {
            uint32_t next = _placenames.size();
            _places.emplace_back(Colored::Place {name, type, tokens, x, y});
            _placenames[name] = next;

            //set up place color fix points and initialize queue
            if (!tokens.empty()) {
                _placeFixpointQueue.emplace_back(next);
            }

            Colored::interval_vector_t placeConstraints;
            Colored::ColorFixpoint colorFixpoint = {placeConstraints, !tokens.empty()};
            uint32_t colorCounter = 0;

            if(tokens.size() == type->size()) {
                for(const auto& colorPair : tokens){
                    if(colorPair.second > 0){
                        colorCounter++;
                    } else {
                        break;
                    }
                }
            }

            if(colorCounter == type->size()){
                colorFixpoint.constraints.addInterval(type->getFullInterval());
            } else {
                for (const auto& colorPair : tokens) {
                    Colored::interval_t tokenConstraints;
                    uint32_t index = 0;
                    colorPair.first->getColorConstraints(tokenConstraints, index);

                    colorFixpoint.constraints.addInterval(tokenConstraints);
                }
            }

            _placeColorFixpoints.push_back(colorFixpoint);
        }
    }

    void ColoredPetriNetBuilder::addTransition(const std::string& name, int32_t player, double x, double y) {
        if (!_isColored) {
            _ptBuilder.addTransition(name, player, x, y);
        }
    }

    void ColoredPetriNetBuilder::addTransition(const std::string& name, const Colored::GuardExpression_ptr& guard, int32_t player, double x, double y) {
        if(_transitionnames.count(name) == 0)
        {
            uint32_t next = _transitionnames.size();
<<<<<<< HEAD
            _transitions.emplace_back(Colored::Transition {name, guard, player});
=======
            _transitions.emplace_back(Colored::Transition {name, guard, x, y});
>>>>>>> 1296b2cd
            _transitionnames[name] = next;
        }
    }

    void ColoredPetriNetBuilder::addInputArc(const std::string& place, const std::string& transition, bool inhibitor, int weight) {
        if (!_isColored) {
            _ptBuilder.addInputArc(place, transition, inhibitor, weight);
        }
    }

    void ColoredPetriNetBuilder::addInputArc(const std::string& place, const std::string& transition, const Colored::ArcExpression_ptr& expr, bool inhibitor, int weight) {
        addArc(place, transition, expr, true, inhibitor, weight);
    }

    void ColoredPetriNetBuilder::addOutputArc(const std::string& transition, const std::string& place, int weight) {
        if (!_isColored) {
            _ptBuilder.addOutputArc(transition, place, weight);
        }
    }

    void ColoredPetriNetBuilder::addOutputArc(const std::string& transition, const std::string& place, const Colored::ArcExpression_ptr& expr) {
        addArc(place, transition, expr, false, false, 1);
    }

    void ColoredPetriNetBuilder::addArc(const std::string& place, const std::string& transition, const Colored::ArcExpression_ptr& expr, bool input, bool inhibitor, int weight) {
        if(_transitionnames.count(transition) == 0)
        {
<<<<<<< HEAD
            std::cout << "ERROR: Transition '" << transition << "' not found. " << std::endl;
            std::exit(ErrorCode);
=======
            std::cout << "ERROR: Transition '" << transition << "' not found." << std::endl;
            std::exit(-1);
>>>>>>> 1296b2cd
        }
        if(_placenames.count(place) == 0)
        {
            std::cout << "ERROR: Place '" << place << "' not found. " << std::endl;
            std::exit(-1);
        }
        uint32_t p = _placenames[place];
        uint32_t t = _transitionnames[transition];

        assert(t < _transitions.size());
        assert(p < _places.size());

        input? _placePostTransitionMap[p].emplace_back(t): _placePreTransitionMap[p].emplace_back(t);

        Colored::Arc arc;
        arc.place = p;
        arc.transition = t;
        _places[p].inhibitor |= inhibitor;
        if(!inhibitor)
            assert(expr != nullptr);
        arc.expr = std::move(expr);
        arc.input = input;
        arc.weight = weight;
        if(inhibitor){
            _inhibitorArcs.push_back(std::move(arc));
        } else {
            input? _transitions[t].input_arcs.push_back(std::move(arc)): _transitions[t].output_arcs.push_back(std::move(arc));
        }

    }

    void ColoredPetriNetBuilder::addColorType(const std::string& id, const Colored::ColorType* type) {
        _colors[id] = type;
    }

    void ColoredPetriNetBuilder::sort() {
    }

    //------------------- Symmetric Variables --------------------//
    void ColoredPetriNetBuilder::computeSymmetricVariables(){
        if(_isColored){
            for(uint32_t transitionId = 0; transitionId < _transitions.size(); transitionId++){
                const Colored::Transition &transition = _transitions[transitionId];
                if(transition.guard){
                    continue;
                    //the variables cannot appear on the guard
                }

                for(const auto &inArc : transition.input_arcs){
                    std::set<const Colored::Variable*> inArcVars;
                    std::vector<uint32_t> numbers;

                    //Application of symmetric variables for partitioned places is currently unhandled
                    if(_partitionComputed && !_partition[inArc.place].isDiagonal()){
                        continue;
                    }

                    //the expressions is eligible if it is an addexpression that contains only
                    //numberOfExpressions with the same number
                    bool isEligible = inArc.expr->isEligibleForSymmetry(numbers);

                    if(isEligible && numbers.size() > 1){
                        inArc.expr->getVariables(inArcVars);
                        //It cannot be symmetric with anything if there is only one variable
                        if(inArcVars.size() < 2){
                            continue;
                        }
                        //The variables may appear only on one input arc and one output arc
                        checkSymmetricVarsInArcs(transition, inArc, inArcVars, isEligible);


                        //All the variables have to appear on exactly one output arc and nowhere else
                        checkSymmetricVarsOutArcs(transition, inArcVars, isEligible);
                    }else{
                        isEligible = false;
                    }
                    if(isEligible){
                        symmetric_var_map[transitionId].emplace_back(inArcVars);
                    }
                }
            }
        }
    }

    void ColoredPetriNetBuilder::checkSymmetricVarsInArcs(const Colored::Transition &transition, const Colored::Arc &inArc, const std::set<const Colored::Variable*> &inArcVars, bool &isEligible ) const{
        for(auto& otherInArc : transition.input_arcs){
            if(inArc.place == otherInArc.place){
                continue;
            }
            std::set<const Colored::Variable*> otherArcVars;
            otherInArc.expr->getVariables(otherArcVars);
            for(auto* var : inArcVars){
                if(otherArcVars.find(var) != otherArcVars.end()){
                    isEligible = false;
                    break;
                }
            }
        }
    }

    void ColoredPetriNetBuilder::checkSymmetricVarsOutArcs(const Colored::Transition &transition, const std::set<const Colored::Variable*> &inArcVars, bool &isEligible) const{
        uint32_t numArcs = 0;
        bool foundSomeVars = false;
        for(auto& outputArc : transition.output_arcs){
            bool foundArc = true;
            std::set<const Colored::Variable*> otherArcVars;
            outputArc.expr->getVariables(otherArcVars);
            for(auto* var : inArcVars){
                if(otherArcVars.find(var) == otherArcVars.end()){
                    foundArc = false;
                } else{
                    foundSomeVars = true;
                }
            }
            if(foundArc){
                //Application of symmetric variables for partitioned places is currently unhandled
                if(_partitionComputed && !_partition.find(outputArc.place)->second.isDiagonal()){
                    isEligible = false;
                    break;
                }
                numArcs++;
                //All vars were present
                foundSomeVars = false;
            }
            //If some vars are present the vars are not eligible
            if(foundSomeVars){
                isEligible = false;
                break;
            }
        }

        if(numArcs != 1){
            isEligible = false;
        }
    }

    void ColoredPetriNetBuilder::printSymmetricVariables() const {
        for(uint32_t transitionId = 0; transitionId < _transitions.size(); transitionId++){
            const auto &transition = _transitions[transitionId];
            if ( symmetric_var_map.find(transitionId) == symmetric_var_map.end() ) {
                std::cout << "Transition " << transition.name << " has no symmetric variables" << std::endl;
            }else{
                std::cout << "Transition " << transition.name << " has symmetric variables: " << std::endl;
                for(const auto &set : symmetric_var_map.find(transitionId)->second){
                    std::string toPrint = "SET: ";
                    for(auto* variable : set){
                        toPrint += variable->name + ", ";
                    }
                    std::cout << toPrint << std::endl;
                }
            }
        }
    }


    //----------------------- Partitioning -----------------------//

    void ColoredPetriNetBuilder::computePartition(int32_t timeout){
        if(_isColored){
            auto partitionStart = std::chrono::high_resolution_clock::now();
            Colored::PartitionBuilder pBuilder = _fixpointDone? Colored::PartitionBuilder(_transitions, _places, _placePostTransitionMap, _placePreTransitionMap, &_placeColorFixpoints) : Colored::PartitionBuilder(_transitions, _places, _placePostTransitionMap, _placePreTransitionMap);

            if(pBuilder.partitionNet(timeout)){
                //pBuilder.printPartion();
                _partition = pBuilder.getPartition();
                pBuilder.assignColorMap(_partition);
                _partitionComputed = true;
            }
            auto partitionEnd = std::chrono::high_resolution_clock::now();
            _partitionTimer = (std::chrono::duration_cast<std::chrono::microseconds>(partitionEnd - partitionStart).count())*0.000001;
        }
    }

    //----------------------- Color fixpoint -----------------------//

    void ColoredPetriNetBuilder::printPlaceTable() const{
        for (const auto &place: _places) {
            const auto &placeID = _placenames.find(place.name)->second;
            const auto &placeColorFixpoint = _placeColorFixpoints[placeID];
            std::cout << "Place: " << place.name << " in queue: " << placeColorFixpoint.inQueue  << " with colortype " << place.type->getName() << std::endl;

            for(const auto &fixpointPair : placeColorFixpoint.constraints) {
                std::cout << "[";
                for(const auto &range : fixpointPair._ranges) {
                    std::cout << range._lower << "-" << range._upper << ", ";
                }
                std::cout << "]"<< std::endl;
            }
            std::cout << std::endl;
        }
    }

    void ColoredPetriNetBuilder::computePlaceColorFixpoint(uint32_t maxIntervals, uint32_t maxIntervalsReduced, int32_t timeout) {
        if(_isColored){
            //Start timers for timing color fixpoint creation and max interval reduction steps
            auto start = std::chrono::high_resolution_clock::now();
            auto end = std::chrono::high_resolution_clock::now();
            auto reduceTimer = std::chrono::high_resolution_clock::now();
            while(!_placeFixpointQueue.empty()){
                //Reduce max interval once timeout passes
                if(maxIntervals > maxIntervalsReduced && timeout > 0 && std::chrono::duration_cast<std::chrono::seconds>(end - reduceTimer).count() >= timeout){
                    maxIntervals = maxIntervalsReduced;
                }

                uint32_t currentPlaceId = _placeFixpointQueue.back();
                _placeFixpointQueue.pop_back();
                _placeColorFixpoints[currentPlaceId].inQueue = false;
                std::vector<uint32_t> connectedTransitions = _placePostTransitionMap[currentPlaceId];


                for (uint32_t transitionId : connectedTransitions) {
                    Colored::Transition& transition = _transitions[transitionId];
                    // Skip transitions that cannot add anything new,
                    // such as transitions with only constants on their arcs that have been processed once
                    if (transition.considered) continue;
                    bool transitionActivated = true;
                    transition.variableMaps.clear();

                    if(!_arcIntervals.count(transitionId)){
                        _arcIntervals[transitionId] = setupTransitionVars(transition);
                    }
                    processInputArcs(transition, currentPlaceId, transitionId, transitionActivated, maxIntervals);

                    //If there were colors which activated the transitions, compute the intervals produced
                    if (transitionActivated) {
                        processOutputArcs(transition);
                    }
                }
                end = std::chrono::high_resolution_clock::now();
            }

            _fixpointDone = true;
            _fixPointCreationTime = (std::chrono::duration_cast<std::chrono::microseconds>(end - start).count())*0.000001;

            //printPlaceTable();
            _placeColorFixpoints.clear();
        }
    }

    //Create Arc interval structures for the transition
    std::unordered_map<uint32_t, Colored::ArcIntervals> ColoredPetriNetBuilder::setupTransitionVars(const Colored::Transition &transition) const{
        std::unordered_map<uint32_t, Colored::ArcIntervals> res;
        for(auto& arc : transition.input_arcs){
            std::set<const Colored::Variable *> variables;
            Colored::PositionVariableMap varPositions;
            Colored::VariableModifierMap varModifiersMap;
            arc.expr->getVariables(variables, varPositions, varModifiersMap, false);

            Colored::ArcIntervals newArcInterval(&_placeColorFixpoints[arc.place], varModifiersMap);
            res[arc.place] = newArcInterval;
        }
        return res;
    }

    void ColoredPetriNetBuilder::createPartionVarmaps(){
        for(uint32_t transitionId = 0; transitionId < _transitions.size(); transitionId++){
            Colored::Transition &transition = _transitions[transitionId];
            std::set<const Colored::Variable *> variables;
            _arcIntervals[transitionId] = setupTransitionVars(transition);

            for(const auto &inArc : transition.input_arcs){
                Colored::ArcIntervals& arcInterval = _arcIntervals[transitionId][inArc.place];
                uint32_t index = 0;
                arcInterval._intervalTupleVec.clear();

                Colored::interval_vector_t intervalTuple;
                intervalTuple.addInterval(_places[inArc.place].type->getFullInterval());
                const PetriEngine::Colored::ColorFixpoint &cfp {intervalTuple};

                inArc.expr->getArcIntervals(arcInterval, cfp, index, 0);

                _partition[inArc.place].applyPartition(arcInterval);
            }

            intervalGenerator.getVarIntervals(transition.variableMaps, _arcIntervals[transitionId]);
            for(const auto &outArc : transition.output_arcs){
                outArc.expr->getVariables(variables);
            }
            if(transition.guard != nullptr){
                transition.guard->getVariables(variables);
            }
            for(auto* var : variables){
                for(auto& varmap : transition.variableMaps){
                    if(varmap.count(var) == 0){
                        Colored::interval_vector_t intervalTuple;
                        intervalTuple.addInterval(var->colorType->getFullInterval());
                        varmap[var] = intervalTuple;
                    }
                }
            }
        }
    }

    //Retrieve color intervals for the input arcs based on their places
    void ColoredPetriNetBuilder::getArcIntervals(const Colored::Transition& transition, bool &transitionActivated, uint32_t max_intervals, uint32_t transitionId){
        for (auto& arc : transition.input_arcs) {
            PetriEngine::Colored::ColorFixpoint& curCFP = _placeColorFixpoints[arc.place];
            curCFP.constraints.restrict(max_intervals);
            _maxIntervals = std::max(_maxIntervals, (uint32_t) curCFP.constraints.size());

            Colored::ArcIntervals& arcInterval = _arcIntervals[transitionId][arc.place];
            uint32_t index = 0;
            arcInterval._intervalTupleVec.clear();

            if(!arc.expr->getArcIntervals(arcInterval, curCFP, index, 0)){
                transitionActivated = false;
                return;
            }

            if(_partitionComputed){
                _partition[arc.place].applyPartition(arcInterval);
            }
        }

    }

    void ColoredPetriNetBuilder::addTransitionVars(Colored::Transition& transition) const{
        std::set<const Colored::Variable *> variables;
        transition.guard->getVariables(variables);
        for(auto* var : variables){
            for(auto& varmap : transition.variableMaps){
                if(varmap.count(var) == 0){
                    Colored::interval_vector_t intervalTuple;
                    intervalTuple.addInterval(var->colorType->getFullInterval());
                    varmap[var] = std::move(intervalTuple);
                }
            }
        }
    }

    void ColoredPetriNetBuilder::removeInvalidVarmaps(Colored::Transition& transition) const{
        std::vector<Colored::VariableIntervalMap> newVarmaps;
        for(auto& varMap : transition.variableMaps){
            bool validVarMap = true;
            for(auto& varPair : varMap){
                if(!varPair.second.hasValidIntervals()){
                    validVarMap = false;
                    break;
                } else {
                    varPair.second.simplify();
                }
            }
            if(validVarMap){
                newVarmaps.push_back(std::move(varMap));
            }
        }
        transition.variableMaps = std::move(newVarmaps);
    }

    //Retreive interval colors from the input arcs restricted by the transition guard
    void ColoredPetriNetBuilder::processInputArcs(Colored::Transition& transition, uint32_t currentPlaceId, uint32_t transitionId, bool &transitionActivated, uint32_t max_intervals) {
        getArcIntervals(transition, transitionActivated, max_intervals, transitionId);

        if(!transitionActivated){
            return;
        }
        if(intervalGenerator.getVarIntervals(transition.variableMaps, _arcIntervals[transitionId])){
            if(transition.guard != nullptr) {
                addTransitionVars(transition);
                transition.guard->restrictVars(transition.variableMaps);
                removeInvalidVarmaps(transition);

                if(transition.variableMaps.empty()){
                    //Guard restrictions removed all valid intervals
                    transitionActivated = false;
                    return;
                }
            }
        } else {
            //Retrieving variable intervals failed
            transitionActivated = false;
        }
    }

    void ColoredPetriNetBuilder::processOutputArcs(Colored::Transition& transition) {
        bool transitionHasVarOutArcs = false;
        for (const auto& arc : transition.output_arcs) {
            Colored::ColorFixpoint& placeFixpoint = _placeColorFixpoints[arc.place];
            //used to check if colors are added to the place. The total distance between upper and
            //lower bounds should grow when more colors are added and as we cannot remove colors this
            //can be checked by summing the differences
            uint32_t colorsBefore = placeFixpoint.constraints.getContainedColors();

            std::set<const Colored::Variable *> variables;
            arc.expr->getVariables(variables);

            if (!variables.empty()) {
                transitionHasVarOutArcs = true;
            }



            //Apply partitioning to unbound outgoing variables such that
            // bindings are only created for colors used in the rest of the net
            if(_partitionComputed && !_partition[arc.place].isDiagonal()){
                for(auto* outVar : variables){
                    for(auto& varMap : transition.variableMaps){
                        if(varMap.count(outVar) == 0){
                            Colored::interval_vector_t varIntervalTuple;
                            for(const auto& EqClass : _partition[arc.place].getEquivalenceClasses()){
                                varIntervalTuple.addInterval(EqClass.intervals().back().getSingleColorInterval());
                            }
                            varMap[outVar] = std::move(varIntervalTuple);
                        }
                    }
                }
            } else {
                // Else if partitioning was not computed or diagonal
                // and there is a varaible which was not found on an input arc or in the guard,
                // we give it the full interval
                for(auto* var : variables){
                    for(auto& varmap : transition.variableMaps){
                        if(varmap.count(var) == 0){
                            Colored::interval_vector_t intervalTuple;
                            intervalTuple.addInterval(var->colorType->getFullInterval());
                            varmap[var] = std::move(intervalTuple);
                        }
                    }
                }
            }

            auto intervals = arc.expr->getOutputIntervals(transition.variableMaps);


            for(auto& intervalTuple : intervals){
                intervalTuple.simplify();
                for(auto& interval : intervalTuple){
                    placeFixpoint.constraints.addInterval(std::move(interval));
                }
            }
            placeFixpoint.constraints.simplify();

            //Check if the place should be added to the queue
            if (!placeFixpoint.inQueue) {
                uint32_t colorsAfter = placeFixpoint.constraints.getContainedColors();
                if (colorsAfter > colorsBefore) {
                    _placeFixpointQueue.push_back(arc.place);
                    placeFixpoint.inQueue = true;
                }
            }
        }
        //If there are no variables among the out arcs of a transition
        // and it has been activated, there is no reason to cosider it again
        if(!transitionHasVarOutArcs) {
            transition.considered = true;
        }
    }

    //Find places for which the marking cannot change as all input arcs are matched
    //by an output arc with an equivalent arc expression and vice versa
    void ColoredPetriNetBuilder::findStablePlaces(){
        for(uint32_t placeId = 0; placeId < _places.size(); placeId++){
            if(_placePostTransitionMap.count(placeId) != 0 &&
                !_placePostTransitionMap[placeId].empty() &&
                _placePostTransitionMap[placeId].size() == _placePreTransitionMap[placeId].size()){

                for(auto transitionId : _placePostTransitionMap[placeId]){
                    bool matched = false;
                    for(auto transitionId2 : _placePreTransitionMap[placeId]){
                        if(transitionId == transitionId2){
                            matched = true;
                            break;
                        }
                    }
                    if(!matched){
                        _places[placeId].stable = false;
                        break;
                    }
                    const Colored::Arc *inArc;
                    for(const auto &arc : _transitions[transitionId].input_arcs){
                        if(arc.place == placeId){
                            inArc = &arc;
                            break;
                        }
                    }
                    bool mirroredArcs = false;
                    for(auto& arc : _transitions[transitionId].output_arcs){
                        if(arc.place == placeId){
                            if(arc.expr->toString() == inArc->expr->toString()){
                                mirroredArcs = true;
                            }
                            break;
                        }
                    }
                    if(!mirroredArcs){
                        _places[placeId].stable = false;
                        break;
                    }
                }
            } else {
                _places[placeId].stable = false;
            }
        }
    }

    //----------------------- Unfolding -----------------------//

    PetriNetBuilder& ColoredPetriNetBuilder::unfold() {
        if (_stripped) assert(false);
        if (_isColored && !_unfolded) {
            auto start = std::chrono::high_resolution_clock::now();

            if(_fixpointDone){
                findStablePlaces();
            }

            if(!_fixpointDone && _partitionComputed){
                createPartionVarmaps();
            }

            for(uint32_t transitionId = 0; transitionId < _transitions.size(); transitionId++){
                unfoldTransition(transitionId);
            }

            const auto& unfoldedPlaceMap = _ptBuilder.getPlaceNames();
            for (auto& place : _places) {
               handleOrphanPlace(place, unfoldedPlaceMap);
            }

            _unfolded = true;
            auto end = std::chrono::high_resolution_clock::now();
            _time = (std::chrono::duration_cast<std::chrono::microseconds>(end - start).count())*0.000001;
        }
        return _ptBuilder;
    }

    //Due to the way we unfold places, we only unfold palces connected to an arc (which makes sense)
    //However, in queries asking about orphan places it cannot find these, as they have not been unfolded
    //so we make a placeholder place which just has tokens equal to the number of colored tokens
    //Ideally, orphan places should just be translated to a constant in the query
    void ColoredPetriNetBuilder::handleOrphanPlace(const Colored::Place& place, const std::unordered_map<std::string, uint32_t> &unfoldedPlaceMap) {
        if(_ptplacenames.count(place.name) <= 0 && place.marking.size() > 0){
            const std::string &name = place.name + "_orphan";
            _ptBuilder.addPlace(name, place.marking.size(), place._x, place._y);
            _ptplacenames[place.name][0] = std::move(name);
        } else {
            uint32_t usedTokens = 0;

            for(const auto &unfoldedPlace : _ptplacenames[place.name]){
                auto unfoldedMarking = _ptBuilder.initMarking();
                usedTokens += unfoldedMarking[unfoldedPlaceMap.find(unfoldedPlace.second)->second];
            }

            if(place.marking.size() > usedTokens){
                const std::string &name = place.name + "_orphan";
                _ptBuilder.addPlace(name, place.marking.size() - usedTokens, place._x, place._y);
                _ptplacenames[place.name][UINT32_MAX] = std::move(name);
            }
        }
    }

    void ColoredPetriNetBuilder::unfoldPlace(const Colored::Place* place, const PetriEngine::Colored::Color *color, uint32_t placeId, uint32_t id) {
        size_t tokenSize = 0;
        if(!_partitionComputed || _partition[placeId].isDiagonal()){
            tokenSize = place->marking[color];
        } else {
            const std::vector<const Colored::Color*>& tupleColors = color->getTupleColors();
            const size_t &tupleSize = _partition[placeId].getDiagonalTuplePositions().size();
            const uint32_t &classId = _partition[placeId].getColorEqClassMap().find(color)->second->id();
            const auto &diagonalTuplePos = _partition[placeId].getDiagonalTuplePositions();

            for(const auto &colorEqClassPair : _partition[placeId].getColorEqClassMap()){
                if(colorEqClassPair.second->id() == classId){
                    const std::vector<const Colored::Color*>& testColors = colorEqClassPair.first->getTupleColors();
                    bool match = true;
                    for(uint32_t i = 0; i < tupleSize; i++){
                        if(diagonalTuplePos[i] && tupleColors[i]->getId() != testColors[i]->getId()){
                            match = false;
                            break;
                        }
                    }
                    if(match){
                        tokenSize += place->marking[colorEqClassPair.first];
                    }
                }
            }
        }
        const std::string &name = place->name + "_" + std::to_string(color->getId());

        _ptBuilder.addPlace(name, tokenSize, place->_x, place->_y + (15 * color->getId()));
        _ptplacenames[place->name][id] = std::move(name);
    }

    void ColoredPetriNetBuilder::unfoldTransition(uint32_t transitionId) {
        double offset = 0;
        const Colored::Transition &transition = _transitions[transitionId];
        if(_fixpointDone || _partitionComputed){
            FixpointBindingGenerator gen(transition, _colors, symmetric_var_map[transitionId]);
            size_t i = 0;
            bool hasBindings = false;
            for (const auto &b : gen) {
                const std::string name = transition.name + "_" + std::to_string(i++);

                hasBindings = true;
<<<<<<< HEAD
                _ptBuilder.addTransition(name, transition._player, 0.0, 0.0);
=======
                _ptBuilder.addTransition(name, transition._x, transition._y + offset);
                offset += 15;
>>>>>>> 1296b2cd

                for (auto& arc : transition.input_arcs) {
                    unfoldArc(arc, b, name);
                }
                for (auto& arc : transition.output_arcs) {
                    unfoldArc(arc, b, name);
                }

                _pttransitionnames[transition.name].push_back(std::move(name));
                unfoldInhibitorArc(transition.name, name);
            }
            if(!hasBindings){
                _pttransitionnames[transition.name] = std::vector<std::string>();
            }
        } else {
            NaiveBindingGenerator gen(transition, _colors);
            size_t i = 0;
            for (const auto &b : gen) {
<<<<<<< HEAD
                const std::string name = transition.name + "_" + std::to_string(i++);
                _ptBuilder.addTransition(name, transition._player, 0.0, 0.0);
=======
                const std::string &name = transition.name + "_" + std::to_string(i++);
                _ptBuilder.addTransition(name, transition._x, transition._y + offset);
                offset += 15;
>>>>>>> 1296b2cd

                for (const auto& arc : transition.input_arcs) {
                    unfoldArc(arc, b, name);
                }
                for (const auto& arc : transition.output_arcs) {
                    unfoldArc(arc, b, name);
                }
                _pttransitionnames[transition.name].push_back(std::move(name));
                unfoldInhibitorArc(transition.name, name);
            }
        }
    }

    void ColoredPetriNetBuilder::unfoldInhibitorArc(const std::string &oldname, const std::string &newname) {
        for (uint32_t i = 0; i < _inhibitorArcs.size(); ++i) {
            if (_transitions[_inhibitorArcs[i].transition].name.compare(oldname) == 0) {
                const Colored::Arc &inhibArc = _inhibitorArcs[i];
                const std::string& placeName = _sumPlacesNames[inhibArc.place];

                if(placeName.empty()){
                    const PetriEngine::Colored::Place& place = _places[inhibArc.place];
                    const std::string &sumPlaceName = place.name + "Sum";
                    _ptBuilder.addPlace(sumPlaceName, place.marking.size(),place._x + 30, place._y - 30);
                    if(_ptplacenames.count(place.name) <= 0){
                        _ptplacenames[place.name][0] = sumPlaceName;
                    }
                    _sumPlacesNames[inhibArc.place] = std::move(sumPlaceName);
                }
                _ptBuilder.addInputArc(placeName, newname, true, inhibArc.weight);
            }
        }
    }

    void ColoredPetriNetBuilder::unfoldArc(const Colored::Arc& arc, const Colored::BindingMap& binding, const std::string& tName) {
        const PetriEngine::Colored::Place& place = _places[arc.place];
        //If the place is stable, the arc does not need to be unfolded.
        //This exploits the fact that since the transition is being unfolded with this binding
        //we know that this place contains the tokens to activate the transition for this binding
        //because color fixpoint allowed the binding
        if(_fixpointDone && place.stable){
            return;
        }

        const Colored::ExpressionContext &context {binding, _colors, _partition[arc.place]};
        const auto &ms = arc.expr->eval(context);
        int shadowWeight = 0;

        const Colored::Color *newColor;
        std::vector<uint32_t> tupleIds;
        for (const auto& color : ms) {
            if (color.second == 0) {
                continue;
            }

            if(!_partitionComputed || _partition[arc.place].isDiagonal()){
                newColor = color.first;
            } else {
                tupleIds.clear();
                color.first->getTupleId(tupleIds);

                _partition[arc.place].applyPartition(tupleIds);
                newColor = place.type->getColor(tupleIds);
            }

            shadowWeight += color.second;
            uint32_t id;
            if(!_partitionComputed || _partition[arc.place].isDiagonal()){
                id = newColor->getId();
            } else {
                id = _partition[arc.place].getUniqueIdForColor(newColor);
            }
            const std::string& pName = _ptplacenames[place.name][id];

            if (pName.empty()) {
                unfoldPlace(&place, newColor, arc.place, id);
            }

            if (arc.input) {
                _ptBuilder.addInputArc(pName, tName, false, color.second);
            } else {
                _ptBuilder.addOutputArc(tName, pName, color.second);
            }
            ++_nptarcs;
        }

        if(place.inhibitor){
            const std::string &sumPlaceName = _sumPlacesNames[arc.place];
            if(sumPlaceName.empty()){
                const std::string &newSumPlaceName = place.name + "Sum";
                _ptBuilder.addPlace(newSumPlaceName, place.marking.size(),place._x + 30, place._y - 30);
                _sumPlacesNames[arc.place] = std::move(newSumPlaceName);
            }


            if(shadowWeight > 0) {
                if (!arc.input) {
                    _ptBuilder.addOutputArc(tName, sumPlaceName, shadowWeight);
                } else {
                    _ptBuilder.addInputArc(sumPlaceName, tName, false, shadowWeight);
                }
                ++_nptarcs;
            }
        }
    }

    //----------------------- Strip Colors -----------------------//

    PetriNetBuilder& ColoredPetriNetBuilder::stripColors() {
        if (_unfolded) assert(false);
        if (_isColored && !_stripped) {
            for (auto& place : _places) {
                _ptBuilder.addPlace(place.name, place.marking.size(), place._x, place._y);
            }

            for (auto& transition : _transitions) {
<<<<<<< HEAD
                _ptBuilder.addTransition(transition.name, transition._player, 0.0, 0.0);
=======
                _ptBuilder.addTransition(transition.name, transition._x, transition._y);
>>>>>>> 1296b2cd
                for (const auto& arc : transition.input_arcs) {
                    try {
                        _ptBuilder.addInputArc(_places[arc.place].name, _transitions[arc.transition].name, false,
                                                arc.expr->weight());
                    } catch (Colored::WeightException& e) {
                        std::cerr << "Exception on input arc: " << arcToString(arc) << std::endl;
                        std::cerr << "In expression: " << arc.expr->toString() << std::endl;
                        std::cerr << e.what() << std::endl;
                        exit(ErrorCode);
                    }
                }
                for (const auto& arc : transition.output_arcs) {
                    try {
                        _ptBuilder.addOutputArc(_transitions[arc.transition].name, _places[arc.place].name,
                                                arc.expr->weight());
                    } catch (Colored::WeightException& e) {
                        std::cerr << "Exception on output arc: " << arcToString(arc) << std::endl;
                        std::cerr << "In expression: " << arc.expr->toString() << std::endl;
                        std::cerr << e.what() << std::endl;
                        exit(ErrorCode);
                    }
                }
                for(const auto& arc : _inhibitorArcs){
                    _ptBuilder.addInputArc(_places[arc.place].name, _transitions[arc.transition].name, true,
                                                arc.weight);
                }
            }

            _stripped = true;
            _isColored = false;
        }

        return _ptBuilder;
    }

    std::string ColoredPetriNetBuilder::arcToString(const Colored::Arc& arc) const {
        return !arc.input ? "(" + _transitions[arc.transition].name + ", " + _places[arc.place].name + ")" :
               "(" + _places[arc.place].name + ", " + _transitions[arc.transition].name + ")";
    }
}

<|MERGE_RESOLUTION|>--- conflicted
+++ resolved
@@ -18,6 +18,8 @@
  */
 
 #include "PetriEngine/Colored/ColoredPetriNetBuilder.h"
+#include "utils/errors.h"
+
 #include <chrono>
 #include <tuple>
 using std::get;
@@ -99,11 +101,7 @@
         if(_transitionnames.count(name) == 0)
         {
             uint32_t next = _transitionnames.size();
-<<<<<<< HEAD
-            _transitions.emplace_back(Colored::Transition {name, guard, player});
-=======
-            _transitions.emplace_back(Colored::Transition {name, guard, x, y});
->>>>>>> 1296b2cd
+            _transitions.emplace_back(Colored::Transition {name, guard, player, x, y});
             _transitionnames[name] = next;
         }
     }
@@ -130,20 +128,9 @@
 
     void ColoredPetriNetBuilder::addArc(const std::string& place, const std::string& transition, const Colored::ArcExpression_ptr& expr, bool input, bool inhibitor, int weight) {
         if(_transitionnames.count(transition) == 0)
-        {
-<<<<<<< HEAD
-            std::cout << "ERROR: Transition '" << transition << "' not found. " << std::endl;
-            std::exit(ErrorCode);
-=======
-            std::cout << "ERROR: Transition '" << transition << "' not found." << std::endl;
-            std::exit(-1);
->>>>>>> 1296b2cd
-        }
+            throw base_error("ERROR: Transition '", transition, "' not found. ");
         if(_placenames.count(place) == 0)
-        {
-            std::cout << "ERROR: Place '" << place << "' not found. " << std::endl;
-            std::exit(-1);
-        }
+            throw base_error("ERROR: Place '", place, "' not found. ");
         uint32_t p = _placenames[place];
         uint32_t t = _transitionnames[transition];
 
@@ -732,12 +719,8 @@
                 const std::string name = transition.name + "_" + std::to_string(i++);
 
                 hasBindings = true;
-<<<<<<< HEAD
-                _ptBuilder.addTransition(name, transition._player, 0.0, 0.0);
-=======
-                _ptBuilder.addTransition(name, transition._x, transition._y + offset);
+                _ptBuilder.addTransition(name, transition._player, transition._x, transition._y + offset);
                 offset += 15;
->>>>>>> 1296b2cd
 
                 for (auto& arc : transition.input_arcs) {
                     unfoldArc(arc, b, name);
@@ -756,14 +739,9 @@
             NaiveBindingGenerator gen(transition, _colors);
             size_t i = 0;
             for (const auto &b : gen) {
-<<<<<<< HEAD
-                const std::string name = transition.name + "_" + std::to_string(i++);
-                _ptBuilder.addTransition(name, transition._player, 0.0, 0.0);
-=======
                 const std::string &name = transition.name + "_" + std::to_string(i++);
-                _ptBuilder.addTransition(name, transition._x, transition._y + offset);
+                _ptBuilder.addTransition(name, transition._player, transition._x, transition._y + offset);
                 offset += 15;
->>>>>>> 1296b2cd
 
                 for (const auto& arc : transition.input_arcs) {
                     unfoldArc(arc, b, name);
@@ -879,11 +857,7 @@
             }
 
             for (auto& transition : _transitions) {
-<<<<<<< HEAD
-                _ptBuilder.addTransition(transition.name, transition._player, 0.0, 0.0);
-=======
-                _ptBuilder.addTransition(transition.name, transition._x, transition._y);
->>>>>>> 1296b2cd
+                _ptBuilder.addTransition(transition.name, transition._player, transition._x, transition._y);
                 for (const auto& arc : transition.input_arcs) {
                     try {
                         _ptBuilder.addInputArc(_places[arc.place].name, _transitions[arc.transition].name, false,
