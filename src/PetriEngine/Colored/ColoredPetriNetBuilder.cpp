--- conflicted
+++ resolved
@@ -111,15 +111,10 @@
         addArc(place, transition, expr, false, 0);
     }
 
-<<<<<<< HEAD
     void ColoredPetriNetBuilder::addArc(const std::string& place, const std::string& transition, const Colored::ArcExpression_ptr& expr, bool input, uint32_t inhib_weight) {
-        if(_transitionnames.count(transition) == 0)
-=======
-    void ColoredPetriNetBuilder::addArc(const std::string& place, const std::string& transition, const Colored::ArcExpression_ptr& expr, bool input, bool inhibitor, int weight) {
         auto stn = std::make_shared<const_string>(transition);
         auto spn = std::make_shared<const_string>(place);
         if(_transitionnames.count(stn) == 0)
->>>>>>> 6f22ca8e
             throw base_error("Transition '", transition, "' not found. ");
         if(_placenames.count(spn) == 0)
             throw base_error("Place '", place, "' not found. ");
