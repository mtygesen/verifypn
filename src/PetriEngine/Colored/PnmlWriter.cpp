--- conflicted
+++ resolved
@@ -195,19 +195,7 @@
                 _out << decreaseTabs() << "</graphics>\n";
                 handleType(place);
 
-<<<<<<< HEAD
-                bool ok = false;
-                for (const auto &p: place.marking) {
-                    if (p.second > 0) {
-                        ok = true;
-                        break;
-                    }
-                }
-
-                if (ok) handlehlinitialMarking(place.marking);
-=======
                 handlehlinitialMarking(place.marking);
->>>>>>> 0e8ba5a3
 
                 _out << decreaseTabs() << "</place>\n";
             }
@@ -317,14 +305,10 @@
             else
             {
                 const auto thePnmlColorTypeIt = _namedSortTypes.find(c->getColorType()->getName());
-<<<<<<< HEAD
-                if (thePnmlColorTypeIt != _namedSortTypes.end() && thePnmlColorTypeIt->second == "finite range") {
-=======
                 if (thePnmlColorTypeIt == _namedSortTypes.end()) {
                     throw base_error("_namedSortTypes is missing color type: '", c->getColorType()->getName(), "'");
                 }
                 if (thePnmlColorTypeIt->second == "finite range") {
->>>>>>> 0e8ba5a3
                     const std::string& start = c->getColorType()->operator[](size_t{0}).getColorName();
                     const std::string& end = c->getColorType()->operator[](
                             c->getColorType()->size() - 1).getColorName();
