/*
 * File:   Reducer.cpp
 * Authors:
 *      Jiri Srba
 *      Jesper Adriaan van Diepen
 *      Nicolaj Østerby Jensen
 *      Mathias Mehl Sørensen
 *
 * Created on 15 February 2014, 10:50
 * Updated 7 March 2022
 */

#include "PetriEngine/Reducer.h"
#include "PetriEngine/PetriNet.h"
#include "PetriEngine/PetriNetBuilder.h"
#include "PetriParse/PNMLParser.h"
#include <queue>
#include <set>
#include <algorithm>

namespace PetriEngine {

    Reducer::Reducer(PetriNetBuilder* p)
    : parent(p) {
    }

    Reducer::~Reducer() {

    }

    void Reducer::Print(QueryPlaceAnalysisContext& context) {
        std::cout   << "\nNET INFO:\n"
                    << "Number of places: " << parent->numberOfPlaces()
                    << " (Originally " << parent->originalNumberOfPlaces() << ")" << std::endl
                    << "Number of transitions: " << parent->numberOfTransitions()
                    << " (Originally " << parent->originalNumberOfTransitions() << ")"
                    << std::endl << std::endl;
        for (uint32_t t = 0; t < parent->numberOfTransitions(); t++) {
            std::cout << "Transition " << t << " :\n";
            if(parent->_transitions[t].skip)
            {
                std::cout << "\tSKIPPED" << std::endl;
            }
            for(auto& arc : parent->_transitions[t].pre)
            {
                if (arc.weight > 0)
                    std::cout   << "\tInput place " << arc.place
                                << " (" << getPlaceName(arc.place) << ")"
                                << " with arc-weight " << arc.weight << std::endl;
            }
            for(auto& arc : parent->_transitions[t].post)
            {
                if (arc.weight > 0)
                    std::cout   << "\tOutput place " << arc.place
                                << " (" << getPlaceName(arc.place) << ")"
                                << " with arc-weight " << arc.weight << std::endl;
            }
            std::cout << std::endl;
        }
        for (uint32_t i = 0; i < parent->numberOfPlaces(); i++) {
            std::cout <<    "Marking at place "<< i <<
                            " is: " << parent->initMarking()[i] << std::endl;
        }
        for (uint32_t i = 0; i < parent->numberOfPlaces(); i++) {
            std::cout   << "Query count for place " << i
                        << " is: " << context.getQueryPlaceCount()[i] << std::endl;
        }
    }

    uint32_t Reducer::numberOfUnskippedTransitions()
    {
        return parent->numberOfTransitions() - numberOfSkippedTransitions();
    }

    uint32_t Reducer::numberOfUnskippedPlaces()
    {
        return parent->numberOfPlaces() - numberOfSkippedPlaces();
    }

    int32_t Reducer::removedTransitions()
    {
        // Can be negative if transitions was added during reduction
        return (int32_t)parent->_originalNumberOfTransitions - (int32_t)numberOfUnskippedTransitions();
    }

    int32_t Reducer::removedPlaces()
    {
        return (int32_t)parent->_originalNumberOfPlaces - (int32_t)numberOfUnskippedPlaces();
    }

    shared_const_string Reducer::getTransitionName(uint32_t transition)
    {
        for(auto t : parent->_transitionnames)
        {
            if(t.second == transition) return t.first;
        }
        throw base_error("Unknown transition_id=", transition);
    }

    shared_const_string Reducer::newTransName()
    {
        auto prefix = "CT";
        auto tmp = std::make_shared<const_string>(prefix + std::to_string(_tnameid));
        while(parent->_transitionnames.count(tmp) >= 1)
        {
            ++_tnameid;
            tmp = std::make_shared<const_string>(prefix + std::to_string(_tnameid));
        }
        ++_tnameid;
        return tmp;
    }

    shared_const_string Reducer::getPlaceName(uint32_t place)
    {
        for(auto& t : parent->_placenames)
        {
            if(t.second == place) return t.first;
        }
        throw base_error("Unknown placeid=", place);
    }

    Transition& Reducer::getTransition(uint32_t transition)
    {
        return parent->_transitions[transition];
    }

    ArcIter Reducer::getOutArc(Transition& trans, uint32_t place)
    {
        Arc a;
        a.place = place;
        auto ait = std::lower_bound(trans.post.begin(), trans.post.end(), a);
        if(ait != trans.post.end() && ait->place == place)
        {
            return ait;
        }
        else
        {
            return trans.post.end();
        }
    }

    ArcIter Reducer::getInArc(uint32_t place, Transition& trans)
    {
        Arc a;
        a.place = place;
        auto ait = std::lower_bound(trans.pre.begin(), trans.pre.end(), a);
        if(ait != trans.pre.end() && ait->place == place)
        {
            return ait;
        }
        else
        {
            return trans.pre.end();
        }
    }

    void Reducer::eraseTransition(std::vector<uint32_t>& set, uint32_t el)
    {
        auto lb = std::lower_bound(set.begin(), set.end(), el);
        assert(lb != set.end());
        assert(*lb == el);
        set.erase(lb);
    }

    void Reducer::skipTransition(uint32_t t)
    {
        Transition& trans = getTransition(t);
        assert(!trans.skip);
        for(auto p : trans.post)
        {
            eraseTransition(parent->_places[p.place].producers, t);
        }
        for(auto p : trans.pre)
        {
            eraseTransition(parent->_places[p.place].consumers, t);
        }
        trans.post.clear();
        trans.pre.clear();
        trans.skip = true;
        _skippedTransitions.push_back(t);
        assert(consistent());
    }

    void Reducer::skipPlace(uint32_t place)
    {
        ++_skippedPlaces;
        Place& pl = parent->_places[place];
        assert(!pl.skip);
        pl.skip = true;
        for(auto& t : pl.consumers)
        {
            Transition& trans = getTransition(t);
            auto ait = getInArc(place, trans);
            if(ait != trans.pre.end() && ait->place == place)
                trans.pre.erase(ait);
        }

        for(auto& t : pl.producers)
        {
            Transition& trans = getTransition(t);
            auto ait = getOutArc(trans, place);
            if(ait != trans.post.end() && ait->place == place)
                trans.post.erase(ait);
        }
        pl.consumers.clear();
        pl.producers.clear();
        assert(consistent());
    }

    void Reducer::skipInArc(uint32_t p, uint32_t t)
    {
        Place& place = parent->_places[p];
        Transition& trans = parent->_transitions[t];

        eraseTransition(place.consumers, t);

        Arc a;
        a.place = p;
        auto ait = std::lower_bound(trans.pre.begin(), trans.pre.end(), a);
        assert(ait != trans.pre.end());
        trans.pre.erase(ait);
        assert(consistent());
    }

    void Reducer::skipOutArc(uint32_t t, uint32_t p)
    {
        Place& place = parent->_places[p];
        Transition& trans = parent->_transitions[t];

        eraseTransition(place.producers, t);

        Arc a;
        a.place = p;
        auto ait = std::lower_bound(trans.post.begin(), trans.post.end(), a);
        assert(ait != trans.post.end());
        trans.post.erase(ait);
        assert(consistent());
    }

    bool Reducer::consistent()
    {
#ifndef NDEBUG
        size_t strans = 0;
        for(size_t i = 0; i < parent->numberOfTransitions(); ++i)
        {
            Transition& t = parent->_transitions[i];
            assert(!t.skip || std::find(_skippedTransitions.begin(), _skippedTransitions.end(), i) != _skippedTransitions.end());
            assert(std::is_sorted(t.pre.begin(), t.pre.end()));
            assert(std::is_sorted(t.post.end(), t.post.end()));
            assert(!t.skip || (t.pre.size() == 0 && t.post.size() == 0));
            if (t.skip) strans++;
            for(Arc& a : t.pre)
            {
                assert(a.weight > 0);
                Place& p = parent->_places[a.place];
                assert(!p.skip);
                assert(std::find(p.consumers.begin(), p.consumers.end(), i) != p.consumers.end());
            }
            for(Arc& a : t.post)
            {
                assert(a.weight > 0);
                Place& p = parent->_places[a.place];
                assert(!p.skip);
                assert(std::find(p.producers.begin(), p.producers.end(), i) != p.producers.end());
            }
        }

        assert(strans == _skippedTransitions.size());

        size_t splaces = 0;
        for(size_t i = 0; i < parent->numberOfPlaces(); ++i)
        {
            Place& p = parent->_places[i];
            if(p.skip) ++splaces;
            assert(std::is_sorted(p.consumers.begin(), p.consumers.end()));
            assert(std::is_sorted(p.producers.begin(), p.producers.end()));
            assert(!p.skip || (p.consumers.size() == 0 && p.producers.size() == 0));

            for(uint c : p.consumers)
            {
                Transition& t = parent->_transitions[c];
                assert(!t.skip);
                auto a = getInArc(i, t);
                assert(a != t.pre.end());
                assert(a->place == i);
            }

            for(uint prod : p.producers)
            {
                Transition& t = parent->_transitions[prod];
                assert(!t.skip);
                auto a = getOutArc(t, i);
                assert(a != t.post.end());
                assert(a->place == i);
            }
        }
        assert(splaces == _skippedPlaces);
#endif
        return true;
    }

    bool Reducer::ReducebyRuleA(uint32_t* placeInQuery) {
        // Rule A  - find transition t that has exactly one place in pre and post and remove one of the places (and t)
        bool continueReductions = false;
        const size_t numberoftransitions = parent->numberOfTransitions();
        for (uint32_t t = 0; t < numberoftransitions; t++) {
            if(hasTimedout()) return false;
            Transition& trans = getTransition(t);

            // we have already removed
            if(trans.skip) continue;

            // A2. we have more/less than one arc in pre or post
            // checked first to avoid out-of-bounds when looking up indexes.
            if(trans.pre.size() != 1) continue;

            uint32_t pPre = trans.pre[0].place;

            // A2. Check that pPre goes only to t
            if(parent->_places[pPre].consumers.size() != 1) continue;

            // A3. We have weight of more than one on input
            // and is empty on output (should not happen).
            auto w = trans.pre[0].weight;
            bool ok = true;
            for(auto t : parent->_places[pPre].producers)
            {
                if((getOutArc(parent->_transitions[t], trans.pre[0].place)->weight % w) != 0)
                {
                    ok = false;
                    break;
                }
            }
            if(!ok)
                continue;

            // A4. Do inhibitor check, neither T, pPre or pPost can be involved with any inhibitor
            if(parent->_places[pPre].inhib|| trans.inhib) continue;

            // A5. dont mess with query!
            if(placeInQuery[pPre] > 0) continue;
            // check A1, A4 and A5 for post
            for(auto& pPost : trans.post)
            {
                if(parent->_places[pPost.place].inhib || pPre == pPost.place || placeInQuery[pPost.place] > 0)
                {
                    ok = false;
                    break;
                }
            }
            if(!ok) continue;

            continueReductions = true;
            _ruleA++;

            // here we need to remember when a token is created in pPre (some
            // transition with an output in P is fired), t is fired instantly!.
            if(reconstructTrace) {
                Place& pre = parent->_places[pPre];
                auto tname = getTransitionName(t);
                for(size_t pp : pre.producers)
                {
                    auto prefire = getTransitionName(pp);
                    _postfire[*prefire].push_back(tname);
                }
                _extraconsume[*tname].emplace_back(getPlaceName(pPre), w);
                for(size_t i = 0; i < parent->initMarking()[pPre]; ++i)
                {
                    _initfire.push_back(tname);
                }
            }

            for(auto& pPost : trans.post)
            {
                // UA2. move the token for the initial marking, makes things simpler.
                parent->initialMarking[pPost.place] += ((parent->initialMarking[pPre]/w) * pPost.weight);
            }
            parent->initialMarking[pPre] = 0;

            // Remove transition t and the place that has no tokens in m0
            // UA1. remove transition
            auto toMove = trans.post;
            skipTransition(t);

            // UA2. update arcs
            for(auto& _t : parent->_places[pPre].producers)
            {
                assert(_t != t);
                // move output-arcs to post.
                Transition& src = getTransition(_t);
                auto source = *getOutArc(src, pPre);
                for(auto& pPost : toMove)
                {
                    Arc a;
                    a.place = pPost.place;
                    a.weight = (source.weight/w) * pPost.weight;
                    assert(a.weight > 0);
                    a.inhib = false;
                    auto dest = std::lower_bound(src.post.begin(), src.post.end(), a);
                    if(dest == src.post.end() || dest->place != pPost.place)
                    {
                        dest = src.post.insert(dest, a);
                        auto& prod = parent->_places[pPost.place].producers;
                        auto lb = std::lower_bound(prod.begin(), prod.end(), _t);
                        prod.insert(lb, _t);
                    }
                    else
                    {
                        dest->weight += ((source.weight/w) * pPost.weight);
                    }
                    assert(dest->weight > 0);
                }
            }
            // UA1. remove place
            skipPlace(pPre);
        } // end of Rule A main for-loop
        return continueReductions;
    }

    bool Reducer::ReducebyRuleB(uint32_t* placeInQuery, bool remove_deadlocks, bool remove_consumers) {

        // Rule B - find place p that has exactly one transition in pre and exactly one in post and remove the place
        bool continueReductions = false;
        const size_t numberofplaces = parent->numberOfPlaces();
        for (uint32_t p = 0; p < numberofplaces; p++) {
            if(hasTimedout()) return false;
            Place& place = parent->_places[p];

            if(place.skip) continue;    // already removed
            // B5. dont mess up query
            if(placeInQuery[p] > 0)
                continue;

            // B2. Only one consumer/producer
            if( place.consumers.size() != 1 ||
                place.producers.size() < 1)
                continue; // no orphan removal

            auto tIn = place.consumers[0];

            // B1. producer is not consumer
            bool ok = true;
            for(auto& tOut : place.producers)
            {
                if (tOut == tIn)
                {
                    ok = false;
                    continue; // cannot remove this kind either
                }
            }
            if(!ok)
                continue;
            auto prod = place.producers;
            Transition& in = getTransition(tIn);
            bool added_tIn_extra = false;
            for(auto tOut : prod)
            {
                Transition& out = getTransition(tOut);

                if(out.post.size() != 1 && in.pre.size() != 1)
                    continue; // at least one has to be singular for this to work

                if((!remove_deadlocks || !remove_consumers) && in.pre.size() != 1)
                    // the buffer can mean deadlocks and other interesting things
                    // also we can "hide" tokens, so we need to make sure not
                    // to remove consumers.
                    continue;

                if(parent->initMarking()[p] > 0 && in.pre.size() != 1)
                    continue;

                auto inArc = getInArc(p, in);
                auto outArc = getOutArc(out, p);

                // B3. Output is a multiple of input and nonzero.
                if(outArc->weight < inArc->weight)
                    continue;
                if((outArc->weight % inArc->weight) != 0)
                    continue;

                size_t multiplier = outArc->weight / inArc->weight;

                // B4. Do inhibitor check, neither In, out or place can be involved with any inhibitor
                if(place.inhib || in.inhib || out.inhib)
                    continue;

                // B6. also, none of the places in the post-set of consuming transition can be participating in inhibitors.
                // B7. nor can they appear in the query.
                {
                    bool post_ok = false;
                    for(const Arc& a : in.post)
                    {
                        post_ok |= parent->_places[a.place].inhib;
                        post_ok |= placeInQuery[a.place];
                        if(post_ok) break;
                    }
                    if(post_ok)
                        continue;
                }
                {
                    bool pre_ok = false;
                    for(const Arc& a : in.pre)
                    {
                        pre_ok |= parent->_places[a.place].inhib;
                        pre_ok |= placeInQuery[a.place];
                        if(pre_ok) break;
                    }
                    if(pre_ok)
                        continue;
                }

                bool ok = true;
                if(in.pre.size() > 1)
                    for(const Arc& arc : out.pre)
                        ok &= placeInQuery[arc.place] == 0;
                if(!ok)
                    continue;

                // B2.a Check that there is no other place than p that gives to tPost,
                // tPre can give to other places
                auto& arcs = in.pre.size() < out.post.size() ? in.pre : out.post;
                for (auto& arc : arcs) {
                    if (arc.weight > 0 && arc.place != p) {
                        ok = false;
                        break;
                    }
                }

                if (!ok)
                    continue;

                // UB2. we need to remember initial marking
                uint initm = parent->initMarking()[p];
                initm /= inArc->weight; // integer-devision is floor by default

                if(reconstructTrace)
                {
                    // remember reduction for recreation of trace
                    auto toutname    = getTransitionName(tOut);
                    auto tinname     = getTransitionName(tIn);
                    auto pname       = getPlaceName(p);
                    Arc& a = *getInArc(p, in);
                    if(!added_tIn_extra)
                    {
                        added_tIn_extra = true;
                        _extraconsume[*tinname].emplace_back(pname, a.weight);
                    }
                    for(size_t i = 0; i < multiplier; ++i)
                    {
                        _postfire[*toutname].push_back(tinname);
                    }

                    for(size_t i = 0; initm > 0 && i < initm / inArc->weight; ++i )
                    {
                        _initfire.push_back(tinname);
                    }
                }

                continueReductions = true;
                _ruleB++;
                 // UB1. Remove place p
                parent->initialMarking[p] = 0;
                // We need to remember that when tOut fires, tIn fires just after.
                // this should fix the trace

                // UB3. move arcs from t' to t
                for (auto& arc : in.post) { // remove tPost
                    auto _arc = getOutArc(out, arc.place);
                    // UB2. Update initial marking
                    parent->initialMarking[arc.place] += initm*arc.weight;
                    if(_arc != out.post.end())
                    {
                        _arc->weight += arc.weight*multiplier;
                    }
                    else
                    {
                        out.post.push_back(arc);
                        out.post.back().weight *= multiplier;
                        parent->_places[arc.place].producers.push_back(tOut);

                        std::sort(out.post.begin(), out.post.end());
                        std::sort(parent->_places[arc.place].producers.begin(),
                                  parent->_places[arc.place].producers.end());
                    }
                }
                for (auto& arc : in.pre) { // remove tPost
                    if(arc.place == p)
                        continue;
                    auto _arc = getInArc(arc.place, out);
                    // UB2. Update initial marking
                    parent->initialMarking[arc.place] += initm*arc.weight;
                    if(_arc != out.pre.end())
                    {
                        _arc->weight += arc.weight*multiplier;
                    }
                    else
                    {
                        out.pre.push_back(arc);
                        out.pre.back().weight *= multiplier;
                        parent->_places[arc.place].consumers.push_back(tOut);

                        std::sort(out.pre.begin(), out.pre.end());
                        std::sort(parent->_places[arc.place].consumers.begin(),
                                  parent->_places[arc.place].consumers.end());
                    }
                }

                for(auto it = out.post.begin(); it != out.post.end(); ++it)
                {
                    if(it->place == p)
                    {
                        out.post.erase(it);
                        break;
                    }
                }
                for(auto it = place.producers.begin(); it != place.producers.end(); ++it)
                {
                    if(*it == tOut)
                    {
                        place.producers.erase(it);
                        break;
                    }
                }
            }
            // UB1. remove transition
            if(place.producers.size() == 0)
            {
                skipPlace(p);
                skipTransition(tIn);
            }
        } // end of Rule B main for-loop
        assert(consistent());
        return continueReductions;
    }

    bool Reducer::ReducebyRuleC(uint32_t* placeInQuery) {
        // Rule C - Places in parallel where one accumulates tokens while the others disable their post set
        bool continueReductions = false;

        _pflags.resize(parent->_places.size(), 0);
        std::fill(_pflags.begin(), _pflags.end(), 0);

        for (uint32_t tid_outer = 0; tid_outer < parent->numberOfTransitions(); ++tid_outer) {
            for (size_t aid_outer = 0; aid_outer < parent->_transitions[tid_outer].post.size(); ++aid_outer) {

                auto pid_outer = parent->_transitions[tid_outer].post[aid_outer].place;
                if (_pflags[pid_outer] > 0) continue;
                _pflags[pid_outer] = 1;

                if (hasTimedout()) return false;

                const Place &pout = parent->_places[pid_outer];
                if (pout.skip) continue;

                for (size_t aid_inner = aid_outer + 1; aid_inner < parent->_transitions[tid_outer].post.size(); ++aid_inner) {
                    if (pout.skip) break;
                    auto pid_inner = parent->_transitions[tid_outer].post[aid_inner].place;
                    if (parent->_places[pid_inner].skip) continue;

                    for (size_t swp = 0; swp < 2; ++swp) {
                        if (hasTimedout()) return false;
                        if (parent->_places[pid_inner].skip ||
                            parent->_places[pid_outer].skip)
                            break;

                        uint p1 = pid_outer;
                        uint p2 = pid_inner;

                        assert(p1 != p2);
                        if (swp == 1) std::swap(p1, p2);

                        if (placeInQuery[p2] > 0) continue;

                        Place &place1 = parent->_places[p1];
                        Place &place2 = parent->_places[p2];

                        if (place2.producers.empty() || place1.consumers.empty()) continue;

                        if (place1.consumers.size() < place2.consumers.size() ||
                            place1.producers.size() > place2.producers.size())
                            continue;

                        bool ok = true;

                        double maxDrainRatio = 0;

                        uint32_t i = 0, j = 0;
                        while (i < place1.consumers.size() && j < place2.consumers.size()) {

                            uint32_t p1t = place1.consumers[i];
                            uint32_t p2t = place2.consumers[j];

                            if (p2t < p1t) {
                                // place2.consumers is not a subset of place1.consumers
                                ok = false;
                                break;
                            }

                            i++;
                            if (p2t > p1t) {
                                swp = 2; // We can't remove p1, so don't swap
                                continue;
                            }
                            j++;

                            Transition &tran = getTransition(p1t);
                            const auto &p1Arc = getInArc(p1, tran);
                            const auto &p2Arc = getInArc(p2, tran);

                            maxDrainRatio = std::max(maxDrainRatio, (double)p2Arc->weight / (double)p1Arc->weight);
                        }

                        if (!ok || j != place2.consumers.size()) continue;

                        if (parent->initialMarking[p2] < parent->initialMarking[p1] * maxDrainRatio) continue;

                        i = 0, j = 0;
                        while (i < place1.producers.size() && j < place2.producers.size()) {

                            uint32_t p1t = place1.producers[i];
                            uint32_t p2t = place2.producers[j];

                            if (p1t < p2t) {
                                // place1.producers is not a subset of place2.producers
                                ok = false;
                                break;
                            }

                            j++;
                            if (p1t > p2t) {
                                swp = 2; // We can't remove p1, so don't swap
                                continue;
                            }
                            i++;

                            Transition &tran = getTransition(p2t);
                            const auto &p2Arc = getOutArc(tran, p2);
                            const auto &p1Arc = getOutArc(tran, p1);

                            if (maxDrainRatio > (double)p2Arc->weight / (double)p1Arc->weight) {
                                ok = false;
                                break;
                            }
                        }

                        if (!ok || i != place1.producers.size()) continue;

                        continueReductions = true;
                        _ruleC++;
                        skipPlace(p2);

                        // p2 has now been removed from tid_outer.post, so update arc indexes to not miss any places
                        if (p2 == pid_outer) {
                            aid_outer--;
                            aid_inner--;
                        } else if (p2 == pid_inner) aid_inner--;
                        break;
                    }
                }
            }
        }
        assert(consistent());
        return continueReductions;
    }

    bool Reducer::ReducebyRuleD(uint32_t* placeInQuery, bool all_reach, bool remove_loops_no_branch) {
        // Rule D - two transitions with the same pre and post and same inhibitor arcs
        // This does not alter the trace.
        bool continueReductions = false;
        _tflags.resize(parent->_transitions.size(), 0);
        std::fill(_tflags.begin(), _tflags.end(), 0);
        bool has_empty_trans = false;
        for(size_t t = 0; t < parent->_transitions.size(); ++t)
        {
            auto& trans = parent->_transitions[t];
            if(!trans.skip && trans.pre.size() == 0 && trans.post.size() == 0)
            {
                if(has_empty_trans)
                {
                    ++_ruleD;
                    skipTransition(t);
                }
                has_empty_trans = true;
            }

        }

        for(auto& op : parent->_places)
        for(size_t outer = 0; outer < op.consumers.size(); ++outer)
        {
            auto touter = op.consumers[outer];
            if(hasTimedout()) return false;
            if(_tflags[touter] != 0) continue;
            _tflags[touter] = 1;
            Transition& tout = getTransition(touter);
            if (tout.skip) continue;

            // D2. No inhibitors
            if (tout.inhib) continue;

            for(size_t inner = outer + 1; inner < op.consumers.size(); ++inner) {
                if (tout.skip) break;
                auto tinner = op.consumers[inner];
                Transition& tin = getTransition(tinner);
                if (tin.skip) continue;

                // D2. No inhibitors
                if (tin.inhib) continue;

                for (size_t swp = 0; swp < 2; ++swp) {
                    if(hasTimedout()) return false;

                    if (tin.skip || tout.skip) break;

                    uint t1 = touter;
                    uint t2 = tinner;
                    if (swp == 1) std::swap(t1, t2);

                    // D1. not same transition
                    assert(t1 != t2);

                    Transition& trans1 = getTransition(t1);
                    Transition& trans2 = getTransition(t2);

                    // From D3, and D4 we have that pre and post-sets are the same
                    if (trans1.post.size() < trans2.post.size()) { break;}
                    if (trans1.pre.size() > trans2.pre.size()) { break;}
                    if (!remove_loops_no_branch && (trans1.pre.size() != trans2.pre.size() ||
                                          trans1.post.size() != trans2.post.size()))
                    {
                        break; // we require exactness.
                    }

                    int ok = 0;
                    uint mult = std::numeric_limits<uint>::max();
                    bool pre_equal = true;
                    bool post_equal = true;
                    bool some_in_query = false;
                    bool exact = true;
                    // D3. Presets must match
                    size_t j = 0;
                    for (size_t i = 0; i < trans1.pre.size(); ++i, ++j) {
                        Arc& arc = trans1.pre[i];
                        for(; j < trans2.pre.size() && trans2.pre[j].place < arc.place; ++j)
                        {
                            pre_equal &= placeInQuery[trans2.pre[j].place] == 0;
                            exact = false;
                        }

                        if(j >= trans2.pre.size() || trans2.pre[j].place != arc.place)
                        {
                            ok = 1;
                            break;
                        }

                        Arc& arc2 = trans2.pre[j];
                        if (arc2.place != arc.place) {
                            ok = 2;
                            break;
                        }
                        if (arc2.weight < arc.weight) {
                            ok = 1;
                            break;
                        } else {
                            auto old = mult;
                            mult = std::min(arc2.weight / arc.weight, mult);
                            if(old != std::numeric_limits<uint>::max() &&
                               mult != old &&
                               some_in_query)
                            {
                                pre_equal = false;
                                exact = false;
                            }
                        }
                        some_in_query |= placeInQuery[arc2.place] > 0;
                        pre_equal = pre_equal && (placeInQuery[arc2.place] == 0 ||
                                                  arc.weight == arc2.weight*mult);
                        exact &= arc.weight == arc2.weight*mult;
                        if(!pre_equal) break;
                    }
                    for(; j < trans2.pre.size(); ++j)
                    {
                        pre_equal &= placeInQuery[trans2.pre[j].place] == 0;
                        exact = false;
                    }

                    if(!pre_equal) { break;}
                    if (ok == 2) { break;}
                    else if (ok == 1) { continue;}
                    if(mult != 1 && !all_reach) { break;}
                    if(!remove_loops_no_branch && !exact) { break;}
                    ok = 0;
                    // D4. postsets must match
                    j = 0;
                    for (size_t i = 0; i < trans2.post.size(); ++i, ++j) {
                        Arc& arc2 = trans2.post[i];
                        for(; j < trans1.post.size() && trans1.post[j].place < arc2.place; ++j)
                        {
                            post_equal &= placeInQuery[trans1.post[j].place] == 0;
                            exact = false;
                        }
                        if(j >= trans1.post.size() || trans1.post[j].place != arc2.place)
                        {
                            ok = 1;
                            break;
                        }
                        Arc& arc = trans1.post[j];
                        if (arc2.place != arc.place) {
                            ok = 2;
                            break;
                        }
                        post_equal = post_equal && (placeInQuery[arc2.place] == 0 ||
                                                    arc.weight * mult == arc2.weight);
                        exact &= arc.weight * mult == arc2.weight;
                        if (arc2.weight > arc.weight * mult) {
                            ok = 2;
                            break;
                        }
                        if(!post_equal) break;
                    }

                    for(; j < trans1.post.size(); ++j)
                    {
                        post_equal &= placeInQuery[trans1.post[j].place] == 0;
                        exact = false;
                    }

                    if(!post_equal) { break;}
                    if (ok == 2) { break;}
                    else if (ok == 1) {
                        continue;
                    }
                    if(!remove_loops_no_branch && !exact) { break;}

                    // UD1. Remove transition t2
                    continueReductions = true;
                    _ruleD++;
                    skipTransition(t2);
                    _tflags[touter] = 0;

                    // t2 has now been removed from op.consumers, so update indexes to not miss any
                    if (t2 == touter) {
                        outer--;
                        inner--;
                    } else if (t2 == tinner) inner--;
                    break; // break the swap loop
                }
            }
        } // end of main for loop for rule D
        assert(consistent());
        return continueReductions;
    }

    bool Reducer::ReducebyRuleEP(uint32_t* placeInQuery) {
        // Rule P is an extension on Rule E
        bool continueReductions = false;
        const size_t numberofplaces = parent->numberOfPlaces();
        for(uint32_t p = 0; p < numberofplaces; ++p)
        {
            if(hasTimedout()) return false;
            Place& place = parent->_places[p];
            if(place.skip) continue;
            // If more producers, we are guaranteed that one producer have a positive effect on the place, and as such E1 precondition is false
            if(place.producers.size() > place.consumers.size()) continue;

            bool ok = true;

            // Check for producers without matching consumers first
            for(uint prod : place.producers)
            {
                // Any producer without a matching consumer blocks this rule
                Transition& t = getTransition(prod);
                const auto& in = getInArc(p, t);
                if(in == t.pre.end() || in->inhib)
                {
                    ok = false;
                    break;
                }
            }

            if(!ok) continue;
            std::set<uint32_t> notenabled;
            // Out of the consumers, tally up those that are initially not enabled by place
            // Ensure all the enabled transitions that feed back into place are non-increasing on place.
            for(uint cons : place.consumers)
            {
                Transition& t = getTransition(cons);
                const auto& in = getInArc(p, t);
                if(in->weight <= parent->initialMarking[p])
                {
                    // This branch happening even once means notenabled.size() != consumers.size()
                    // We already threw out all cases where in->inhib && out != t.post.end()
                    if (!in->inhib) {
                        const auto& out = getOutArc(t, p);
                        // Only increasing loops are not ok
                        if (out != t.post.end() && out->weight > in->weight) {
                            ok = false;
                            break;
                        }
                    }
                }
                else
                {
                    notenabled.insert(cons);
                }
            }

            if(!ok || notenabled.empty()) continue;

            bool skipplace = (notenabled.size() == place.consumers.size()) && (placeInQuery[p] == 0);
            bool E_used, P_used = false;
            for(uint cons : notenabled) {
                Transition &t = getTransition(cons);
                const auto& in = getInArc(p, t);
                if (in->inhib) {
                    skipInArc(p, cons);
                    P_used = true;
                } else {
                    skipTransition(cons);
                    E_used = true;
                }
            }

            if(skipplace) {
                skipPlace(p);
                E_used = true;
            }

            if (E_used) _ruleE++;
            if (P_used) _ruleP++;
            continueReductions = true;

        }
        assert(consistent());
        return continueReductions;
    }

    bool Reducer::ReducebyRuleI(uint32_t* placeInQuery, bool remove_consumers) {
        bool reduced = false;

        auto result = relevant(placeInQuery, remove_consumers);
        if (!result) {
            return false;
        }
        auto[tseen, pseen] = result.value();

        reduced |= remove_irrelevant(placeInQuery, tseen, pseen);

        if(reduced)
            ++_ruleI;

        return reduced;
    }

    bool Reducer::ReducebyRuleF(uint32_t* placeInQuery) {
        bool continueReductions = false;
        const size_t numberofplaces = parent->numberOfPlaces();
        for(uint32_t p = 0; p < numberofplaces; ++p)
        {
            if(hasTimedout()) return false;
            Place& place = parent->_places[p];
            if(place.skip) continue;
            if(place.inhib) continue;
            if(place.producers.size() < place.consumers.size()) continue;
            if(placeInQuery[p] != 0) continue;

            bool ok = true;
            for(uint32_t cons : place.consumers)
            {
                Transition& t = getTransition(cons);
                auto w = getInArc(p, t)->weight;
                if(w > parent->initialMarking[p])
                {
                    ok = false;
                    break;
                }
                else
                {
                    auto it = getOutArc(t, p);
                    if(it == t.post.end() ||
                       it->place != p     ||
                       it->weight < w)
                    {
                        ok = false;
                        break;
                    }
                }
            }

            if(!ok) continue;

            ++_ruleF;

            if((numberofplaces - _skippedPlaces) > 1)
            {
                if(reconstructTrace)
                {
                    for(auto t : place.consumers)
                    {
                        auto tname = getTransitionName(t);
                        const ArcIter arc = getInArc(p, getTransition(t));
                        _extraconsume[*tname].emplace_back(getPlaceName(p), arc->weight);
                    }
                }
                skipPlace(p);
                continueReductions = true;
            }

        }
        assert(consistent());
        return continueReductions;
    }

    bool Reducer::ReducebyRuleFNO(uint32_t* placeInQuery) {
        // Redundant arc (and place) removal.
        // If a place p never disables a transition, we can remove its arc to the
        // transitions as long as the effect is maintained (Rule N). Similarly, we can remove
        // transitions that are always inhibited (Rule O). If all arcs to a place is removed,
        // then we remove the place too (Rule F).
        bool continueReductions = false;
        const size_t numberofplaces = parent->numberOfPlaces();

        for (uint32_t p = 0; p < numberofplaces; ++p)
        {
            if (hasTimedout()) return false;
            Place& place = parent->_places[p];
            if (place.skip) continue;

            bool removePlace = placeInQuery[p] == 0;

            // Use tflags to mark producers with negative effect
            _tflags.resize(parent->_transitions.size(), 0);
            std::fill(_tflags.begin(), _tflags.end(), 0);

            // Assume all consumers are disableable and non-negative until proven otherwise. Used to apply F.
            uint32_t disableableNonNegative = place.consumers.size();

            uint32_t inhibArcs = 0;

            uint32_t low = parent->initialMarking[p];

            for (uint32_t cons : place.consumers)
            {
                Transition& tran = getTransition(cons);
                const auto & inArc = getInArc(p, tran);

                if (inArc->inhib)
                {
                    inhibArcs++;
                    continue;
                }

                const auto & outArc = getOutArc(tran, p);

                if (outArc != tran.post.end()) {

                    uint32_t outArcWeight = outArc->weight;
                    uint32_t inArcWeight = inArc->weight;

                    if (outArcWeight < inArcWeight)
                    {
                        // This transition is a consumer with negative effect
                        disableableNonNegative -= 1;
                        _tflags[cons] = 1;
                        removePlace = false;

                        if (outArcWeight < low)
                        {
                            // We found a new lower bound
                            low = outArcWeight;
                        }
                    }
                }
                else
                {
                    low = 0;
                    break;
                }
            }

            // Consumer arcs exists, but none will have a weight lower than 0, so we cannot reduce
            if (!place.consumers.empty() && low == 0) continue;

            std::set<uint32_t> alwaysInhibited;

            // Copy of the vector to iterate over while removing from the original
            const std::vector<uint32_t> consumers = place.consumers;
            for (uint32_t cons : consumers)
            {
                if (_tflags[cons] == 1) continue;

                Transition& tran = getTransition(cons);
                const auto & inArc = getInArc(p, tran);

                if (inArc->weight <= low)
                {
                    if (inArc->inhib)
                    {
                        // This transition is always disabled by p
                        alwaysInhibited.insert(cons);
                        continueReductions = true;
                    }
                    else
                    {
                        // This consumer is never disabled by p, so we can remove its arc (Rule N)
                        const auto & outArc = getOutArc(tran, p);
                        if (inArc->weight == outArc->weight)
                        {
                            skipOutArc(cons, p);
                        }
                        else
                        {
                            outArc->weight -= inArc->weight;
                        }
                        skipInArc(p, cons);

                        disableableNonNegative -= 1;
                        continueReductions = true;
                        _ruleN += 1;
                    }
                }
}

// Apply rule O
            inhibArcs -= alwaysInhibited.size();
            _ruleO += alwaysInhibited.size();

            for (const auto & inhibited : alwaysInhibited)
                skipTransition(inhibited);

            // Apply rule F
            if (removePlace && inhibArcs == 0 && disableableNonNegative == 0 && numberofplaces - _skippedPlaces > 1)
            {
                if(reconstructTrace)
                {
                    for(const auto & t : place.consumers)
                    {
                        shared_const_string tname = getTransitionName(t);
                        const auto & arc = getInArc(p, getTransition(t));
                        _extraconsume[*tname].emplace_back(getPlaceName(p), arc->weight);
                    }
                }
                skipPlace(p);
                continueReductions = true;
                _ruleF++;
            }
else if (inhibArcs == 0)
            {
                place.inhib = false;
            }
        }
        assert(consistent());
        return continueReductions;
    }

    bool Reducer::ReducebyRuleG(uint32_t* placeInQuery, bool remove_loops, bool remove_consumers) {
        if(!remove_loops) return false;
        bool continueReductions = false;
        for(uint32_t t = 0; t < parent->numberOfTransitions(); ++t)
        {
            if(hasTimedout()) return false;
            Transition& trans = parent->_transitions[t];
            if(trans.skip) continue;
            if(trans.inhib) continue;
            if(trans.pre.size() < trans.post.size()) continue;
            if(!remove_loops && trans.pre.size() == 0) continue;

            auto postit = trans.post.begin();
            auto preit = trans.pre.begin();

            bool ok = true;
            while(true)
            {
                if(preit == trans.pre.end() && postit == trans.post.end())
                    break;
                if(preit == trans.pre.end())
                {
                    ok = false;
                    break;
                }
                if(preit->inhib || parent->_places[preit->place].inhib)
                {
                    ok = false;
                    break;
                }
                if(postit != trans.post.end() && preit->place == postit->place)
                {
                    if(!remove_consumers && preit->weight != postit->weight)
                    {
                        ok = false;
                        break;
                    }
                    if((placeInQuery[preit->place] > 0 && preit->weight != postit->weight) ||
                       (placeInQuery[preit->place] == 0 && preit->weight < postit->weight))
                    {
                        ok = false;
                        break;
                    }
                    ++preit;
                    ++postit;
                }
                else if(postit == trans.post.end() || preit->place < postit->place)
                {
                    if(placeInQuery[preit->place] > 0 || !remove_consumers)
                    {
                        ok = false;
                        break;
                    }
                    ++preit;
                }
                else
                {
                    // could not match a post with a pre
                    ok = false;
                    break;
                }
            }
            if(ok)
            {
                for(preit = trans.pre.begin();preit != trans.pre.end(); ++preit)
                {
                    if(preit->inhib || parent->_places[preit->place].inhib)
                    {
                        ok = false;
                        break;
                    }
                }
            }

            if(!ok) continue;
            ++_ruleG;
            skipTransition(t);
        }
        assert(consistent());
        return continueReductions;
    }

    bool Reducer::ReducebyRuleH(uint32_t* placeInQuery)
    {
        if(reconstructTrace)
            return false; // we don't know where in the loop the tokens are needed
        auto transok = [this](uint32_t t) -> uint32_t {
            auto& trans = parent->_transitions[t];
            if(_tflags[t] != 0)
                return _tflags[t];
            _tflags[t] = 1;
            if(trans.inhib ||
               trans.pre.size() != 1 ||
               trans.post.size() != 1)
            {
                return 2;
            }

            auto p1 = trans.pre[0].place;
            auto p2 = trans.post[0].place;

            // we actually do not need weights to be 1 here.
            // there is a special case when the places are always "inputting"
            // and "outputting" with a GCD that is equal to the weight of the
            // specific transition.
            // Ie, the place always have a number of tokens (disregarding
            // initial tokens) that is dividable with the transition weight

            if(trans.pre[0].weight != 1 ||
               trans.post[0].weight != 1 ||
               p1 == p2 ||
               parent->_places[p1].inhib ||
               parent->_places[p2].inhib)
            {
                return 2;
            }
            return 1;
        };

        auto removeLoop = [this,placeInQuery](std::vector<uint32_t>& loop) -> bool {
            size_t i = 0;
            for(; i < loop.size(); ++i)
                if(loop[i] == loop.back())
                    break;

            assert(_tflags[loop.back()]== 1);
            if(i == loop.size() - 1)
                return false;

            auto p1 = parent->_transitions[loop[i]].pre[0].place;
            bool removed = false;

            for(size_t j = i + 1; j < loop.size() - 1; ++j)
            {
                if(hasTimedout())
                    return removed;
                auto p2 = parent->_transitions[loop[j]].pre[0].place;
                if(placeInQuery[p2] > 0 || placeInQuery[p1] > 0)
                {
                    p1 = p2;
                    continue;
                }
                if(p1 == p2)
                {
                    continue;
                }
                removed = true;
                ++_ruleH;
                skipTransition(loop[j-1]);
                auto& place1 = parent->_places[p1];
                auto& place2 = parent->_places[p2];

                {

                    for(auto p2it : place2.consumers)
                    {
                        auto& t = parent->_transitions[p2it];
                        auto arc = getInArc(p2, t);
                        assert(arc != t.pre.end());
                        assert(arc->place == p2);
                        auto a = *arc;
                        a.place = p1;
                        auto dest = std::lower_bound(t.pre.begin(), t.pre.end(), a);
                        if(dest == t.pre.end() || dest->place != p1)
                        {
                            t.pre.insert(dest, a);
                            auto lb = std::lower_bound(place1.consumers.begin(), place1.consumers.end(), p2it);
                            place1.consumers.insert(lb, p2it);
                        }
                        else
                        {
                            dest->weight += a.weight;
                        }
                        consistent();
                    }
                }

                {
                    auto p2it = place2.producers.begin();

                    for(;p2it != place2.producers.end(); ++p2it)
                    {
                        auto& t = parent->_transitions[*p2it];
                        Arc a = *getOutArc(t, p2);
                        a.place = p1;
                        auto dest = std::lower_bound(t.post.begin(), t.post.end(), a);
                        if(dest == t.post.end() || dest->place != p1)
                        {
                            t.post.insert(dest, a);
                            auto lb = std::lower_bound(place1.producers.begin(), place1.producers.end(), *p2it);
                            place1.producers.insert(lb, *p2it);
                        }
                        else
                        {
                            dest->weight += a.weight;
                        }
                        consistent();
                    }
                }
                parent->initialMarking[p1] += parent->initialMarking[p2];
                skipPlace(p2);
                assert(placeInQuery[p2] == 0);
            }
            return removed;
        };

        bool continueReductions = false;
        for(uint32_t t = 0; t < parent->numberOfTransitions(); ++t)
        {
            if(hasTimedout())
                return false;
            _tflags.resize(parent->_transitions.size(), 0);
            std::fill(_tflags.begin(), _tflags.end(), 0);
            std::vector<uint32_t> stack;
            {
                if(_tflags[t] != 0) continue;
                auto& trans = parent->_transitions[t];
                if(trans.skip) continue;
                _tflags[t] = transok(t);
                if(_tflags[t] != 1) continue;
                stack.push_back(t);
            }
            bool outer = true;
            while(stack.size() > 0 && outer)
            {
                if(hasTimedout())
                    return continueReductions;
                auto it = stack.back();
                auto post = parent->_transitions[it].post[0].place;
                bool found = false;
                for(auto& nt : parent->_places[post].consumers)
                {
                    if(hasTimedout())
                        return continueReductions;
                    auto& nexttrans = parent->_transitions[nt];
                    if(nt == it || nexttrans.skip)
                        continue; // handled elsewhere
                    if(_tflags[nt] == 1 && stack.size() > 1)
                    {
                        stack.push_back(nt);
                        bool found = removeLoop(stack);
                        continueReductions |= found;

                        if(found)
                        {
                            outer = false;
                            break;
                        }
                        else
                        {
                            stack.pop_back();
                        }
                    }
                    else if(_tflags[nt] == 0)
                    {
                        _tflags[nt] = transok(nt);
                        if(_tflags[nt] == 2)
                        {
                            continue;
                        }
                        else
                        {
                            assert(_tflags[nt] == 1);
                            stack.push_back(nt);
                            found = true;
                            break;
                        }
                    }
                    else
                    {
                        continue;
                    }
                }
                if(!found && outer)
                {
                    _tflags[it] = 2;
                    stack.pop_back();
                }
            }
        }
        return continueReductions;
    }

    bool Reducer::ReducebyRuleJ(uint32_t* placeInQuery)
    {
        return false;
    }

    bool Reducer::ReducebyRuleK(uint32_t *placeInQuery, bool remove_consumers) {
        bool reduced = false;
        auto opt = relevant(placeInQuery, remove_consumers);
        if (!opt)
            return false;
        auto[tseen, pseen] = opt.value();
        for (std::size_t p = 0; p < parent->numberOfPlaces(); ++p) {
            if (placeInQuery[p] != 0)
                pseen[p] = true;
        }

        for (std::size_t t = 0; t < parent->numberOfTransitions(); ++t) {
            auto transition = parent->_transitions[t];
            if (!tseen[t] && !transition.skip && !transition.inhib && transition.pre.size() == 1 &&
                    // Search for simple self loops outside the relevant area that could be kept to preserve liveness?
                    transition.post.size() == 1
                    && transition.pre[0].place == transition.post[0].place) {
                auto p = transition.pre[0].place;
                if (!pseen[p] && !parent->_places[p].inhib) {
                    if (parent->initialMarking[p] >= transition.pre[0].weight){
                        // Mark the initially marked self loop as relevant.
                        tseen[t] = true;
                        pseen[p] = true;
                        reduced |= remove_irrelevant(placeInQuery, tseen, pseen);
                        _ruleK++;
                        return reduced;
                    }
                    if (transition.pre[0].weight == 1){
                        // If a single token can enable a self loop, other consumers of that place are irrelevant to liveness
                        for (auto t2 : parent->_places[p].consumers) {
                            auto transition2 = parent->_transitions[t2];
                            if (t != t2 && !tseen[t2] && !transition2.skip) {
                                skipTransition(t2);
                                reduced = true;
                                _ruleK++;
                            }
                        }
                    }
                }
            }
        }
        return reduced;
    }

    std::optional<std::pair<std::vector<bool>, std::vector<bool>>>
    Reducer::relevant(const uint32_t *placeInQuery, bool remove_consumers) {
        std::vector<uint32_t> wtrans;
        std::vector<bool> tseen(parent->numberOfTransitions(), false);
        for (uint32_t p = 0; p < parent->numberOfPlaces(); ++p) {
            if (hasTimedout()) return std::nullopt;
            if (placeInQuery[p] > 0) {
                const Place &place = parent->_places[p];
                for (auto t : place.consumers) {
                    if (!tseen[t]) {
                        wtrans.push_back(t);
                        tseen[t] = true;
                    }
                }
                for (auto t : place.producers) {
                    if (!tseen[t]) {
                        wtrans.push_back(t);
                        tseen[t] = true;
                    }
                }
            }
        }
        std::vector<bool> pseen(parent->numberOfPlaces(), false);

        while (!wtrans.empty()) {
            if (hasTimedout()) return std::nullopt;
            auto t = wtrans.back();
            wtrans.pop_back();
            const Transition &trans = parent->_transitions[t];
            for (const Arc &arc : trans.pre) {
                const Place &place = parent->_places[arc.place];
                if (arc.inhib) {
                    for (auto pt : place.consumers) {
                        if (!tseen[pt]) {
                            // Summary of block: 'pt' is seen unless it:
                            // - Is inhibited by 'place'
                            // - Forms a decreasing loop on 'place' that cannot lower the marking of 'place' below the weight of 'arc'
                            // - Forms a non-decreasing loop on 'place'
                            Transition &trans = parent->_transitions[pt];
                            auto it = trans.post.begin();
                            for (; it != trans.post.end(); ++it)
                                if (it->place >= arc.place) break;

                            if (it != trans.post.end() && it->place == arc.place) {
                                auto it2 = trans.pre.begin();
                                // Find the arc from place to trans we know to exist because that is how we found trans in the first place
                                for (; it2 != trans.pre.end(); ++it2)
                                    if (it2->place >= arc.place) break;
                                // No need for a || it2->place != arc.place condition because we know the loop will always break on it2->place == arc.place
                                if (it2->inhib || it->weight >= arc.weight || it->weight >= it2->weight) continue;
                            }
                            tseen[pt] = true;
                            wtrans.push_back(pt);
                        }
                    }
                } else {
                    for (auto pt : place.producers) {
                        if (!tseen[pt]) {
                            // Summary of block: pt is seen unless it forms a non-increasing loop on place
                            Transition &trans = parent->_transitions[pt];
                            auto it = trans.pre.begin();
                            for (; it != trans.pre.end(); ++it)
                                if (it->place >= arc.place) break;

                            if (it != trans.pre.end() && it->place == arc.place && !it->inhib) {
                                auto it2 = trans.post.begin();
                                for (; it2 != trans.post.end(); ++it2)
                                    if (it2->place >= arc.place) break;
                                if (it->weight >= it2->weight) continue;
                            }
                            tseen[pt] = true;
                            wtrans.push_back(pt);
                        }
                    }

                    for (auto pt : place.consumers) {
                        if (!tseen[pt] && (!remove_consumers || placeInQuery[arc.place] > 0)) {
                            tseen[pt] = true;
                            wtrans.push_back(pt);
                        }
                    }
                }
                pseen[arc.place] = true;
            }
        }
        return std::make_optional(std::pair(tseen, pseen));
    }

    bool Reducer::remove_irrelevant(const uint32_t* placeInQuery, const std::vector<bool> &tseen, const std::vector<bool> &pseen) {
        bool reduced = false;
        for(size_t t = 0; t < parent->numberOfTransitions(); ++t)
        {
            if(!tseen[t] && !parent->_transitions[t].skip)
            {
                skipTransition(t);
                reduced = true;
            }
        }

        for(size_t p = 0; p < parent->numberOfPlaces(); ++p)
        {
            if(!pseen[p] && !parent->_places[p].skip && placeInQuery[p] == 0)
            {
                assert(placeInQuery[p] == 0);
                skipPlace(p);
                reduced = true;
            }
        }
        return reduced;
    }

<<<<<<< HEAD
    void Reducer::Reduce(QueryPlaceAnalysisContext& context, int enablereduction, bool reconstructTrace, int timeout, bool remove_loops, bool all_reach, bool all_ltl, bool contains_next, std::vector<uint32_t>& reduction) {
        this->_timeout = timeout;
        _timer = std::chrono::high_resolution_clock::now();
        assert(consistent());
        this->reconstructTrace = reconstructTrace;
        if(reconstructTrace && enablereduction >= 1 && enablereduction <= 2)
            std::cout << "Rule H disabled when a trace is requested." << std::endl;
        if (enablereduction == 2) { // for k-boundedness checking only rules A, D and H are applicable
            bool changed = true;
            while (changed && !hasTimedout()) {
                changed = false;
                if(!contains_next)
                {
                    while(ReducebyRuleA(context.getQueryPlaceCount())) changed = true;
                    while(ReducebyRuleD(context.getQueryPlaceCount(), all_reach, false)) changed = true;
                    while(ReducebyRuleH(context.getQueryPlaceCount())) changed = true;
=======
    bool Reducer::ReducebyRuleL(uint32_t *placeInQuery) {
        // When a transition t1 has the same effect as t2, but more pre conditions,
        // which can happen due to read arc behavior, t1 can be discarded.
        // Rule 2 from "Structural Reductions Revisited" by yann thierry-mieg

        bool continueReductions = false;
        for (size_t t1 = 0; t1 < parent->numberOfTransitions() - 1; ++t1) {
            Transition &tran1 = getTransition(t1);
            if (tran1.skip) break;
            for (const auto & t1i : tran1.pre){
                Place &p = parent->_places[t1i.place];
                for (uint32_t t2 : p.consumers){
                    if (hasTimedout()) return false;

                    if (t2 == t1) continue;

                    Transition &tran2 = getTransition(t2);
                    if (tran2.skip) continue;

                    // We try to remove t1 despite it being the outer loop,
                    // because p.consumers will be invalidated anyway regardless of which one we remove.
                    bool canT1BeRemoved = tran1.pre.size() >= tran2.pre.size() && tran1.post.size() >= tran2.post.size();

                    if (!(canT1BeRemoved)) {
                        continue;
                    }

                    // get arcs
                    const std::vector<Arc> & pre_subset = tran2.pre;
                    const std::vector<Arc> & pre_superset = tran1.pre;
                    const std::vector<Arc> & post_subset = tran2.post;
                    const std::vector<Arc> & post_superset = tran1.post;

                    bool ok = true;
                    uint32_t i = 0, j = 0, k = 0, l = 0;
                    bool i_done = i >= pre_subset.size(), j_done = j >= pre_superset.size(), k_done = k >= post_subset.size(), l_done = l >= post_superset.size();
                    // Taking advantage of the pre- and post-sets being ordered by place_id
                    while (!i_done || !j_done || !k_done || !l_done) {
                        if (hasTimedout()) return false;
                        // The lowest place_id from a set that is not done yet
                        auto place = std::min({i_done ? std::numeric_limits<uint32_t>::max() : pre_subset[i].place,
                                               j_done ? std::numeric_limits<uint32_t>::max() : pre_superset[j].place,
                                               k_done ? std::numeric_limits<uint32_t>::max() : post_subset[k].place,
                                               l_done ? std::numeric_limits<uint32_t>::max() : post_superset[l].place});

                        // Precondition stuff
                        if (!i_done && place == pre_subset[i].place) {

                            // Make sure everything in pre_subset is in pre_superset
                            if (j_done || pre_superset[j].place != place) {
                                ok = false;
                                break;
                            }
                                // Same place, check preconditions
                            else if (pre_subset[i].place == pre_superset[j].place) {
                                // Inhibitor check
                                if (pre_subset[i].inhib != pre_superset[j].inhib){
                                    ok = false;
                                    break;
                                }

                                // Check the requirement to fire. For non-inhibitors i <= j should hold, for inhibitors it is i >= j
                                if ((!pre_subset[i].inhib && pre_superset[j].weight < pre_subset[i].weight) || (pre_subset[i].inhib && pre_superset[j].weight > pre_subset[i].weight)) {
                                    ok = false;
                                    break;
                                }
                            }
                        }

                        // Effect stuff
                        size_t subset_in_weight = 0;
                        if (!i_done && place == pre_subset[i].place){
                            if (!pre_subset[i].inhib) subset_in_weight = pre_subset[i].weight;
                            i++;
                            i_done = i >= pre_subset.size();
                        }
                        size_t superset_in_weight = 0;
                        if (!j_done && place == pre_superset[j].place){
                            if (!pre_superset[i].inhib) superset_in_weight = pre_superset[j].weight;
                            j++;
                            j_done = j >= pre_superset.size();
                        }
                        size_t subset_out_weight = 0;
                        if (!k_done && place == post_subset[k].place){
                            if (!post_subset[i].inhib) subset_out_weight = post_subset[k].weight;
                            k++;
                            k_done = k >= post_subset.size();
                        }
                        size_t superset_out_weight = 0;
                        if (!l_done && place == post_superset[l].place){
                            if (!post_superset[i].inhib) superset_out_weight = post_superset[l].weight;
                            l++;
                            l_done = l >= post_superset.size();
                        }

                        if ((superset_out_weight - superset_in_weight) != (subset_out_weight - subset_in_weight)) {
                            ok = false;
                            break;
                        }
                    }

                    // Go to next t2
                    if (!ok) {
                        continue;
                    }

                    // We can discard t1
                    skipTransition(t1);
                    _ruleL++;
                    continueReductions = true;
                    break;
>>>>>>> 13933515
                }
                // If t1 was reduced away, we need to break out further.
                if (tran1.skip) break;
            }
        }

        return continueReductions;
    }

    bool Reducer::ReducebyRuleM(uint32_t* placeInQuery) {
        // Dead places and transitions
        if (hasTimedout()) return false;

        // Use pflags and bits to keep track of places that can increase or decrease their number of tokens
        const uint8_t CAN_INC = 0b01;
        const uint8_t CAN_DEC = 0b10;
        _pflags.resize(parent->_places.size(), 0);
        std::fill(_pflags.begin(), _pflags.end(), 0);

        // Use tflags to mark processed fireable transitions
        _tflags.resize(parent->_transitions.size(), 0);
        std::fill(_tflags.begin(), _tflags.end(), 0);

        // Queue of potentially fireable transitions to process
        std::queue<uint32_t> queue;

        auto processIncPlace = [&](uint32_t p) {
            if ((_pflags[p] & CAN_INC) == 0) {
                _pflags[p] |= CAN_INC;
                Place place = parent->_places[p];
                for (uint32_t t : place.consumers) {
                    if (_tflags[t] == 0)
                        queue.push(t);
                }
            }
        };

        auto processDecPlace = [&](uint32_t p) {
            if ((_pflags[p] & CAN_DEC) == 0) {
                _pflags[p] |= CAN_DEC;
                Place place = parent->_places[p];
                for (uint32_t t : place.consumers) {
                    if (_tflags[t] == 0)
                        queue.push(t);
                }
            }
        };

        auto processEnabled = [&](uint32_t t) {
            _tflags[t] = 1;
            Transition& tran = parent->_transitions[t];
            // Find and process negative preset and positive postset
            uint32_t i = 0, j = 0;
            while (i < tran.pre.size() && j < tran.post.size())
            {
<<<<<<< HEAD
                if(remove_loops && !contains_next)
=======
                if (tran.pre[i].place < tran.post[j].place) {
                    if (!tran.pre[i].inhib)
                        processDecPlace(tran.pre[i].place);
                    i++;
                } else if (tran.pre[i].place > tran.post[j].place) {
                    processIncPlace(tran.post[j].place);
                    j++;
                } else {
                    if (tran.pre[i].inhib) {
                        processIncPlace(tran.post[j].place);
                    } else {
                        // There are both an in and an out arc to this place. Is the effect non-zero?
                        if (tran.pre[i].weight > tran.post[j].weight) {
                            processDecPlace(tran.pre[i].place);
                        } else if (tran.pre[i].weight < tran.post[j].weight) {
                            processIncPlace(tran.post[j].place);
                        }
                    }

                    i++; j++;
                }
            }
            for ( ; i < tran.pre.size(); i++) {
                if (!tran.pre[i].inhib)
                    processDecPlace(tran.pre[i].place);
            }
            for ( ; j < tran.post.size(); j++) {
                processIncPlace(tran.post[j].place);
            }
        };

        // Process initially enabled transitions
        for (uint32_t t = 0; t < parent->_transitions.size(); ++t) {
            Transition& tran = parent->_transitions[t];
            if (tran.skip)
                continue;
            bool enabled = true;
            for (Arc& prearc : tran.pre) {
                if (prearc.inhib != (prearc.weight > parent->initialMarking[prearc.place])) {
                    enabled = false;
                    break;
                }
            }
            if (enabled) {
                processEnabled(t);
            }
        }

        // Now we find the fixed point of S_cant_inc, S_cant_dec, and _tflags iteratively

        while (!queue.empty()) {
            if (hasTimedout()) return false;

            uint32_t t = queue.front();
            queue.pop();
            if (_tflags[t] == 1) continue;

            // Is t enabled?
            bool enabled = true;
            for (Arc prearc : parent->_transitions[t].pre) {
                bool notInhibited = !prearc.inhib || prearc.weight > parent->initialMarking[prearc.place] || (_pflags[prearc.place] & CAN_DEC) > 0;
                bool enoughTokens = prearc.inhib || prearc.weight <= parent->initialMarking[prearc.place] || (_pflags[prearc.place] & CAN_INC) > 0;
                if (!notInhibited || !enoughTokens) {
                    enabled = false;
                    break;
                }
            }
            if (enabled) {
                processEnabled(t);
            }
        }

        // Remove places that cannot increase nor decrease as well as unfireable transitions
        bool anyRemoved = false;
        for (uint32_t p = 0; p < parent->_places.size(); ++p) {
            if (!parent->_places[p].skip && placeInQuery[p] == 0 && _pflags[p] == 0) {
                skipPlace(p);
                anyRemoved = true;
            }
        }
        for (uint32_t t = 0; t < parent->_transitions.size(); ++t) {
            if (!parent->_transitions[t].skip && _tflags[t] == 0) {
                skipTransition(t);
                anyRemoved = true;
            }
        }
        if (anyRemoved) {
            _ruleM++;
            return true;
        }
        return false;
    }

    bool Reducer::ReducebyRuleEFMNOP(uint32_t* placeInQuery) {
        // Removes dead and redundant places, transitions, and arcs.
        // Using fixed-point iteration find an over-approximation of which places will never gain or lose tokens,
        // by considering initially enabled transitions, and transitions that may be fireable later due to knowledge
        // of which places can gain or lose tokens. We remove places that cannot gain or lose tokens, since they add
        // no behaviour, and we remove any transition that is not fireable (Rule M).
        // In the fixed-point iteration we also keep track of lower bounds induced by fireable transitions with
        // negative effect. We can then remove arcs that never disables the given transition (Rule N) and remove
        // transitions which are always inhibited (Rule O).
        // For transitions that cannot gain tokens, we can remove inhibitor arcs that never inhibits.
        // If a place only has transitions with positive effect and no inhibitor arcs, then it is removed too (Rule F).

        if (hasTimedout()) return false;

        // Use two greatest bits of pflags to keep track of places that can increase or decrease their number of tokens.
        // Use the last 6 bits to hold the lower bound of places that can decrease their number of tokens.
        // The greatest lower bound we can store is therefore 64, which is plenty
        const uint8_t CAN_INC =  0b10000000u;
        const uint8_t CAN_DEC =  0b01000000u;
        const uint8_t LOW_MASK = 0b00111111u;
        _pflags.resize(parent->_places.size(), 0);
        // Initialize lower bound as initial marking
        for (uint32_t p = 0; p < parent->_places.size(); p++) {
            _pflags[p] = (uint8_t)std::min((uint32_t)LOW_MASK, parent->initialMarking[p]);
        }

        // Use tflags to mark processed fireable transitions
        _tflags.resize(parent->_transitions.size(), 0);
        std::fill(_tflags.begin(), _tflags.end(), 0);

        // Queue of potentially fireable transitions to process
        std::queue<uint32_t> queue;

        auto processIncPlace = [&](uint32_t p) {
            if ((_pflags[p] & CAN_INC) == 0) {
                // Mark place as increasing
                _pflags[p] |= CAN_INC;
                Place place = parent->_places[p];
                for (uint32_t t : place.consumers) {
                    if (_tflags[t] == 0)
                        queue.push(t);
                }
            }
        };

        auto processDecPlace = [&](uint32_t p, uint8_t low) {
            // Update lower bound
            _pflags[p] = (_pflags[p] & ~LOW_MASK) | std::min<uint8_t>(_pflags[p] & LOW_MASK, low);
            if ((_pflags[p] & CAN_DEC) == 0) {
                // Mark place as decreasing
                _pflags[p] |= CAN_DEC;
                Place place = parent->_places[p];
                for (uint32_t t : place.consumers) {
                    if (_tflags[t] == 0)
                        queue.push(t);
                }
            }
        };

        auto processEnabled = [&](uint32_t t) {
            _tflags[t] = 1;
            Transition& tran = parent->_transitions[t];
            // Find and process negative preset and positive postset
            uint32_t i = 0, j = 0;
            while (i < tran.pre.size() && j < tran.post.size())
            {
                if (tran.pre[i].place < tran.post[j].place) {
                    if (!tran.pre[i].inhib)
                        processDecPlace(tran.pre[i].place, 0);
                    i++;
                } else if (tran.pre[i].place > tran.post[j].place) {
                    processIncPlace(tran.post[j].place);
                    j++;
                } else {
                    if (tran.pre[i].inhib) {
                        processIncPlace(tran.post[j].place);
                    } else {
                        // There are both an in and an out arc to this place. Is the effect non-zero?
                        if (tran.pre[i].weight > tran.post[j].weight) {
                            processDecPlace(tran.pre[i].place, tran.post[j].weight);
                        } else if (tran.pre[i].weight < tran.post[j].weight) {
                            processIncPlace(tran.post[j].place);
                        }
                    }

                    i++; j++;
                }
            }
            for ( ; i < tran.pre.size(); i++) {
                if (!tran.pre[i].inhib)
                    processDecPlace(tran.pre[i].place, 0);
            }
            for ( ; j < tran.post.size(); j++) {
                processIncPlace(tran.post[j].place);
            }
        };

        // Process initially enabled transitions
        for (uint32_t t = 0; t < parent->_transitions.size(); ++t) {
            Transition& tran = parent->_transitions[t];
            if (tran.skip)
                continue;
            bool enabled = true;
            for (Arc& prearc : tran.pre) {
                if (prearc.inhib != (prearc.weight > parent->initialMarking[prearc.place])) {
                    enabled = false;
                    break;
                }
            }
            if (enabled) {
                processEnabled(t);
            }
        }

        // Now we find the fixed point of CAN_INC, CAN_DEC, and _tflags iteratively

        while (!queue.empty()) {
            if (hasTimedout()) return false;

            uint32_t t = queue.front();
            queue.pop();
            if (_tflags[t] == 1) continue;

            // Is t enabled?
            bool enabled = true;
            for (Arc prearc : parent->_transitions[t].pre) {
                bool notInhibited = !prearc.inhib || prearc.weight > parent->initialMarking[prearc.place] || (_pflags[prearc.place] & CAN_DEC) > 0;
                bool enoughTokens = prearc.inhib || prearc.weight <= parent->initialMarking[prearc.place] || (_pflags[prearc.place] & CAN_INC) > 0;
                if (!notInhibited || !enoughTokens) {
                    enabled = false;
                    break;
                }
            }
            if (enabled) {
                processEnabled(t);
            }
        }

        bool anyRemovedByM = false;
        for (uint32_t p = 0; p < parent->_places.size(); ++p) {
            const Place& place = parent->_places[p];
            if (!place.skip && placeInQuery[p] == 0 && (_pflags[p] & ~LOW_MASK) == 0) {
                // Remove places that cannot increase nor decrease (Rule M)
                skipPlace(p);
                anyRemovedByM = true;
            } else if (!place.skip) {

                // This place can either gain or lose tokens, but it may also have bounds
                uint8_t low = _pflags[p] & LOW_MASK;

                bool affectsBehaviour = low == 0 || (_pflags[p] & CAN_INC) != 0;

                if (0 < low || (_pflags[p] & CAN_INC) == 0) {
                    for (long i = place.consumers.size() - 1; i >= 0; i--) {
                        uint32_t con = place.consumers[i];

                        if (_tflags[con] == 0)
                            continue; // This transition cannot fire and will be removed later

                        Transition &tran = getTransition(con);
                        const auto inArc = getInArc(p, tran);

                        // Apply rule N and O
                        if (inArc->weight <= low) {
                            if (inArc->inhib) {
                                // By the lower bound, this transition is always disabled by p.
                                // Hence, we can remove the transition (Rule O)

                                skipTransition(con);
                                _ruleO++;
                                continue;

                            } else {
                                // By the lower bound, this transition is never disabled by p.
                                // Hence, the arc is redundant and we can remove it, and update the weight on the out arc. (Rule N)

                                const auto outArc = getOutArc(tran, p);
                                if (outArc != tran.post.end()) {
                                    if (inArc->weight == outArc->weight) {
                                        skipOutArc(con, p);
                                    } else {
                                        outArc->weight -= inArc->weight;
                                    }
                                }
                                skipInArc(p, con);
                                _ruleN++;
                            }
                        } else {
                            affectsBehaviour = true;
                        }

                        // Apply rule P
                        if ((_pflags[p] & CAN_INC) == 0) {
                            // This place cannot gain tokens. Transitions that require more tokens than
                            // the initial marking are already marked as unfireable and will be removed later.
                            // But, any out-going inhibitor arc with greater
                            // weight than the initial marking can be removed (Rule P)

                            if (inArc->inhib && parent->initialMarking[0] < inArc->weight) {
                                skipInArc(p, con);
                                _ruleP++;
                            }
                        } else {
                            affectsBehaviour = true;
                        }
                    }
                }

                // Apply rule F
                if (!place.skip && !affectsBehaviour && placeInQuery[p] == 0) {
                    // This place is decreasing but it does not affect behaviour, so we can remove it
                    skipPlace(p);
                    _ruleF++;
                    // TODO Reconstruct trace
                }
            }
        }
        for (uint32_t t = 0; t < parent->_transitions.size(); ++t) {
            if (!parent->_transitions[t].skip && _tflags[t] == 0) {
                skipTransition(t);
                anyRemovedByM = true;
            }
        }
        if (anyRemovedByM) {
            _ruleM++;
            return true;
        }
        return false;
    }

    bool Reducer::ReducebyRuleQ(uint32_t* placeInQuery)
    {
        // Fire initially enabled transitions if they are the single consumer of their preset

        bool continueReductions = false;

        for (uint32_t t = 0; t < parent->numberOfTransitions(); ++t)
        {
            Transition& tran = parent->_transitions[t];

            if (tran.skip || tran.inhib || tran.pre.empty()) continue;

            // We take advantage of pre and post being sorted as well as the overloaded < operator to check:
            // - Preset and postset must be disjoint (to avoid infinite use)
            // - Preset and postset cannot inhibit or be in query
            // - Preset can only have this transition in postset
            // - How many times can we fire the transition
            uint32_t k = 0;
            bool ok = true;
            uint32_t i = 0, j = 0;
            while (i < tran.pre.size() || j < tran.post.size())
            {
                if (i < tran.pre.size() && (j == tran.post.size() || tran.pre[i] < tran.post[j]))
                {
                    const Arc& prearc = tran.pre[i];
                    uint32_t n = parent->initialMarking[prearc.place] / prearc.weight;
                    if (n == 0 ||
                        parent->_places[prearc.place].inhib ||
                        placeInQuery[prearc.place] > 0 ||
                        parent->_places[prearc.place].consumers.size() != 1)
                    {
                        ok = false;
                        break;
                    }
                    else
                    {
                        if (k == 0) k = n;
                        else k = std::min(k, n);
                    }
                    i++;
                }
                else if (j < tran.post.size() && (i == tran.pre.size() || tran.post[j] < tran.pre[i]))
                {
                    const Arc& postarc = tran.post[j];
                    if (parent->_places[postarc.place].inhib || placeInQuery[postarc.place] > 0)
                    {
                        ok = false;
                        break;
                    }
                    j++;
                }
                else
                {
                    ok = false;
                    break;
                }
            }

            if (!ok || k == 0) continue;

            // Update initial marking
            for (const Arc& prearc : tran.pre)
            {
                parent->initialMarking[prearc.place] -= prearc.weight * k;
            }
            for (const Arc& postarc : tran.post)
            {
                parent->initialMarking[postarc.place] += postarc.weight * k;
            }

            _ruleQ++;
            continueReductions = true;
        }

        return continueReductions;
    }

    bool Reducer::ReducebyRuleR(uint32_t* placeInQuery)
    {
        // Rule R performs post agglomeration on a single producer, merging its firing with all consumers

        bool continueReductions = false;

        for (uint32_t pid = 0; pid < parent->numberOfPlaces(); pid++)
        {
            if (hasTimedout())
                return false;

            const Place& place = parent->_places[pid];

            if (place.skip || place.inhib || placeInQuery[pid] > 0 || place.producers.empty() || place.consumers.empty())
                continue;

            // Check that prod and cons are disjoint
            const auto presize = place.producers.size();
            const auto postsize = place.consumers.size();
            bool ok = true;
            uint32_t i = 0, j = 0;
            while (i < presize && j < postsize)
            {
                if (place.producers[i] < place.consumers[j])
                    i++;
                else if (place.consumers[j] < place.producers[i])
                    j++;
                else
                {
                    ok = false;
                    break;
                }
            }

            if (!ok) continue;

            // Now we analyze consumers further
            uint32_t maxConW = 0;
            for (auto con : place.consumers)
            {
                // Consumers may not be inhibited and only consume from pid.
                const Transition& tran = parent->_transitions[con];
                if (tran.inhib || tran.pre.size() != 1)
                {
                    ok = false;
                    break;
                }

                // Post-set of consumers may not inhibit or appear in query.
                for (const Arc& arc : tran.post)
                {
                    if (placeInQuery[arc.place] > 0 || parent->_places[arc.place].inhib)
                    {
                        ok = false;
                        break;
                    }
                }

                if (!ok) break;

                // Find the greatest weight between pid and consumers
                maxConW = std::max(maxConW, tran.pre[0].weight);
            }

            if (!ok) continue;

            // Find producers for which we can fuse its firing with a consumer
            bool removedAllProducers = true;
            auto prods_todo = place.producers;
            while (!prods_todo.empty())
            {
                auto prod_id = prods_todo.back();
                prods_todo.pop_back();

                if (hasTimedout())
                    return false;

                Transition prod = parent->_transitions[prod_id];
                auto prodArc = getOutArc(prod, pid);

                if (prodArc->weight < maxConW)
                {
                    removedAllProducers = false;
                    continue;
                }

                // TODO Build all full combinations in one go, instead of appending one consumer at a time
                // Combine producer with the consumers
                for (auto con_id : place.consumers)
                {
                    // Create new transition with effect of firing the producer and then the consumer
                    auto id = parent->_transitions.size();
                    if (!_skippedTransitions.empty())
                    {
                        id = _skippedTransitions.back();
                        _skippedTransitions.pop_back();
                    }
                    else
                    {
                        parent->_transitions.emplace_back();
                        parent->_transitionnames[newTransName()] = id;
                        parent->_transitionlocations.emplace_back(std::tuple<double, double>(0.0, 0.0));
                    }
                    Transition& newtran = parent->_transitions[id];
                    newtran.skip = false;
                    newtran.inhib = false;

                    // Arcs from consumer
                    Transition& cons = parent->_transitions[con_id];
                    for (const auto& arc : cons.post)
                    {
                        newtran.addPostArc(arc);
                    }
                    // Arcs from producer
                    for (const auto& arc : prod.pre)
                    {
                        newtran.addPreArc(arc);
                    }
                    for (const auto& arc : prod.post)
                    {
                        if (arc.place == pid)
                        {
                            Arc leftoverArc = arc; // Copy!
                            leftoverArc.weight -= cons.pre[0].weight;
                            if (leftoverArc.weight > 0) {
                                newtran.addPostArc(leftoverArc);
                                // The new transition is also a producer, so we will process it again
                                prods_todo.push_back(id);
                            }
                        }
                        else
                        {
                            newtran.addPostArc(arc);
                        }
                    }

                    for(const auto& arc : newtran.pre)
                        parent->_places[arc.place].addConsumer(id);
                    for(const auto& arc : newtran.post)
                        parent->_places[arc.place].addProducer(id);
                }

                skipTransition(prod_id);
                continueReductions = true;
                _ruleR++;
            }

            if (removedAllProducers && parent->initialMarking[pid] == 0)
            {
                auto consumers = place.consumers;
                for (auto cons_id : consumers)
                    skipTransition(cons_id);

                skipPlace(pid);
            }

            consistent();
        }
        return continueReductions;
    }

    bool Reducer::ReducebyRuleS(uint32_t* placeInQuery, bool remove_consumers, bool remove_loops, bool allReach, uint32_t explosion_limiter) {
        bool continueReductions = false;
        bool atomic_viable = allReach && remove_loops;

        for (uint32_t pid = 0; pid < parent->numberOfPlaces(); pid++) {
            if (hasTimedout())
                return false;
            if (parent->originalNumberOfTransitions() * 2 < numberOfUnskippedTransitions())
                return false;

            const Place &place = parent->_places[pid];

            // T8/S8--1, T7/S7--1
            if (place.skip || place.inhib || placeInQuery[pid] > 0 || place.producers.empty() ||
                place.consumers.empty())
                continue;

            // Performance consideration
            if (place.producers.size() > explosion_limiter){
                continue;
            }

            // Check that prod and cons are disjoint
            // T4/S4
            const auto presize = place.producers.size();
            const auto postsize = place.consumers.size();
            bool ok = true;
            uint32_t i = 0, j = 0;
            while (i < presize && j < postsize) {
                if (place.producers[i] < place.consumers[j])
                    i++;
                else if (place.consumers[j] < place.producers[i])
                    j++;
                else {
                    ok = false;
                    break;
                }
            }

            if (!ok) continue;

            // S5
            std::vector<bool> todo (postsize, true);
            bool todoAllGood = true;
            // S10, S11
            std::vector<bool> kIsAlwaysOne (postsize, true);

            for (const auto& prod : place.producers){
                Transition& producer = getTransition(prod);
                // T8/S8--2, T6/S6
                if(producer.inhib || producer.post.size() != 1){
                    ok = false;
                    break;
                }

                uint32_t kw = getOutArc(producer, pid)->weight;
                for (uint32_t n = 0; n < place.consumers.size(); n++) {
                    uint32_t w = getInArc(pid, getTransition(place.consumers[n]))->weight;
                    if (atomic_viable){
                        // S3, S9
                        if (parent->initialMarking[pid] >= w || kw % w != 0) {
                            // Atomic is only valid for reachability without deadlock.
                            todo[n] = false;
                            todoAllGood = false;
                        } else if (kw != w) {
                            kIsAlwaysOne[n] = false;
                        }
                    // T3, T9
                    } else if (parent->initialMarking[pid] >= w || kw != w) {
                        ok = false;
                        break;
                    }
                }

                if (!ok) break;

                // Check if we have any qualifying consumers left
                if (!todoAllGood && std::lower_bound(todo.begin(), todo.end(), true) == todo.end()){
                    ok = false;
                    break;
                }

                for (const auto& prearc : producer.pre){
                    const auto& preplace = parent->_places[prearc.place];
                    // T8/S8--3, T7/S7--2
                    if (preplace.inhib || placeInQuery[prearc.place] > 0){
                        ok = false;
                        break;
                    } else if (!atomic_viable) {
                        // For reachability we can do free agglomeration which avoids this condition
                        // T5: Only transitions in place.producers are allowed in preplace.consumers.
                        // Reuses i and j that are done being used but still in scope.
                        i = 0;
                        j = 0;
                        while (i < preplace.consumers.size() && j < place.producers.size()) {
                            if (preplace.consumers[i] > place.producers[j])
                                j++;
                            else if (preplace.consumers[i] == place.producers[j]){
                                i++;
                                j++;
                            } else {
                                ok = false;
                                break;
                            }
                        }
                        if (i < preplace.consumers.size()){
                            // In case the while was exited by reaching the end of place.producers
                            ok = false;
                        }
                    }
                    if (!ok) break;
                }
                if (!ok) break;
            }

            if (!ok) continue;
            std::vector<uint32_t> originalConsumers = place.consumers;
            std::vector<uint32_t> originalProducers = place.producers;
            for (uint32_t n = 0; n < originalConsumers.size(); n++)
            {
                if (hasTimedout())
                    return false;
                if (!todo[n])
                    continue;

                ok = true;
                Transition &consumer = getTransition(originalConsumers[n]);
                // S10, S11
                if (atomic_viable && !kIsAlwaysOne[n]) {
                    // S11
                    if (consumer.pre.size() != 1){
                        continue;
                    }
                    // S10
                    for (const auto& conspost : consumer.post) {
                        if (!kIsAlwaysOne[n] && parent->_places[conspost.place].inhib){
                            ok = false;
                            break;
                        } else if (!remove_loops && placeInQuery[conspost.place] > 0){
                            ok = false;
                            break;
                        }
                    }
                }

                if (!ok) continue;
                // Update
                for (const auto& prod : originalProducers){
                    Transition &producer = getTransition(prod);

                    if (atomic_viable){
                        // Rule S updates

                        uint32_t k = 1, w = 1;
                        if (!kIsAlwaysOne[n]) {
                            w = getInArc(pid, consumer)->weight;
                            k = getOutArc(producer, pid)->weight / w;
                        }

                        // One transition for each number of firings of consumer possible after one firing of producer
                        for (uint32_t k_i = 1; k_i <= k; k_i++){
                            // Create new transition with effect of firing the producer, and then the consumer k_i times
                            auto id = parent->_transitions.size();
                            if (!_skippedTransitions.empty())
                            {
                                id = _skippedTransitions.back();
                                _skippedTransitions.pop_back();
                            }
                            else
                            {
                                parent->_transitions.emplace_back();
                                parent->_transitionnames[newTransName()] = id;
                                parent->_transitionlocations.emplace_back(std::tuple<double, double>(0.0, 0.0));
                            }

                            // Re-fetch the transition pointers as it might be invalidated, I think that's the issue?
                            Transition &producerPrime = getTransition(prod);
                            Transition &consumerPrime = getTransition(originalConsumers[n]);
                            Transition& newtran = parent->_transitions[id];
                            newtran.skip = false;
                            newtran.inhib = false;

                            // Arcs from consumer
                            for (const auto& arc : consumerPrime.post) {
                                Arc newarc = arc;
                                newarc.weight = newarc.weight * k_i;
                                newtran.addPostArc(newarc);
                            }
                            for (const auto& arc : consumerPrime.pre){
                                if (arc.place != pid){
                                    Arc newarc = arc;
                                    newarc.weight = newarc.weight * k_i;
                                    newtran.addPreArc(arc);
                                    newtran.inhib |= arc.inhib;
                                }
                            }

                            for (const auto& arc : producerPrime.pre){
                                newtran.addPreArc(arc);
                            }

                            if (k_i != k){
                                Arc newarc = producerPrime.post[0];
                                newarc.weight = (k-k_i)*w;
                                newtran.addPostArc(newarc);
                            }

                            for(const auto& arc : newtran.pre){
                                parent->_places[arc.place].addConsumer(id);
                                parent->_places[arc.place].inhib |= arc.inhib;
                            }
                            for(const auto& arc : newtran.post)
                                parent->_places[arc.place].addProducer(id);
                        }
                    } else {
                        // Rule T updates
                        // Create new transition with effect of firing the producer, and then the consumer
                        auto id = parent->_transitions.size();
                        if (!_skippedTransitions.empty())
                        {
                            id = _skippedTransitions.back();
                            _skippedTransitions.pop_back();
                        }
                        else
                        {
                            parent->_transitions.emplace_back();
                            parent->_transitionnames[newTransName()] = id;
                            parent->_transitionlocations.emplace_back(std::tuple<double, double>(0.0, 0.0));
                        }

                        // Re-fetch the transition pointers as it might be invalidated, I think that's the issue?
                        Transition &producerPrime = getTransition(prod);
                        Transition &consumerPrime = getTransition(originalConsumers[n]);
                        Transition& newtran = parent->_transitions[id];
                        newtran.skip = false;
                        newtran.inhib = false;

                        // Arcs from consumer
                        for (const Arc arc : consumerPrime.post) {
                            newtran.addPostArc(arc);
                        }
                        for (const Arc arc : consumerPrime.pre){
                            if (arc.place != pid){
                                newtran.addPreArc(arc);
                                newtran.inhib |= arc.inhib;
                            }
                        }

                        for (const Arc arc : producerPrime.pre){
                            newtran.addPreArc(arc);
                        }

                        for(const auto& arc : newtran.pre){
                            parent->_places[arc.place].addConsumer(id);
                            parent->_places[arc.place].inhib |= arc.inhib;
                        }

                        for(const auto& arc : newtran.post)
                            parent->_places[arc.place].addProducer(id);
                    }
                }
                skipTransition(originalConsumers[n]);
                continueReductions = true;
                _ruleS++;
            }

            if (place.consumers.empty()) {
                // The producers of place will become purely consuming transitions when it is gone
                auto transitions = place.producers;
                for (uint32_t tran_id : transitions)
                    skipTransition(tran_id);
                skipPlace(pid);
            }

            consistent();
        }

        return continueReductions;
    }

    void Reducer::Reduce(QueryPlaceAnalysisContext& context, int enablereduction, bool reconstructTrace, int timeout, bool remove_loops, bool all_reach, bool all_ltl, bool next_safe, std::vector<uint32_t>& reduction) {
        this->_timeout = timeout;
        _timer = std::chrono::high_resolution_clock::now();
        assert(consistent());
        this->reconstructTrace = reconstructTrace;
        if(reconstructTrace && enablereduction >= 1 && enablereduction <= 2)
            std::cout << "Rule H disabled when a trace is requested." << std::endl;
        if (enablereduction == 2) { // for k-boundedness checking only rules A, D and H are applicable
            bool changed = true;
            while (changed && !hasTimedout()) {
                changed = false;
                if(!next_safe)
                {
                    while(ReducebyRuleA(context.getQueryPlaceCount())) changed = true;
                    while(ReducebyRuleD(context.getQueryPlaceCount(), all_reach, remove_loops)) changed = true;
                    while(ReducebyRuleH(context.getQueryPlaceCount())) changed = true;
                }
            }
        }
        else if (enablereduction == 1) {
            bool changed = false;
            do
            {
                if(remove_loops && !next_safe)
>>>>>>> 13933515
                    while(ReducebyRuleI(context.getQueryPlaceCount(), all_reach)) changed = true;
                do{
                    do { // start by rules that do not move tokens
                        changed = false;
<<<<<<< HEAD
                        while(ReducebyRuleE(context.getQueryPlaceCount())) changed = true;
=======
                        while(ReducebyRuleEFMNOP(context.getQueryPlaceCount())) changed = true;
>>>>>>> 13933515
                        while(ReducebyRuleC(context.getQueryPlaceCount())) changed = true;
                        if(remove_loops && !contains_next)
                            while(ReducebyRuleF(context.getQueryPlaceCount())) changed = true;
                        if(!contains_next)
                        {
                            while(ReducebyRuleG(context.getQueryPlaceCount(), remove_loops, all_reach)) changed = true;
                            while(ReducebyRuleD(context.getQueryPlaceCount(), all_reach, remove_loops && all_ltl)) changed = true;
                            //changed |= ReducebyRuleK(context.getQueryPlaceCount(), remove_consumers); //Rule disabled as correctness has not been proved. Experiments indicate that it is not correct for CTL.
                        }
                    } while(changed && !hasTimedout());
                    if(!contains_next)
                    { // then apply tokens moving rules
                        while(ReducebyRuleB(context.getQueryPlaceCount(), remove_loops, all_reach)) changed = true;
                        while(ReducebyRuleA(context.getQueryPlaceCount())) changed = true;
                    }
                    while(ReducebyRuleL(context.getQueryPlaceCount())) changed = true;
                } while(changed && !hasTimedout());
                if(!contains_next && !changed)
                {
                    // Only try RuleH last. It can reduce applicability of other rules.
                    while(ReducebyRuleH(context.getQueryPlaceCount())) changed = true;
                    while (ReducebyRuleR(context.getQueryPlaceCount())) changed = true;
                    while (ReducebyRuleS(context.getQueryPlaceCount(), all_reach, remove_loops, all_reach, 100)) changed = true;

                }
            } while(!hasTimedout() && changed);
        }
        else
        {
            const char* rnames = "ABCDEFGHIJKLMNOPQRS";
            for(int i = reduction.size() - 1; i >= 0; --i)
            {
                if(contains_next)
                {
                    if(reduction[i] != 2 && reduction[i] != 4 && reduction[i] != 5)
                    {
                        std::cerr << "Skipping Rule" << rnames[reduction[i]] << " due to NEXT operator in proposition" << std::endl;
                        reduction.erase(reduction.begin() + i);
			            continue;
                    }
                }
                if(!remove_loops && (reduction[i] == 5 || reduction[i] == 12))
                {
                    std::cerr << "Skipping Rule" << rnames[reduction[i]] << " as proposition is loop sensitive" << std::endl;
                    reduction.erase(reduction.begin() + i);
                }
                if (!(all_ltl || all_reach) && (reduction[i] == 17 || reduction[i] == 18)) {
                    std::cerr << "Skipping Rule" << rnames[reduction[i]] << " as proposition is not LTL" << std::endl;
                    reduction.erase(reduction.begin() + i);
                }
            }
            bool changed = true;
            uint32_t explosion_limiter = 5;

            while(changed && !hasTimedout())
            {
                changed = false;
                for(auto r : reduction)
                {
#ifndef NDEBUG
                    auto c = std::chrono::high_resolution_clock::now();
                    auto op = numberOfUnskippedPlaces();
                    auto ot = numberOfUnskippedTransitions();
#endif
                    switch(r)
                    {
                        case 0:
                            while(ReducebyRuleA(context.getQueryPlaceCount())) changed = true;
                            break;
                        case 1:
                            while(ReducebyRuleB(context.getQueryPlaceCount(), remove_loops, all_reach)) changed = true;
                            break;
                        case 2:
                            while(ReducebyRuleC(context.getQueryPlaceCount())) changed = true;
                            break;
                        case 3:
                            while(ReducebyRuleD(context.getQueryPlaceCount(), all_reach, remove_loops && all_ltl)) changed = true;
                            break;
                        case 4:
                            while(ReducebyRuleEP(context.getQueryPlaceCount())) changed = true;
                            break;
                        case 5:
                            while(ReducebyRuleF(context.getQueryPlaceCount())) changed = true;
                            break;
                        case 6:
                            while(ReducebyRuleG(context.getQueryPlaceCount(), remove_loops, all_reach)) changed = true;
                            break;
                        case 7:
                            while(ReducebyRuleH(context.getQueryPlaceCount())) changed = true;
                            break;
                        case 8:
                            while(ReducebyRuleI(context.getQueryPlaceCount(), all_reach)) changed = true;
                            break;
                        case 9:
                            while(ReducebyRuleJ(context.getQueryPlaceCount())) changed = true;
                            break;
                        case 10:
                            if (ReducebyRuleK(context.getQueryPlaceCount(), all_reach)) changed = true;
                            break;
                        case 11:
                            if (ReducebyRuleL(context.getQueryPlaceCount())) changed = true;
                            break;
                        case 12:
                            if (ReducebyRuleM(context.getQueryPlaceCount())) changed = true;
                            break;
                        case 13:
                        case 14:
                            if (ReducebyRuleFNO(context.getQueryPlaceCount())) changed = true;
                            break;
                        case 15:
                            if (ReducebyRuleEP(context.getQueryPlaceCount())) changed = true;
                            break;
                        case 16:
                            if (ReducebyRuleQ(context.getQueryPlaceCount())) changed = true;
                            break;
                        case 17:
                            while (ReducebyRuleR(context.getQueryPlaceCount())) changed = true;
                            break;
                        case 18:
                            if (ReducebyRuleS(context.getQueryPlaceCount(), all_reach, remove_loops, all_reach, explosion_limiter)) changed = true;
                            break;
                    }
#ifndef NDEBUG
                    auto end = std::chrono::high_resolution_clock::now();
                    auto diff = std::chrono::duration_cast<std::chrono::seconds>(end - c);
                    std::cout << "SPEND " << diff.count()  << " ON " << rnames[r] << std::endl;
                    std::cout << "REM " << ((int)op - (int)numberOfUnskippedPlaces()) << " " << ((int)ot - (int)numberOfUnskippedTransitions()) << std::endl;
#endif
                    if(hasTimedout())
                        break;
                }
            }
        }

        return;
    }

    void Reducer::postFire(std::ostream& out, const std::string& transition) const
    {
        auto it = _postfire.find(transition);
        if(it != std::end(_postfire))
        {

            for(const auto& el : it->second)
            {
                out << "\t<transition id=\"" << el << "\">\n";
                extraConsume(out, *el);
                out << "\t</transition>\n";
                postFire(out, *el);
            }
        }
    }

    void Reducer::initFire(std::ostream& out) const
    {
        for(const auto& init : _initfire)
        {
            out << "\t<transition id=\"" << *init << "\">\n";
            extraConsume(out, *init);
            out << "\t</transition>\n";
            postFire(out, *init);
        }
    }

    void Reducer::extraConsume(std::ostream& out, const std::string& transition) const
    {
        auto it = _extraconsume.find(transition);
        if(it != std::end(_extraconsume))
        {
            for(const auto& ec : it->second)
            {
                out << ec;
            }
        }
    }

} //PetriNet namespace<|MERGE_RESOLUTION|>--- conflicted
+++ resolved
@@ -1534,11 +1534,6 @@
             }
         }
         return continueReductions;
-    }
-
-    bool Reducer::ReducebyRuleJ(uint32_t* placeInQuery)
-    {
-        return false;
     }
 
     bool Reducer::ReducebyRuleK(uint32_t *placeInQuery, bool remove_consumers) {
@@ -1696,24 +1691,6 @@
         return reduced;
     }
 
-<<<<<<< HEAD
-    void Reducer::Reduce(QueryPlaceAnalysisContext& context, int enablereduction, bool reconstructTrace, int timeout, bool remove_loops, bool all_reach, bool all_ltl, bool contains_next, std::vector<uint32_t>& reduction) {
-        this->_timeout = timeout;
-        _timer = std::chrono::high_resolution_clock::now();
-        assert(consistent());
-        this->reconstructTrace = reconstructTrace;
-        if(reconstructTrace && enablereduction >= 1 && enablereduction <= 2)
-            std::cout << "Rule H disabled when a trace is requested." << std::endl;
-        if (enablereduction == 2) { // for k-boundedness checking only rules A, D and H are applicable
-            bool changed = true;
-            while (changed && !hasTimedout()) {
-                changed = false;
-                if(!contains_next)
-                {
-                    while(ReducebyRuleA(context.getQueryPlaceCount())) changed = true;
-                    while(ReducebyRuleD(context.getQueryPlaceCount(), all_reach, false)) changed = true;
-                    while(ReducebyRuleH(context.getQueryPlaceCount())) changed = true;
-=======
     bool Reducer::ReducebyRuleL(uint32_t *placeInQuery) {
         // When a transition t1 has the same effect as t2, but more pre conditions,
         // which can happen due to read arc behavior, t1 can be discarded.
@@ -1825,7 +1802,6 @@
                     _ruleL++;
                     continueReductions = true;
                     break;
->>>>>>> 13933515
                 }
                 // If t1 was reduced away, we need to break out further.
                 if (tran1.skip) break;
@@ -1881,9 +1857,6 @@
             uint32_t i = 0, j = 0;
             while (i < tran.pre.size() && j < tran.post.size())
             {
-<<<<<<< HEAD
-                if(remove_loops && !contains_next)
-=======
                 if (tran.pre[i].place < tran.post[j].place) {
                     if (!tran.pre[i].inhib)
                         processDecPlace(tran.pre[i].place);
@@ -2725,7 +2698,8 @@
         return continueReductions;
     }
 
-    void Reducer::Reduce(QueryPlaceAnalysisContext& context, int enablereduction, bool reconstructTrace, int timeout, bool remove_loops, bool all_reach, bool all_ltl, bool next_safe, std::vector<uint32_t>& reduction) {
+    void Reducer::Reduce(QueryPlaceAnalysisContext& context, int enablereduction, bool reconstructTrace, int timeout, bool remove_loops,
+            bool all_reach, bool all_ltl, bool contains_next, std::vector<uint32_t>& reduction) {
         this->_timeout = timeout;
         _timer = std::chrono::high_resolution_clock::now();
         assert(consistent());
@@ -2736,10 +2710,10 @@
             bool changed = true;
             while (changed && !hasTimedout()) {
                 changed = false;
-                if(!next_safe)
+                if(!contains_next)
                 {
                     while(ReducebyRuleA(context.getQueryPlaceCount())) changed = true;
-                    while(ReducebyRuleD(context.getQueryPlaceCount(), all_reach, remove_loops)) changed = true;
+                    while(ReducebyRuleD(context.getQueryPlaceCount(), all_reach, false)) changed = true;
                     while(ReducebyRuleH(context.getQueryPlaceCount())) changed = true;
                 }
             }
@@ -2748,17 +2722,12 @@
             bool changed = false;
             do
             {
-                if(remove_loops && !next_safe)
->>>>>>> 13933515
+                if(remove_loops && !contains_next)
                     while(ReducebyRuleI(context.getQueryPlaceCount(), all_reach)) changed = true;
                 do{
                     do { // start by rules that do not move tokens
                         changed = false;
-<<<<<<< HEAD
-                        while(ReducebyRuleE(context.getQueryPlaceCount())) changed = true;
-=======
                         while(ReducebyRuleEFMNOP(context.getQueryPlaceCount())) changed = true;
->>>>>>> 13933515
                         while(ReducebyRuleC(context.getQueryPlaceCount())) changed = true;
                         if(remove_loops && !contains_next)
                             while(ReducebyRuleF(context.getQueryPlaceCount())) changed = true;
@@ -2779,7 +2748,7 @@
                 if(!contains_next && !changed)
                 {
                     // Only try RuleH last. It can reduce applicability of other rules.
-                    while(ReducebyRuleH(context.getQueryPlaceCount())) changed = true;
+                    while (ReducebyRuleH(context.getQueryPlaceCount())) changed = true;
                     while (ReducebyRuleR(context.getQueryPlaceCount())) changed = true;
                     while (ReducebyRuleS(context.getQueryPlaceCount(), all_reach, remove_loops, all_reach, 100)) changed = true;
 
@@ -2853,7 +2822,6 @@
                             while(ReducebyRuleI(context.getQueryPlaceCount(), all_reach)) changed = true;
                             break;
                         case 9:
-                            while(ReducebyRuleJ(context.getQueryPlaceCount())) changed = true;
                             break;
                         case 10:
                             if (ReducebyRuleK(context.getQueryPlaceCount(), all_reach)) changed = true;
