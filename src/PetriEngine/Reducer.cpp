/*
 * File:   Reducer.cpp
 * Authors:
 *      Jiri Srba
 *      Jesper Adriaan van Diepen
 *      Nicolaj Østerby Jensen
 *      Mathias Mehl Sørensen
 *
 * Created on 15 February 2014, 10:50
 * Updated 7 March 2022
 */

#include "PetriEngine/Reducer.h"
#include "PetriEngine/PetriNet.h"
#include "PetriEngine/PetriNetBuilder.h"
#include "PetriParse/PNMLParser.h"
#include <queue>
#include <set>
#include <algorithm>

namespace PetriEngine {

    Reducer::Reducer(PetriNetBuilder* p)
    : parent(p) {
    }

    Reducer::~Reducer() {

    }

    void Reducer::Print(QueryPlaceAnalysisContext& context) {
        std::cout   << "\nNET INFO:\n"
                    << "Number of places: " << parent->numberOfPlaces()
                    << " (Originally " << parent->originalNumberOfPlaces() << ")" << std::endl
                    << "Number of transitions: " << parent->numberOfTransitions()
                    << " (Originally " << parent->originalNumberOfTransitions() << ")"
                    << std::endl << std::endl;
        for (uint32_t t = 0; t < parent->numberOfTransitions(); t++) {
            std::cout << "Transition " << t << " :\n";
            if(parent->_transitions[t].skip)
            {
                std::cout << "\tSKIPPED" << std::endl;
            }
            for(auto& arc : parent->_transitions[t].pre)
            {
                if (arc.weight > 0)
                    std::cout   << "\tInput place " << arc.place
                                << " (" << getPlaceName(arc.place) << ")"
                                << " with arc-weight " << arc.weight << std::endl;
            }
            for(auto& arc : parent->_transitions[t].post)
            {
                if (arc.weight > 0)
                    std::cout   << "\tOutput place " << arc.place
                                << " (" << getPlaceName(arc.place) << ")"
                                << " with arc-weight " << arc.weight << std::endl;
            }
            std::cout << std::endl;
        }
        for (uint32_t i = 0; i < parent->numberOfPlaces(); i++) {
            std::cout <<    "Marking at place "<< i <<
                            " is: " << parent->initMarking()[i] << std::endl;
        }
        for (uint32_t i = 0; i < parent->numberOfPlaces(); i++) {
            std::cout   << "Query count for place " << i
                        << " is: " << context.getQueryPlaceCount()[i] << std::endl;
        }
    }

    uint32_t Reducer::numberOfUnskippedTransitions()
    {
        return parent->numberOfTransitions() - numberOfSkippedTransitions();
    }

    uint32_t Reducer::numberOfUnskippedPlaces()
    {
        return parent->numberOfPlaces() - numberOfSkippedPlaces();
    }

    int32_t Reducer::removedTransitions()
    {
        // Can be negative if transitions was added during reduction
        return (int32_t)parent->_originalNumberOfTransitions - (int32_t)numberOfUnskippedTransitions();
    }

    int32_t Reducer::removedPlaces()
    {
        return (int32_t)parent->_originalNumberOfPlaces - (int32_t)numberOfUnskippedPlaces();
    }

    shared_const_string Reducer::getTransitionName(uint32_t transition)
    {
        for(auto t : parent->_transitionnames)
        {
            if(t.second == transition) return t.first;
        }
        throw base_error("Unknown transition_id=", transition);
    }

    shared_const_string Reducer::newTransName()
    {
        auto prefix = "CT";
        auto tmp = std::make_shared<const_string>(prefix + std::to_string(_tnameid));
        while(parent->_transitionnames.count(tmp) >= 1)
        {
            ++_tnameid;
            tmp = std::make_shared<const_string>(prefix + std::to_string(_tnameid));
        }
        ++_tnameid;
        return tmp;
    }

    shared_const_string Reducer::getPlaceName(uint32_t place)
    {
        for(auto& t : parent->_placenames)
        {
            if(t.second == place) return t.first;
        }
        throw base_error("Unknown placeid=", place);
    }

    Transition& Reducer::getTransition(uint32_t transition)
    {
        return parent->_transitions[transition];
    }

    ArcIter Reducer::getOutArc(Transition& trans, uint32_t place)
    {
        Arc a;
        a.place = place;
        auto ait = std::lower_bound(trans.post.begin(), trans.post.end(), a);
        if(ait != trans.post.end() && ait->place == place)
        {
            return ait;
        }
        else
        {
            return trans.post.end();
        }
    }

    ArcIter Reducer::getInArc(uint32_t place, Transition& trans)
    {
        Arc a;
        a.place = place;
        auto ait = std::lower_bound(trans.pre.begin(), trans.pre.end(), a);
        if(ait != trans.pre.end() && ait->place == place)
        {
            return ait;
        }
        else
        {
            return trans.pre.end();
        }
    }

    void Reducer::eraseTransition(std::vector<uint32_t>& set, uint32_t el)
    {
        auto lb = std::lower_bound(set.begin(), set.end(), el);
        assert(lb != set.end());
        assert(*lb == el);
        set.erase(lb);
    }

    void Reducer::skipTransition(uint32_t t)
    {
        Transition& trans = getTransition(t);
        assert(!trans.skip);
        for(auto p : trans.post)
        {
            eraseTransition(parent->_places[p.place].producers, t);
        }
        for(auto p : trans.pre)
        {
            eraseTransition(parent->_places[p.place].consumers, t);
        }
        trans.post.clear();
        trans.pre.clear();
        trans.skip = true;
        _skippedTransitions.push_back(t);
        assert(consistent());
    }

    void Reducer::skipPlace(uint32_t place)
    {
        ++_skippedPlaces;
        Place& pl = parent->_places[place];
        assert(!pl.skip);
        pl.skip = true;
        for(auto& t : pl.consumers)
        {
            Transition& trans = getTransition(t);
            auto ait = getInArc(place, trans);
            if(ait != trans.pre.end() && ait->place == place)
                trans.pre.erase(ait);
        }

        for(auto& t : pl.producers)
        {
            Transition& trans = getTransition(t);
            auto ait = getOutArc(trans, place);
            if(ait != trans.post.end() && ait->place == place)
                trans.post.erase(ait);
        }
        pl.consumers.clear();
        pl.producers.clear();
        assert(consistent());
    }

<<<<<<< HEAD
    void Reducer::skipInArc(uint32_t p, uint32_t t)
    {
        Place& place = parent->_places[p];
        Transition& trans = parent->_transitions[t];

        eraseTransition(place.consumers, t);

        Arc a;
        a.place = p;
        auto ait = std::lower_bound(trans.pre.begin(), trans.pre.end(), a);
        assert(ait != trans.pre.end());
        trans.pre.erase(ait);
        assert(consistent());
    }

    void Reducer::skipOutArc(uint32_t t, uint32_t p)
    {
        Place& place = parent->_places[p];
        Transition& trans = parent->_transitions[t];

        eraseTransition(place.producers, t);

        Arc a;
        a.place = p;
        auto ait = std::lower_bound(trans.post.begin(), trans.post.end(), a);
        assert(ait != trans.post.end());
        trans.post.erase(ait);
        assert(consistent());
    }
    
=======
>>>>>>> 6f22ca8e
    bool Reducer::consistent()
    {
#ifndef NDEBUG
        size_t strans = 0;
        for(size_t i = 0; i < parent->numberOfTransitions(); ++i)
        {
            Transition& t = parent->_transitions[i];
            assert(!t.skip || std::find(_skippedTransitions.begin(), _skippedTransitions.end(), i) != _skippedTransitions.end());
            assert(std::is_sorted(t.pre.begin(), t.pre.end()));
            assert(std::is_sorted(t.post.end(), t.post.end()));
            assert(!t.skip || (t.pre.size() == 0 && t.post.size() == 0));
            if (t.skip) strans++;
            for(Arc& a : t.pre)
            {
                assert(a.weight > 0);
                Place& p = parent->_places[a.place];
                assert(!p.skip);
                assert(std::find(p.consumers.begin(), p.consumers.end(), i) != p.consumers.end());
            }
            for(Arc& a : t.post)
            {
                assert(a.weight > 0);
                Place& p = parent->_places[a.place];
                assert(!p.skip);
                assert(std::find(p.producers.begin(), p.producers.end(), i) != p.producers.end());
            }
        }

        assert(strans == _skippedTransitions.size());

        size_t splaces = 0;
        for(size_t i = 0; i < parent->numberOfPlaces(); ++i)
        {
            Place& p = parent->_places[i];
            if(p.skip) ++splaces;
            assert(std::is_sorted(p.consumers.begin(), p.consumers.end()));
            assert(std::is_sorted(p.producers.begin(), p.producers.end()));
            assert(!p.skip || (p.consumers.size() == 0 && p.producers.size() == 0));

            for(uint c : p.consumers)
            {
                Transition& t = parent->_transitions[c];
                assert(!t.skip);
                auto a = getInArc(i, t);
                assert(a != t.pre.end());
                assert(a->place == i);
            }

            for(uint prod : p.producers)
            {
                Transition& t = parent->_transitions[prod];
                assert(!t.skip);
                auto a = getOutArc(t, i);
                assert(a != t.post.end());
                assert(a->place == i);
            }
        }
        assert(splaces == _skippedPlaces);
#endif
        return true;
    }

    bool Reducer::ReducebyRuleA(uint32_t* placeInQuery) {
        // Rule A  - find transition t that has exactly one place in pre and post and remove one of the places (and t)
        bool continueReductions = false;
        const size_t numberoftransitions = parent->numberOfTransitions();
        for (uint32_t t = 0; t < numberoftransitions; t++) {
            if(hasTimedout()) return false;
            Transition& trans = getTransition(t);

            // we have already removed
            if(trans.skip) continue;

            // A2. we have more/less than one arc in pre or post
            // checked first to avoid out-of-bounds when looking up indexes.
            if(trans.pre.size() != 1) continue;

            uint32_t pPre = trans.pre[0].place;

            // A2. Check that pPre goes only to t
            if(parent->_places[pPre].consumers.size() != 1) continue;

            // A3. We have weight of more than one on input
            // and is empty on output (should not happen).
            auto w = trans.pre[0].weight;
            bool ok = true;
            for(auto t : parent->_places[pPre].producers)
            {
                if((getOutArc(parent->_transitions[t], trans.pre[0].place)->weight % w) != 0)
                {
                    ok = false;
                    break;
                }
            }
            if(!ok)
                continue;

            // A4. Do inhibitor check, neither T, pPre or pPost can be involved with any inhibitor
            if(parent->_places[pPre].inhib|| trans.inhib) continue;

            // A5. dont mess with query!
            if(placeInQuery[pPre] > 0) continue;
            // check A1, A4 and A5 for post
            for(auto& pPost : trans.post)
            {
                if(parent->_places[pPost.place].inhib || pPre == pPost.place || placeInQuery[pPost.place] > 0)
                {
                    ok = false;
                    break;
                }
            }
            if(!ok) continue;

            continueReductions = true;
            _ruleA++;

            // here we need to remember when a token is created in pPre (some
            // transition with an output in P is fired), t is fired instantly!.
            if(reconstructTrace) {
                Place& pre = parent->_places[pPre];
                auto tname = getTransitionName(t);
                for(size_t pp : pre.producers)
                {
                    auto prefire = getTransitionName(pp);
                    _postfire[*prefire].push_back(tname);
                }
                _extraconsume[*tname].emplace_back(getPlaceName(pPre), w);
                for(size_t i = 0; i < parent->initMarking()[pPre]; ++i)
                {
                    _initfire.push_back(tname);
                }
            }

            for(auto& pPost : trans.post)
            {
                // UA2. move the token for the initial marking, makes things simpler.
                parent->initialMarking[pPost.place] += ((parent->initialMarking[pPre]/w) * pPost.weight);
            }
            parent->initialMarking[pPre] = 0;

            // Remove transition t and the place that has no tokens in m0
            // UA1. remove transition
            auto toMove = trans.post;
            skipTransition(t);

            // UA2. update arcs
            for(auto& _t : parent->_places[pPre].producers)
            {
                assert(_t != t);
                // move output-arcs to post.
                Transition& src = getTransition(_t);
                auto source = *getOutArc(src, pPre);
                for(auto& pPost : toMove)
                {
                    Arc a;
                    a.place = pPost.place;
                    a.weight = (source.weight/w) * pPost.weight;
                    assert(a.weight > 0);
                    a.inhib = false;
                    auto dest = std::lower_bound(src.post.begin(), src.post.end(), a);
                    if(dest == src.post.end() || dest->place != pPost.place)
                    {
                        dest = src.post.insert(dest, a);
                        auto& prod = parent->_places[pPost.place].producers;
                        auto lb = std::lower_bound(prod.begin(), prod.end(), _t);
                        prod.insert(lb, _t);
                    }
                    else
                    {
                        dest->weight += ((source.weight/w) * pPost.weight);
                    }
                    assert(dest->weight > 0);
                }
            }
            // UA1. remove place
            skipPlace(pPre);
        } // end of Rule A main for-loop
        return continueReductions;
    }

    bool Reducer::ReducebyRuleB(uint32_t* placeInQuery, bool remove_deadlocks, bool remove_consumers) {

        // Rule B - find place p that has exactly one transition in pre and exactly one in post and remove the place
        bool continueReductions = false;
        const size_t numberofplaces = parent->numberOfPlaces();
        for (uint32_t p = 0; p < numberofplaces; p++) {
            if(hasTimedout()) return false;
            Place& place = parent->_places[p];

            if(place.skip) continue;    // already removed
            // B5. dont mess up query
            if(placeInQuery[p] > 0)
                continue;

            // B2. Only one consumer/producer
            if( place.consumers.size() != 1 ||
                place.producers.size() < 1)
                continue; // no orphan removal

            auto tIn = place.consumers[0];

            // B1. producer is not consumer
            bool ok = true;
            for(auto& tOut : place.producers)
            {
                if (tOut == tIn)
                {
                    ok = false;
                    continue; // cannot remove this kind either
                }
            }
            if(!ok)
                continue;
            auto prod = place.producers;
            Transition& in = getTransition(tIn);
            bool added_tIn_extra = false;
            for(auto tOut : prod)
            {
                Transition& out = getTransition(tOut);

                if(out.post.size() != 1 && in.pre.size() != 1)
                    continue; // at least one has to be singular for this to work

                if((!remove_deadlocks || !remove_consumers) && in.pre.size() != 1)
                    // the buffer can mean deadlocks and other interesting things
                    // also we can "hide" tokens, so we need to make sure not
                    // to remove consumers.
                    continue;

                if(parent->initMarking()[p] > 0 && in.pre.size() != 1)
                    continue;

                auto inArc = getInArc(p, in);
                auto outArc = getOutArc(out, p);

                // B3. Output is a multiple of input and nonzero.
                if(outArc->weight < inArc->weight)
                    continue;
                if((outArc->weight % inArc->weight) != 0)
                    continue;

                size_t multiplier = outArc->weight / inArc->weight;

                // B4. Do inhibitor check, neither In, out or place can be involved with any inhibitor
                if(place.inhib || in.inhib || out.inhib)
                    continue;

                // B6. also, none of the places in the post-set of consuming transition can be participating in inhibitors.
                // B7. nor can they appear in the query.
                {
                    bool post_ok = false;
                    for(const Arc& a : in.post)
                    {
                        post_ok |= parent->_places[a.place].inhib;
                        post_ok |= placeInQuery[a.place];
                        if(post_ok) break;
                    }
                    if(post_ok)
                        continue;
                }
                {
                    bool pre_ok = false;
                    for(const Arc& a : in.pre)
                    {
                        pre_ok |= parent->_places[a.place].inhib;
                        pre_ok |= placeInQuery[a.place];
                        if(pre_ok) break;
                    }
                    if(pre_ok)
                        continue;
                }

                bool ok = true;
                if(in.pre.size() > 1)
                    for(const Arc& arc : out.pre)
                        ok &= placeInQuery[arc.place] == 0;
                if(!ok)
                    continue;

                // B2.a Check that there is no other place than p that gives to tPost,
                // tPre can give to other places
                auto& arcs = in.pre.size() < out.post.size() ? in.pre : out.post;
                for (auto& arc : arcs) {
                    if (arc.weight > 0 && arc.place != p) {
                        ok = false;
                        break;
                    }
                }

                if (!ok)
                    continue;

                // UB2. we need to remember initial marking
                uint initm = parent->initMarking()[p];
                initm /= inArc->weight; // integer-devision is floor by default

                if(reconstructTrace)
                {
                    // remember reduction for recreation of trace
                    auto toutname    = getTransitionName(tOut);
                    auto tinname     = getTransitionName(tIn);
                    auto pname       = getPlaceName(p);
                    Arc& a = *getInArc(p, in);
                    if(!added_tIn_extra)
                    {
                        added_tIn_extra = true;
                        _extraconsume[*tinname].emplace_back(pname, a.weight);
                    }
                    for(size_t i = 0; i < multiplier; ++i)
                    {
                        _postfire[*toutname].push_back(tinname);
                    }

                    for(size_t i = 0; initm > 0 && i < initm / inArc->weight; ++i )
                    {
                        _initfire.push_back(tinname);
                    }
                }

                continueReductions = true;
                _ruleB++;
                 // UB1. Remove place p
                parent->initialMarking[p] = 0;
                // We need to remember that when tOut fires, tIn fires just after.
                // this should fix the trace

                // UB3. move arcs from t' to t
                for (auto& arc : in.post) { // remove tPost
                    auto _arc = getOutArc(out, arc.place);
                    // UB2. Update initial marking
                    parent->initialMarking[arc.place] += initm*arc.weight;
                    if(_arc != out.post.end())
                    {
                        _arc->weight += arc.weight*multiplier;
                    }
                    else
                    {
                        out.post.push_back(arc);
                        out.post.back().weight *= multiplier;
                        parent->_places[arc.place].producers.push_back(tOut);

                        std::sort(out.post.begin(), out.post.end());
                        std::sort(parent->_places[arc.place].producers.begin(),
                                  parent->_places[arc.place].producers.end());
                    }
                }
                for (auto& arc : in.pre) { // remove tPost
                    if(arc.place == p)
                        continue;
                    auto _arc = getInArc(arc.place, out);
                    // UB2. Update initial marking
                    parent->initialMarking[arc.place] += initm*arc.weight;
                    if(_arc != out.pre.end())
                    {
                        _arc->weight += arc.weight*multiplier;
                    }
                    else
                    {
                        out.pre.push_back(arc);
                        out.pre.back().weight *= multiplier;
                        parent->_places[arc.place].consumers.push_back(tOut);

                        std::sort(out.pre.begin(), out.pre.end());
                        std::sort(parent->_places[arc.place].consumers.begin(),
                                  parent->_places[arc.place].consumers.end());
                    }
                }

                for(auto it = out.post.begin(); it != out.post.end(); ++it)
                {
                    if(it->place == p)
                    {
                        out.post.erase(it);
                        break;
                    }
                }
                for(auto it = place.producers.begin(); it != place.producers.end(); ++it)
                {
                    if(*it == tOut)
                    {
                        place.producers.erase(it);
                        break;
                    }
                }
            }
            // UB1. remove transition
            if(place.producers.size() == 0)
            {
                skipPlace(p);
                skipTransition(tIn);
            }
        } // end of Rule B main for-loop
        assert(consistent());
        return continueReductions;
    }

    bool Reducer::ReducebyRuleC(uint32_t* placeInQuery) {
        // Rule C - Places with same input and output-transitions which a modulo each other
        bool continueReductions = false;

        _pflags.resize(parent->_places.size(), 0);
        std::fill(_pflags.begin(), _pflags.end(), 0);

        for(uint32_t touter = 0; touter < parent->numberOfTransitions(); ++touter)
        for(size_t outer = 0; outer < parent->_transitions[touter].post.size(); ++outer)
        {
            auto pouter = parent->_transitions[touter].post[outer].place;
            if(_pflags[pouter] > 0) continue;
            _pflags[pouter] = 1;
            if(hasTimedout()) return false;
            const Place &pout = parent->_places[pouter];
            if(pout.skip) continue;

            // C4. No inhib
            if(pout.inhib) continue;

            for (size_t inner = outer + 1; inner < parent->_transitions[touter].post.size(); ++inner)
            {
                if (pout.skip) break;
                auto pinner = parent->_transitions[touter].post[inner].place;
                if(parent->_places[pinner].skip) continue;

                // C4. No inhib
                if(parent->_places[pinner].inhib) continue;

                for(size_t swp = 0; swp < 2; ++swp)
                {
                    if(hasTimedout()) return false;
                    if( parent->_places[pinner].skip ||
                        parent->_places[pouter].skip) break;

                    uint p1 = pouter;
                    uint p2 = pinner;

                    if(swp == 1) std::swap(p1, p2);

                    Place& place1 = parent->_places[p1];

                    // C1. Not same place
                    if(p1 == p2) break;

                    // C5. Dont mess with query
                    if(placeInQuery[p2] > 0)
                        continue;

                    Place& place2 = parent->_places[p2];

                    // C2, C3. Consumer and producer-sets must match
                    if(place1.consumers.size() < place2.consumers.size() ||
                       place1.producers.size() > place2.producers.size())
                        break;

                    long double mult = 1;

                    // C8. Consumers must match with weights
                    int ok = 0;
                    size_t j = 0;
                    for(size_t i = 0; i < place2.consumers.size(); ++i)
                    {
                        while(j < place1.consumers.size() && place1.consumers[j] < place2.consumers[i] ) ++j;
                        if(place1.consumers.size() <= j || place1.consumers[j] != place2.consumers[i])
                        {
                            ok = 2;
                            break;
                        }

                        Transition& trans = getTransition(place1.consumers[j]);
                        auto a1 = getInArc(p1, trans);
                        auto a2 = getInArc(p2, trans);
                        assert(a1 != trans.pre.end());
                        assert(a2 != trans.pre.end());
                        mult = std::max(mult, ((long double)a2->weight) / ((long double)a1->weight));
                    }

                    if(ok == 2) break;

                    // C6. We do not care about excess markings in p2.
                    if(mult != std::numeric_limits<long double>::max() &&
                            (((long double)parent->initialMarking[p1]) * mult) > ((long double)parent->initialMarking[p2]))
                    {
                        continue;
                    }


                    // C7. Producers must match with weights
                    j = 0;
                    for(size_t i = 0; i < place1.producers.size(); ++i)
                    {
                        while(j < place2.producers.size() && place2.producers[j] < place1.producers[i]) ++j;
                        if(j == place2.producers.size() || place1.producers[i] != place2.producers[j])
                        {
                            ok = 2;
                            break;
                        }

                        Transition& trans = getTransition(place1.producers[i]);
                        auto a1 = getOutArc(trans, p1);
                        auto a2 = getOutArc(trans, p2);
                        assert(a1 != trans.post.end());
                        assert(a2 != trans.post.end());

                        if(((long double)a1->weight)*mult > ((long double)a2->weight))
                        {
                            ok = 1;
                            break;
                        }
                    }

                    if(ok == 2) break;
                    else if(ok == 1) continue;

                    parent->initialMarking[p2] = 0;

                    if(reconstructTrace)
                    {
                        for(auto t : place2.consumers)
                        {
                            auto tname = getTransitionName(t);
                            const ArcIter arc = getInArc(p2, getTransition(t));
                            _extraconsume[*tname].emplace_back(getPlaceName(p2), arc->weight);
                        }
                    }

                    continueReductions = true;
                    _ruleC++;
                    // UC1. Remove p2
                    skipPlace(p2);
                    _pflags[pouter] = 0;

                    // p2 has now been removed from touter.post, so update indexes to not miss any
                    if (p2 == pouter) {
                        outer--;
                        inner--;
                    } else if (p2 == pinner) inner--;
                    break;
                }
            }
        }
        assert(consistent());
        return continueReductions;
    }

    bool Reducer::ReducebyRuleD(uint32_t* placeInQuery) {
        // Rule D - two transitions with the same pre and post and same inhibitor arcs
        // This does not alter the trace.
        bool continueReductions = false;
        _tflags.resize(parent->_transitions.size(), 0);
        std::fill(_tflags.begin(), _tflags.end(), 0);
        bool has_empty_trans = false;
        for(size_t t = 0; t < parent->_transitions.size(); ++t)
        {
            auto& trans = parent->_transitions[t];
            if(!trans.skip && trans.pre.size() == 0 && trans.post.size() == 0)
            {
                if(has_empty_trans)
                {
                    ++_ruleD;
                    skipTransition(t);
                }
                has_empty_trans = true;
            }

        }
        for(auto& op : parent->_places)
        for(size_t outer = 0; outer < op.consumers.size(); ++outer)
        {
            auto touter = op.consumers[outer];
            if(hasTimedout()) return false;
            if(_tflags[touter] != 0) continue;
            _tflags[touter] = 1;
            Transition& tout = getTransition(touter);
            if (tout.skip) continue;

            // D2. No inhibitors
            if (tout.inhib) continue;

            for(size_t inner = outer + 1; inner < op.consumers.size(); ++inner) {
                if (tout.skip) break;
                auto tinner = op.consumers[inner];
                Transition& tin = getTransition(tinner);
                if (tin.skip) continue;

                // D2. No inhibitors
                if (tin.inhib) continue;

                for (size_t swp = 0; swp < 2; ++swp) {
                    if(hasTimedout()) return false;

                    if (tin.skip || tout.skip) break;

                    uint t1 = touter;
                    uint t2 = tinner;
                    if (swp == 1) std::swap(t1, t2);

                    // D1. not same transition
                    assert(t1 != t2);

                    Transition& trans1 = getTransition(t1);
                    Transition& trans2 = getTransition(t2);

                    // From D3, and D4 we have that pre and post-sets are the same
                    if (trans1.post.size() != trans2.post.size()) break;
                    if (trans1.pre.size() != trans2.pre.size()) break;

                    int ok = 0;
                    uint mult = std::numeric_limits<uint>::max();
                    // D4. postsets must match
                    for (int i = trans1.post.size() - 1; i >= 0; --i) {
                        Arc& arc = trans1.post[i];
                        Arc& arc2 = trans2.post[i];
                        if (arc2.place != arc.place) {
                            ok = 2;
                            break;
                        }

                        if (mult == std::numeric_limits<uint>::max()) {
                            if (arc2.weight < arc.weight || (arc2.weight % arc.weight) != 0) {
                                ok = 1;
                                break;
                            } else {
                                mult = arc2.weight / arc.weight;
                            }
                        } else if (arc2.weight != arc.weight * mult) {
                            ok = 2;
                            break;
                        }
                    }

                    if (ok == 2) break;
                    else if (ok == 1) continue;

                    // D3. Presets must match
                    for (int i = trans1.pre.size() - 1; i >= 0; --i) {
                        Arc& arc = trans1.pre[i];
                        Arc& arc2 = trans2.pre[i];
                        if (arc2.place != arc.place) {
                            ok = 2;
                            break;
                        }

                        if (mult == std::numeric_limits<uint>::max()) {
                            if (arc2.weight < arc.weight || (arc2.weight % arc.weight) != 0) {
                                ok = 1;
                                break;
                            } else {
                                mult = arc2.weight / arc.weight;
                            }
                        } else if (arc2.weight != arc.weight * mult) {
                            ok = 2;
                            break;
                        }
                    }

                    if (ok == 2) break;
                    else if (ok == 1) continue;

                    // UD1. Remove transition t2
                    continueReductions = true;
                    _ruleD++;
                    skipTransition(t2);
                    _tflags[touter] = 0;

                    // t2 has now been removed from op.consumers, so update indexes to not miss any
                    if (t2 == touter) {
                        outer--;
                        inner--;
                    } else if (t2 == tinner) inner--;
                    break; // break the swap loop
                }
            }
        } // end of main for loop for rule D
        assert(consistent());
        return continueReductions;
    }

    bool Reducer::ReducebyRuleEP(uint32_t* placeInQuery) {
        // Rule P is an extension on Rule E
        bool continueReductions = false;
        const size_t numberofplaces = parent->numberOfPlaces();
        for(uint32_t p = 0; p < numberofplaces; ++p)
        {
            if(hasTimedout()) return false;
            Place& place = parent->_places[p];
            if(place.skip) continue;
            // If more producers, we are guaranteed that one producer have a positive effect on the place, and as such E1 precondition is false
            if(place.producers.size() > place.consumers.size()) continue;

            bool ok = true;
<<<<<<< HEAD

=======
>>>>>>> 6f22ca8e
            // Check for producers without matching consumers first
            for(uint prod : place.producers)
            {
                // Any producer without a matching consumer blocks this rule
                Transition& t = getTransition(prod);
<<<<<<< HEAD
                const auto& in = getInArc(p, t);
                if(in == t.pre.end() || in->inhib)
=======
                auto in = getInArc(p, t);
                if(in == t.pre.end())
>>>>>>> 6f22ca8e
                {
                    ok = false;
                    break;
                }
            }

            if(!ok) continue;
<<<<<<< HEAD
=======

>>>>>>> 6f22ca8e
            std::set<uint32_t> notenabled;
            // Out of the consumers, tally up those that are initially not enabled by place
            // Ensure all the enabled transitions that feed back into place are non-increasing on place.
            for(uint cons : place.consumers)
            {
                Transition& t = getTransition(cons);
                const auto& in = getInArc(p, t);
                if(in->weight <= parent->initialMarking[p])
                {
                    // This branch happening even once means notenabled.size() != consumers.size()
<<<<<<< HEAD
                    // We already threw out all cases where in->inhib && out != t.post.end()
                    if (!in->inhib) {
                        const auto& out = getOutArc(t, p);
                        // Only increasing loops are not ok
                        if (out != t.post.end() && out->weight > in->weight) {
                            ok = false;
                            break;
                        }
=======
                    auto out = getOutArc(t, p);
                    // Only increasing loops are not ok
                    if (out != t.post.end() && out->weight > in->weight) {
                        ok = false;
                        break;
>>>>>>> 6f22ca8e
                    }
                }
                else
                {
                    notenabled.insert(cons);
                }
            }

            if(!ok || notenabled.empty()) continue;
<<<<<<< HEAD
            
            bool skipplace = (notenabled.size() == place.consumers.size()) && (placeInQuery[p] == 0);
            bool E_used, P_used = false;
            for(uint cons : notenabled) {
                Transition &t = getTransition(cons);
                const auto& in = getInArc(p, t);
                if (in->inhib) {
                    skipInArc(p, cons);
                    P_used = true;
                } else {
                    skipTransition(cons);
                    E_used = true;
                }
=======

            bool skipplace = (notenabled.size() == place.consumers.size()) && (placeInQuery[p] == 0);

            for(uint cons : notenabled) {
                skipTransition(cons);
>>>>>>> 6f22ca8e
            }

            if(skipplace) {
                skipPlace(p);
<<<<<<< HEAD
                E_used = true;
            }

            if (E_used) _ruleE++;
            if (P_used) _ruleP++;
            continueReductions = true;

=======
            }

            _ruleE++;
            continueReductions = true;
            
>>>>>>> 6f22ca8e
        }
        assert(consistent());
        return continueReductions;
    }

    bool Reducer::ReducebyRuleI(uint32_t* placeInQuery, bool remove_loops, bool remove_consumers) {
        bool reduced = false;
        if(remove_loops)
        {

            auto result = relevant(placeInQuery, remove_consumers);
            if (!result) {
                return false;
            }
            auto[tseen, pseen] = result.value();

            reduced |= remove_irrelevant(placeInQuery, tseen, pseen);

            if(reduced)
                ++_ruleI;
        }
        else
        {
            const size_t numberofplaces = parent->numberOfPlaces();
            for(uint32_t p = 0; p < numberofplaces; ++p)
            {
                if(hasTimedout()) return false;
                Place& place = parent->_places[p];
                if(place.skip) continue;
                if(place.inhib) continue;
                if(placeInQuery[p] > 0) continue;
                if(place.consumers.size() > 0) continue;

                ++_ruleI;
                reduced = true;

                std::vector<uint32_t> torem;
                if(remove_consumers)
                {
                    for(auto& t : place.producers)
                    {
                        auto& trans = parent->_transitions[t];
                        if(trans.post.size() != 1) // place will be removed later
                            continue;
                        bool ok = true;
                        for(auto& a : trans.pre)
                        {
                            if(placeInQuery[a.place] > 0)
                            {
                                ok = false;
                            }
                        }
                        if(ok) torem.push_back(t);
                    }
                }
                skipPlace(p);
                for(auto t : torem)
                    skipTransition(t);
                assert(consistent());
            }
        }

        return reduced;
    }

    bool Reducer::ReducebyRuleF(uint32_t* placeInQuery) {
        bool continueReductions = false;
        const size_t numberofplaces = parent->numberOfPlaces();
        for(uint32_t p = 0; p < numberofplaces; ++p)
        {
            if(hasTimedout()) return false;
            Place& place = parent->_places[p];
            if(place.skip) continue;
            if(place.inhib) continue;
            if(place.producers.size() < place.consumers.size()) continue;
            if(placeInQuery[p] != 0) continue;

            bool ok = true;
            for(uint32_t cons : place.consumers)
            {
                Transition& t = getTransition(cons);
                auto w = getInArc(p, t)->weight;
                if(w > parent->initialMarking[p])
                {
                    ok = false;
                    break;
                }
                else
                {
                    auto it = getOutArc(t, p);
                    if(it == t.post.end() ||
                       it->place != p     ||
                       it->weight < w)
                    {
                        ok = false;
                        break;
                    }
                }
            }

            if(!ok) continue;

            ++_ruleF;

            if((numberofplaces - _skippedPlaces) > 1)
            {
                if(reconstructTrace)
                {
                    for(auto t : place.consumers)
                    {
                        auto tname = getTransitionName(t);
                        const ArcIter arc = getInArc(p, getTransition(t));
                        _extraconsume[*tname].emplace_back(getPlaceName(p), arc->weight);
                    }
                }
                skipPlace(p);
                continueReductions = true;
            }

        }
        assert(consistent());
        return continueReductions;
    }

    bool Reducer::ReducebyRuleFNO(uint32_t* placeInQuery) {
        // Redundant arc (and place) removal.
        // If a place p never disables a transition, we can remove its arc to the
        // transitions as long as the effect is maintained (Rule N). Similarly, we can remove
        // transitions that are always inhibited (Rule O). If all arcs to a place is removed,
        // then we remove the place too (Rule F).
        bool continueReductions = false;
        const size_t numberofplaces = parent->numberOfPlaces();

        for (uint32_t p = 0; p < numberofplaces; ++p)
        {
            if (hasTimedout()) return false;
            Place& place = parent->_places[p];
            if (place.skip) continue;

            bool removePlace = placeInQuery[p] == 0;

            // Use tflags to mark producers with negative effect
            _tflags.resize(parent->_transitions.size(), 0);
            std::fill(_tflags.begin(), _tflags.end(), 0);

            // Assume all consumers are disableable and non-negative until proven otherwise. Used to apply F.
            uint32_t disableableNonNegative = place.consumers.size();

            uint32_t inhibArcs = 0;

            uint32_t low = parent->initialMarking[p];

            for (uint32_t cons : place.consumers)
            {
                Transition& tran = getTransition(cons);
                const auto & inArc = getInArc(p, tran);

                if (inArc->inhib)
                {
                    inhibArcs++;
                    continue;
                }

                const auto & outArc = getOutArc(tran, p);

                if (outArc != tran.post.end()) {

                    uint32_t outArcWeight = outArc->weight;
                    uint32_t inArcWeight = inArc->weight;

                    if (outArcWeight < inArcWeight)
                    {
                        // This transition is a consumer with negative effect
                        disableableNonNegative -= 1;
                        _tflags[cons] = 1;
                        removePlace = false;

                        if (outArcWeight < low)
                        {
                            // We found a new lower bound
                            low = outArcWeight;
                        }
                    }
                }
                else
                {
                    low = 0;
                    break;
                }
            }

            // Consumer arcs exists, but none will have a weight lower than 0, so we cannot reduce
            if (!place.consumers.empty() && low == 0) continue;

            std::set<uint32_t> alwaysInhibited;

            // Copy of the vector to iterate over while removing from the original
            const std::vector<uint32_t> consumers = place.consumers;
            for (uint32_t cons : consumers)
            {
                if (_tflags[cons] == 1) continue;

                Transition& tran = getTransition(cons);
                const auto & inArc = getInArc(p, tran);

                if (inArc->weight <= low)
                {
                    if (inArc->inhib)
                    {
                        // This transition is always disabled by p
                        alwaysInhibited.insert(cons);
                        continueReductions = true;
                    }
                    else
                    {
                        // This consumer is never disabled by p, so we can remove its arc (Rule N)
                        const auto & outArc = getOutArc(tran, p);
                        if (inArc->weight == outArc->weight)
                        {
                            skipOutArc(cons, p);
                        }
                        else
                        {
                            outArc->weight -= inArc->weight;
                        }
                        skipInArc(p, cons);

                        disableableNonNegative -= 1;
                        continueReductions = true;
                        _ruleN += 1;
                    }
                }
}

// Apply rule O
            inhibArcs -= alwaysInhibited.size();
            _ruleO += alwaysInhibited.size();

            for (const auto & inhibited : alwaysInhibited)
                skipTransition(inhibited);

            // Apply rule F
            if (removePlace && inhibArcs == 0 && disableableNonNegative == 0 && numberofplaces - _skippedPlaces > 1)
            {
                if(reconstructTrace)
                {
                    for(const auto & t : place.consumers)
                    {
                        shared_const_string tname = getTransitionName(t);
                        const auto & arc = getInArc(p, getTransition(t));
                        _extraconsume[*tname].emplace_back(getPlaceName(p), arc->weight);
                    }
                }
                skipPlace(p);
                continueReductions = true;
                _ruleF++;
            }
else if (inhibArcs == 0)
            {
                place.inhib = false;
            }
        }
        assert(consistent());
        return continueReductions;
    }

    bool Reducer::ReducebyRuleG(uint32_t* placeInQuery, bool remove_loops, bool remove_consumers) {
        if(!remove_loops) return false;
        bool continueReductions = false;
        for(uint32_t t = 0; t < parent->numberOfTransitions(); ++t)
        {
            if(hasTimedout()) return false;
            Transition& trans = parent->_transitions[t];
            if(trans.skip) continue;
            if(trans.inhib) continue;
            if(trans.pre.size() < trans.post.size()) continue;
            if(!remove_loops && trans.pre.size() == 0) continue;

            auto postit = trans.post.begin();
            auto preit = trans.pre.begin();

            bool ok = true;
            while(true)
            {
                if(preit == trans.pre.end() && postit == trans.post.end())
                    break;
                if(preit == trans.pre.end())
                {
                    ok = false;
                    break;
                }
                if(preit->inhib || parent->_places[preit->place].inhib)
                {
                    ok = false;
                    break;
                }
                if(postit != trans.post.end() && preit->place == postit->place)
                {
                    if(!remove_consumers && preit->weight != postit->weight)
                    {
                        ok = false;
                        break;
                    }
                    if((placeInQuery[preit->place] > 0 && preit->weight != postit->weight) ||
                       (placeInQuery[preit->place] == 0 && preit->weight < postit->weight))
                    {
                        ok = false;
                        break;
                    }
                    ++preit;
                    ++postit;
                }
                else if(postit == trans.post.end() || preit->place < postit->place)
                {
                    if(placeInQuery[preit->place] > 0 || !remove_consumers)
                    {
                        ok = false;
                        break;
                    }
                    ++preit;
                }
                else
                {
                    // could not match a post with a pre
                    ok = false;
                    break;
                }
            }
            if(ok)
            {
                for(preit = trans.pre.begin();preit != trans.pre.end(); ++preit)
                {
                    if(preit->inhib || parent->_places[preit->place].inhib)
                    {
                        ok = false;
                        break;
                    }
                }
            }

            if(!ok) continue;
            ++_ruleG;
            skipTransition(t);
        }
        assert(consistent());
        return continueReductions;
    }

    bool Reducer::ReducebyRuleH(uint32_t* placeInQuery)
    {
        if(reconstructTrace)
            return false; // we don't know where in the loop the tokens are needed
        auto transok = [this](uint32_t t) -> uint32_t {
            auto& trans = parent->_transitions[t];
            if(_tflags[t] != 0)
                return _tflags[t];
            _tflags[t] = 1;
            if(trans.inhib ||
               trans.pre.size() != 1 ||
               trans.post.size() != 1)
            {
                return 2;
            }

            auto p1 = trans.pre[0].place;
            auto p2 = trans.post[0].place;

            // we actually do not need weights to be 1 here.
            // there is a special case when the places are always "inputting"
            // and "outputting" with a GCD that is equal to the weight of the
            // specific transition.
            // Ie, the place always have a number of tokens (disregarding
            // initial tokens) that is dividable with the transition weight

            if(trans.pre[0].weight != 1 ||
               trans.post[0].weight != 1 ||
               p1 == p2 ||
               parent->_places[p1].inhib ||
               parent->_places[p2].inhib)
            {
                return 2;
            }
            return 1;
        };

        auto removeLoop = [this,placeInQuery](std::vector<uint32_t>& loop) -> bool {
            size_t i = 0;
            for(; i < loop.size(); ++i)
                if(loop[i] == loop.back())
                    break;

            assert(_tflags[loop.back()]== 1);
            if(i == loop.size() - 1)
                return false;

            auto p1 = parent->_transitions[loop[i]].pre[0].place;
            bool removed = false;

            for(size_t j = i + 1; j < loop.size() - 1; ++j)
            {
                if(hasTimedout())
                    return removed;
                auto p2 = parent->_transitions[loop[j]].pre[0].place;
                if(placeInQuery[p2] > 0 || placeInQuery[p1] > 0)
                {
                    p1 = p2;
                    continue;
                }
                if(p1 == p2)
                {
                    continue;
                }
                removed = true;
                ++_ruleH;
                skipTransition(loop[j-1]);
                auto& place1 = parent->_places[p1];
                auto& place2 = parent->_places[p2];

                {

                    for(auto p2it : place2.consumers)
                    {
                        auto& t = parent->_transitions[p2it];
                        auto arc = getInArc(p2, t);
                        assert(arc != t.pre.end());
                        assert(arc->place == p2);
                        auto a = *arc;
                        a.place = p1;
                        auto dest = std::lower_bound(t.pre.begin(), t.pre.end(), a);
                        if(dest == t.pre.end() || dest->place != p1)
                        {
                            t.pre.insert(dest, a);
                            auto lb = std::lower_bound(place1.consumers.begin(), place1.consumers.end(), p2it);
                            place1.consumers.insert(lb, p2it);
                        }
                        else
                        {
                            dest->weight += a.weight;
                        }
                        consistent();
                    }
                }

                {
                    auto p2it = place2.producers.begin();

                    for(;p2it != place2.producers.end(); ++p2it)
                    {
                        auto& t = parent->_transitions[*p2it];
                        Arc a = *getOutArc(t, p2);
                        a.place = p1;
                        auto dest = std::lower_bound(t.post.begin(), t.post.end(), a);
                        if(dest == t.post.end() || dest->place != p1)
                        {
                            t.post.insert(dest, a);
                            auto lb = std::lower_bound(place1.producers.begin(), place1.producers.end(), *p2it);
                            place1.producers.insert(lb, *p2it);
                        }
                        else
                        {
                            dest->weight += a.weight;
                        }
                        consistent();
                    }
                }
                parent->initialMarking[p1] += parent->initialMarking[p2];
                skipPlace(p2);
                assert(placeInQuery[p2] == 0);
            }
            return removed;
        };

        bool continueReductions = false;
        for(uint32_t t = 0; t < parent->numberOfTransitions(); ++t)
        {
            if(hasTimedout())
                return false;
            _tflags.resize(parent->_transitions.size(), 0);
            std::fill(_tflags.begin(), _tflags.end(), 0);
            std::vector<uint32_t> stack;
            {
                if(_tflags[t] != 0) continue;
                auto& trans = parent->_transitions[t];
                if(trans.skip) continue;
                _tflags[t] = transok(t);
                if(_tflags[t] != 1) continue;
                stack.push_back(t);
            }
            bool outer = true;
            while(stack.size() > 0 && outer)
            {
                if(hasTimedout())
                    return continueReductions;
                auto it = stack.back();
                auto post = parent->_transitions[it].post[0].place;
                bool found = false;
                for(auto& nt : parent->_places[post].consumers)
                {
                    if(hasTimedout())
                        return continueReductions;
                    auto& nexttrans = parent->_transitions[nt];
                    if(nt == it || nexttrans.skip)
                        continue; // handled elsewhere
                    if(_tflags[nt] == 1 && stack.size() > 1)
                    {
                        stack.push_back(nt);
                        bool found = removeLoop(stack);
                        continueReductions |= found;

                        if(found)
                        {
                            outer = false;
                            break;
                        }
                        else
                        {
                            stack.pop_back();
                        }
                    }
                    else if(_tflags[nt] == 0)
                    {
                        _tflags[nt] = transok(nt);
                        if(_tflags[nt] == 2)
                        {
                            continue;
                        }
                        else
                        {
                            assert(_tflags[nt] == 1);
                            stack.push_back(nt);
                            found = true;
                            break;
                        }
                    }
                    else
                    {
                        continue;
                    }
                }
                if(!found && outer)
                {
                    _tflags[it] = 2;
                    stack.pop_back();
                }
            }
        }
        return continueReductions;
    }

    bool Reducer::ReducebyRuleJ(uint32_t* placeInQuery)
    {
        return false;
    }

    bool Reducer::ReducebyRuleK(uint32_t *placeInQuery, bool remove_consumers) {
        bool reduced = false;
        auto opt = relevant(placeInQuery, remove_consumers);
        if (!opt)
            return false;
        auto[tseen, pseen] = opt.value();
        for (std::size_t p = 0; p < parent->numberOfPlaces(); ++p) {
            if (placeInQuery[p] != 0)
                pseen[p] = true;
        }

        for (std::size_t t = 0; t < parent->numberOfTransitions(); ++t) {
            auto transition = parent->_transitions[t];
            if (!tseen[t] && !transition.skip && !transition.inhib && transition.pre.size() == 1 &&
                    // Search for simple self loops outside the relevant area that could be kept to preserve liveness?
                    transition.post.size() == 1
                    && transition.pre[0].place == transition.post[0].place) {
                auto p = transition.pre[0].place;
                if (!pseen[p] && !parent->_places[p].inhib) {
                    if (parent->initialMarking[p] >= transition.pre[0].weight){
                        // Mark the initially marked self loop as relevant.
                        tseen[t] = true;
                        pseen[p] = true;
                        reduced |= remove_irrelevant(placeInQuery, tseen, pseen);
                        _ruleK++;
                        return reduced;
                    }
                    if (transition.pre[0].weight == 1){
                        // If a single token can enable a self loop, other consumers of that place are irrelevant to liveness
                        for (auto t2 : parent->_places[p].consumers) {
                            auto transition2 = parent->_transitions[t2];
                            if (t != t2 && !tseen[t2] && !transition2.skip) {
                                skipTransition(t2);
                                reduced = true;
                                _ruleK++;
                            }
                        }
                    }
                }
            }
        }
        return reduced;
    }

    std::optional<std::pair<std::vector<bool>, std::vector<bool>>>
    Reducer::relevant(const uint32_t *placeInQuery, bool remove_consumers) {
        std::vector<uint32_t> wtrans;
        std::vector<bool> tseen(parent->numberOfTransitions(), false);
        for (uint32_t p = 0; p < parent->numberOfPlaces(); ++p) {
            if (hasTimedout()) return std::nullopt;
            if (placeInQuery[p] > 0) {
                const Place &place = parent->_places[p];
                for (auto t : place.consumers) {
                    if (!tseen[t]) {
                        wtrans.push_back(t);
                        tseen[t] = true;
                    }
                }
                for (auto t : place.producers) {
                    if (!tseen[t]) {
                        wtrans.push_back(t);
                        tseen[t] = true;
                    }
                }
            }
        }
        std::vector<bool> pseen(parent->numberOfPlaces(), false);

        while (!wtrans.empty()) {
            if (hasTimedout()) return std::nullopt;
            auto t = wtrans.back();
            wtrans.pop_back();
            const Transition &trans = parent->_transitions[t];
            for (const Arc &arc : trans.pre) {
                const Place &place = parent->_places[arc.place];
                if (arc.inhib) {
                    for (auto pt : place.consumers) {
                        if (!tseen[pt]) {
                            // Summary of block: 'pt' is seen unless it:
                            // - Is inhibited by 'place'
                            // - Forms a decreasing loop on 'place' that cannot lower the marking of 'place' below the weight of 'arc'
                            // - Forms a non-decreasing loop on 'place'
                            Transition &trans = parent->_transitions[pt];
                            auto it = trans.post.begin();
                            for (; it != trans.post.end(); ++it)
                                if (it->place >= arc.place) break;

                            if (it != trans.post.end() && it->place == arc.place) {
                                auto it2 = trans.pre.begin();
                                // Find the arc from place to trans we know to exist because that is how we found trans in the first place
                                for (; it2 != trans.pre.end(); ++it2)
                                    if (it2->place >= arc.place) break;
                                // No need for a || it2->place != arc.place condition because we know the loop will always break on it2->place == arc.place
                                if (it2->inhib || it->weight >= arc.weight || it->weight >= it2->weight) continue;
                            }
                            tseen[pt] = true;
                            wtrans.push_back(pt);
                        }
                    }
                } else {
                    for (auto pt : place.producers) {
                        if (!tseen[pt]) {
                            // Summary of block: pt is seen unless it forms a non-increasing loop on place
                            Transition &trans = parent->_transitions[pt];
                            auto it = trans.pre.begin();
                            for (; it != trans.pre.end(); ++it)
                                if (it->place >= arc.place) break;

                            if (it != trans.pre.end() && it->place == arc.place && !it->inhib) {
                                auto it2 = trans.post.begin();
                                for (; it2 != trans.post.end(); ++it2)
                                    if (it2->place >= arc.place) break;
                                if (it->weight >= it2->weight) continue;
                            }
                            tseen[pt] = true;
                            wtrans.push_back(pt);
                        }
                    }

                    for (auto pt : place.consumers) {
                        if (!tseen[pt] && (!remove_consumers || placeInQuery[arc.place] > 0)) {
                            tseen[pt] = true;
                            wtrans.push_back(pt);
                        }
                    }
                }
                pseen[arc.place] = true;
            }
        }
        return std::make_optional(std::pair(tseen, pseen));
    }

    bool Reducer::remove_irrelevant(const uint32_t* placeInQuery, const std::vector<bool> &tseen, const std::vector<bool> &pseen) {
        bool reduced = false;
        for(size_t t = 0; t < parent->numberOfTransitions(); ++t)
        {
            if(!tseen[t] && !parent->_transitions[t].skip)
            {
                skipTransition(t);
                reduced = true;
            }
        }

        for(size_t p = 0; p < parent->numberOfPlaces(); ++p)
        {
            if(!pseen[p] && !parent->_places[p].skip && placeInQuery[p] == 0)
            {
                assert(placeInQuery[p] == 0);
                skipPlace(p);
                reduced = true;
            }
        }
        return reduced;
    }

    bool Reducer::ReducebyRuleL(uint32_t *placeInQuery) {
        // When a transition t1 has the same effect as t2, but more pre conditions,
        // which can happen due to read arc behavior, t1 can be discarded.
        // Rule 2 from "Structural Reductions Revisited" by yann thierry-mieg

        bool continueReductions = false;
        for (size_t t1 = 0; t1 < parent->numberOfTransitions() - 1; ++t1) {
            Transition &tran1 = getTransition(t1);
            if (tran1.skip) break;
            for (const auto & t1i : tran1.pre){
                Place &p = parent->_places[t1i.place];
                for (uint32_t t2 : p.consumers){
                    if (hasTimedout()) return false;

                    if (t2 == t1) continue;

                    Transition &tran2 = getTransition(t2);
                    if (tran2.skip) continue;

                    // We try to remove t1 despite it being the outer loop,
                    // because p.consumers will be invalidated anyway regardless of which one we remove.
                    bool canT1BeRemoved = tran1.pre.size() >= tran2.pre.size() && tran1.post.size() >= tran2.post.size();

                    if (!(canT1BeRemoved)) {
                        continue;
                    }

                    // get arcs
                    const std::vector<Arc> & pre_subset = tran2.pre;
                    const std::vector<Arc> & pre_superset = tran1.pre;
                    const std::vector<Arc> & post_subset = tran2.post;
                    const std::vector<Arc> & post_superset = tran1.post;

                    bool ok = true;
                    uint32_t i = 0, j = 0, k = 0, l = 0;
                    bool i_done = i >= pre_subset.size(), j_done = j >= pre_superset.size(), k_done = k >= post_subset.size(), l_done = l >= post_superset.size();
                    // Taking advantage of the pre- and post-sets being ordered by place_id
                    while (!i_done || !j_done || !k_done || !l_done) {
                        if (hasTimedout()) return false;
                        // The lowest place_id from a set that is not done yet
                        auto place = std::min({i_done ? std::numeric_limits<uint32_t>::max() : pre_subset[i].place,
                                               j_done ? std::numeric_limits<uint32_t>::max() : pre_superset[j].place,
                                               k_done ? std::numeric_limits<uint32_t>::max() : post_subset[k].place,
                                               l_done ? std::numeric_limits<uint32_t>::max() : post_superset[l].place});

                        // Precondition stuff
                        if (!i_done && place == pre_subset[i].place) {

                            // Make sure everything in pre_subset is in pre_superset
                            if (j_done || pre_superset[j].place != place) {
                                ok = false;
                                break;
                            }
                                // Same place, check preconditions
                            else if (pre_subset[i].place == pre_superset[j].place) {
                                // Inhibitor check
                                if (pre_subset[i].inhib != pre_superset[j].inhib){
                                    ok = false;
                                    break;
                                }

                                // Check the requirement to fire. For non-inhibitors i <= j should hold, for inhibitors it is i >= j
                                if ((!pre_subset[i].inhib && pre_superset[j].weight < pre_subset[i].weight) || (pre_subset[i].inhib && pre_superset[j].weight > pre_subset[i].weight)) {
                                    ok = false;
                                    break;
                                }
                            }
                        }

                        // Effect stuff
                        size_t subset_in_weight = 0;
                        if (!i_done && place == pre_subset[i].place){
                            if (!pre_subset[i].inhib) subset_in_weight = pre_subset[i].weight;
                            i++;
                            i_done = i >= pre_subset.size();
                        }
                        size_t superset_in_weight = 0;
                        if (!j_done && place == pre_superset[j].place){
                            if (!pre_superset[i].inhib) superset_in_weight = pre_superset[j].weight;
                            j++;
                            j_done = j >= pre_superset.size();
                        }
                        size_t subset_out_weight = 0;
                        if (!k_done && place == post_subset[k].place){
                            if (!post_subset[i].inhib) subset_out_weight = post_subset[k].weight;
                            k++;
                            k_done = k >= post_subset.size();
                        }
                        size_t superset_out_weight = 0;
                        if (!l_done && place == post_superset[l].place){
                            if (!post_superset[i].inhib) superset_out_weight = post_superset[l].weight;
                            l++;
                            l_done = l >= post_superset.size();
                        }

                        if ((superset_out_weight - superset_in_weight) != (subset_out_weight - subset_in_weight)) {
                            ok = false;
                            break;
                        }
                    }

                    // Go to next t2
                    if (!ok) {
                        continue;
                    }

                    // We can discard t1
                    skipTransition(t1);
                    _ruleL++;
                    continueReductions = true;
                    break;
                }
                // If t1 was reduced away, we need to break out further.
                if (tran1.skip) break;
            }
        }

        return continueReductions;
    }

    bool Reducer::ReducebyRuleM(uint32_t* placeInQuery) {
        // Dead places and transitions
        if (hasTimedout()) return false;

        // Use pflags and bits to keep track of places that can increase or decrease their number of tokens
        const uint8_t CAN_INC = 0b01;
        const uint8_t CAN_DEC = 0b10;
        _pflags.resize(parent->_places.size(), 0);
        std::fill(_pflags.begin(), _pflags.end(), 0);

        // Use tflags to mark processed fireable transitions
        _tflags.resize(parent->_transitions.size(), 0);
        std::fill(_tflags.begin(), _tflags.end(), 0);

        // Queue of potentially fireable transitions to process
        std::queue<uint32_t> queue;

        auto processIncPlace = [&](uint32_t p) {
            if ((_pflags[p] & CAN_INC) == 0) {
                _pflags[p] |= CAN_INC;
                Place place = parent->_places[p];
                for (uint32_t t : place.consumers) {
                    if (_tflags[t] == 0)
                        queue.push(t);
                }
            }
        };

        auto processDecPlace = [&](uint32_t p) {
            if ((_pflags[p] & CAN_DEC) == 0) {
                _pflags[p] |= CAN_DEC;
                Place place = parent->_places[p];
                for (uint32_t t : place.consumers) {
                    if (_tflags[t] == 0)
                        queue.push(t);
                }
            }
        };

        auto processEnabled = [&](uint32_t t) {
            _tflags[t] = 1;
            Transition& tran = parent->_transitions[t];
            // Find and process negative preset and positive postset
            uint32_t i = 0, j = 0;
            while (i < tran.pre.size() && j < tran.post.size())
            {
                if (tran.pre[i].place < tran.post[j].place) {
                    if (!tran.pre[i].inhib)
                        processDecPlace(tran.pre[i].place);
                    i++;
                } else if (tran.pre[i].place > tran.post[j].place) {
                    processIncPlace(tran.post[j].place);
                    j++;
                } else {
                    if (tran.pre[i].inhib) {
                        processIncPlace(tran.post[j].place);
                    } else {
                        // There are both an in and an out arc to this place. Is the effect non-zero?
                        if (tran.pre[i].weight > tran.post[j].weight) {
                            processDecPlace(tran.pre[i].place);
                        } else if (tran.pre[i].weight < tran.post[j].weight) {
                            processIncPlace(tran.post[j].place);
                        }
                    }

                    i++; j++;
                }
            }
            for ( ; i < tran.pre.size(); i++) {
                if (!tran.pre[i].inhib)
                    processDecPlace(tran.pre[i].place);
            }
            for ( ; j < tran.post.size(); j++) {
                processIncPlace(tran.post[j].place);
            }
        };

        // Process initially enabled transitions
        for (uint32_t t = 0; t < parent->_transitions.size(); ++t) {
            Transition& tran = parent->_transitions[t];
            if (tran.skip)
                continue;
            bool enabled = true;
            for (Arc& prearc : tran.pre) {
                if (prearc.inhib != (prearc.weight > parent->initialMarking[prearc.place])) {
                    enabled = false;
                    break;
                }
            }
            if (enabled) {
                processEnabled(t);
            }
        }

        // Now we find the fixed point of S_cant_inc, S_cant_dec, and _tflags iteratively

        while (!queue.empty()) {
            if (hasTimedout()) return false;

            uint32_t t = queue.front();
            queue.pop();
            if (_tflags[t] == 1) continue;

            // Is t enabled?
            bool enabled = true;
            for (Arc prearc : parent->_transitions[t].pre) {
                bool notInhibited = !prearc.inhib || prearc.weight > parent->initialMarking[prearc.place] || (_pflags[prearc.place] & CAN_DEC) > 0;
                bool enoughTokens = prearc.inhib || prearc.weight <= parent->initialMarking[prearc.place] || (_pflags[prearc.place] & CAN_INC) > 0;
                if (!notInhibited || !enoughTokens) {
                    enabled = false;
                    break;
                }
            }
            if (enabled) {
                processEnabled(t);
            }
        }

        // Remove places that cannot increase nor decrease as well as unfireable transitions
        bool anyRemoved = false;
        for (uint32_t p = 0; p < parent->_places.size(); ++p) {
            if (!parent->_places[p].skip && placeInQuery[p] == 0 && _pflags[p] == 0) {
                skipPlace(p);
                anyRemoved = true;
            }
        }
        for (uint32_t t = 0; t < parent->_transitions.size(); ++t) {
            if (!parent->_transitions[t].skip && _tflags[t] == 0) {
                skipTransition(t);
                anyRemoved = true;
            }
        }
        if (anyRemoved) {
            _ruleM++;
            return true;
        }
        return false;
    }

    bool Reducer::ReducebyRuleEFMNOP(uint32_t* placeInQuery) {
        // Removes dead and redundant places, transitions, and arcs.
        // Using fixed-point iteration find an over-approximation of which places will never gain or lose tokens,
        // by considering initially enabled transitions, and transitions that may be fireable later due to knowledge
        // of which places can gain or lose tokens. We remove places that cannot gain or lose tokens, since they add
        // no behaviour, and we remove any transition that is not fireable (Rule M).
        // In the fixed-point iteration we also keep track of lower bounds induced by fireable transitions with
        // negative effect. We can then remove arcs that never disables the given transition (Rule N) and remove
        // transitions which are always inhibited (Rule O).
        // For transitions that cannot gain tokens, we can remove inhibitor arcs that never inhibits.
        // If a place only has transitions with positive effect and no inhibitor arcs, then it is removed too (Rule F).

        if (hasTimedout()) return false;

        // Use two greatest bits of pflags to keep track of places that can increase or decrease their number of tokens.
        // Use the last 6 bits to hold the lower bound of places that can decrease their number of tokens.
        // The greatest lower bound we can store is therefore 64, which is plenty
        const uint8_t CAN_INC =  0b10000000u;
        const uint8_t CAN_DEC =  0b01000000u;
        const uint8_t LOW_MASK = 0b00111111u;
        _pflags.resize(parent->_places.size(), 0);
        // Initialize lower bound as initial marking
        for (uint32_t p = 0; p < parent->_places.size(); p++) {
            _pflags[p] = (uint8_t)std::min((uint32_t)LOW_MASK, parent->initialMarking[p]);
        }

        // Use tflags to mark processed fireable transitions
        _tflags.resize(parent->_transitions.size(), 0);
        std::fill(_tflags.begin(), _tflags.end(), 0);

        // Queue of potentially fireable transitions to process
        std::queue<uint32_t> queue;

        auto processIncPlace = [&](uint32_t p) {
            if ((_pflags[p] & CAN_INC) == 0) {
                // Mark place as increasing
                _pflags[p] |= CAN_INC;
                Place place = parent->_places[p];
                for (uint32_t t : place.consumers) {
                    if (_tflags[t] == 0)
                        queue.push(t);
                }
            }
        };

        auto processDecPlace = [&](uint32_t p, uint8_t low) {
            // Update lower bound
            _pflags[p] = (_pflags[p] & ~LOW_MASK) | std::min<uint8_t>(_pflags[p] & LOW_MASK, low);
            if ((_pflags[p] & CAN_DEC) == 0) {
                // Mark place as decreasing
                _pflags[p] |= CAN_DEC;
                Place place = parent->_places[p];
                for (uint32_t t : place.consumers) {
                    if (_tflags[t] == 0)
                        queue.push(t);
                }
            }
        };

        auto processEnabled = [&](uint32_t t) {
            _tflags[t] = 1;
            Transition& tran = parent->_transitions[t];
            // Find and process negative preset and positive postset
            uint32_t i = 0, j = 0;
            while (i < tran.pre.size() && j < tran.post.size())
            {
                if (tran.pre[i].place < tran.post[j].place) {
                    if (!tran.pre[i].inhib)
                        processDecPlace(tran.pre[i].place, 0);
                    i++;
                } else if (tran.pre[i].place > tran.post[j].place) {
                    processIncPlace(tran.post[j].place);
                    j++;
                } else {
                    if (tran.pre[i].inhib) {
                        processIncPlace(tran.post[j].place);
                    } else {
                        // There are both an in and an out arc to this place. Is the effect non-zero?
                        if (tran.pre[i].weight > tran.post[j].weight) {
                            processDecPlace(tran.pre[i].place, tran.post[j].weight);
                        } else if (tran.pre[i].weight < tran.post[j].weight) {
                            processIncPlace(tran.post[j].place);
                        }
                    }

                    i++; j++;
                }
            }
            for ( ; i < tran.pre.size(); i++) {
                if (!tran.pre[i].inhib)
                    processDecPlace(tran.pre[i].place, 0);
            }
            for ( ; j < tran.post.size(); j++) {
                processIncPlace(tran.post[j].place);
            }
        };

        // Process initially enabled transitions
        for (uint32_t t = 0; t < parent->_transitions.size(); ++t) {
            Transition& tran = parent->_transitions[t];
            if (tran.skip)
                continue;
            bool enabled = true;
            for (Arc& prearc : tran.pre) {
                if (prearc.inhib != (prearc.weight > parent->initialMarking[prearc.place])) {
                    enabled = false;
                    break;
                }
            }
            if (enabled) {
                processEnabled(t);
            }
        }

        // Now we find the fixed point of CAN_INC, CAN_DEC, and _tflags iteratively

        while (!queue.empty()) {
            if (hasTimedout()) return false;

            uint32_t t = queue.front();
            queue.pop();
            if (_tflags[t] == 1) continue;

            // Is t enabled?
            bool enabled = true;
            for (Arc prearc : parent->_transitions[t].pre) {
                bool notInhibited = !prearc.inhib || prearc.weight > parent->initialMarking[prearc.place] || (_pflags[prearc.place] & CAN_DEC) > 0;
                bool enoughTokens = prearc.inhib || prearc.weight <= parent->initialMarking[prearc.place] || (_pflags[prearc.place] & CAN_INC) > 0;
                if (!notInhibited || !enoughTokens) {
                    enabled = false;
                    break;
                }
            }
            if (enabled) {
                processEnabled(t);
            }
        }

        bool anyRemovedByM = false;
        for (uint32_t p = 0; p < parent->_places.size(); ++p) {
            const Place& place = parent->_places[p];
            if (!place.skip && placeInQuery[p] == 0 && (_pflags[p] & ~LOW_MASK) == 0) {
                // Remove places that cannot increase nor decrease (Rule M)
                skipPlace(p);
                anyRemovedByM = true;
            } else if (!place.skip) {

                // This place can either gain or lose tokens, but it may also have bounds
                uint8_t low = _pflags[p] & LOW_MASK;

                bool affectsBehaviour = low == 0 || (_pflags[p] & CAN_INC) != 0;

                if (0 < low || (_pflags[p] & CAN_INC) == 0) {
                    for (long i = place.consumers.size() - 1; i >= 0; i--) {
                        uint32_t con = place.consumers[i];

                        if (_tflags[con] == 0)
                            continue; // This transition cannot fire and will be removed later

                        Transition &tran = getTransition(con);
                        const auto inArc = getInArc(p, tran);

                        // Apply rule N and O
                        if (inArc->weight <= low) {
                            if (inArc->inhib) {
                                // By the lower bound, this transition is always disabled by p.
                                // Hence, we can remove the transition (Rule O)

                                skipTransition(con);
                                _ruleO++;
                                continue;

                            } else {
                                // By the lower bound, this transition is never disabled by p.
                                // Hence, the arc is redundant and we can remove it, and update the weight on the out arc. (Rule N)

                                const auto outArc = getOutArc(tran, p);
                                if (outArc != tran.post.end()) {
                                    if (inArc->weight == outArc->weight) {
                                        skipOutArc(con, p);
                                    } else {
                                        outArc->weight -= inArc->weight;
                                    }
                                }
                                skipInArc(p, con);
                                _ruleN++;
                            }
                        } else {
                            affectsBehaviour = true;
                        }

                        // Apply rule P
                        if ((_pflags[p] & CAN_INC) == 0) {
                            // This place cannot gain tokens. Transitions that require more tokens than
                            // the initial marking are already marked as unfireable and will be removed later.
                            // But, any out-going inhibitor arc with greater
                            // weight than the initial marking can be removed (Rule P)

                            if (inArc->inhib && parent->initialMarking[0] < inArc->weight) {
                                skipInArc(p, con);
                                _ruleP++;
                            }
                        } else {
                            affectsBehaviour = true;
                        }
                    }
                }

                // Apply rule F
                if (!place.skip && !affectsBehaviour && placeInQuery[p] == 0) {
                    // This place is decreasing but it does not affect behaviour, so we can remove it
                    skipPlace(p);
                    _ruleF++;
                    // TODO Reconstruct trace
                }
            }
        }
        for (uint32_t t = 0; t < parent->_transitions.size(); ++t) {
            if (!parent->_transitions[t].skip && _tflags[t] == 0) {
                skipTransition(t);
                anyRemovedByM = true;
            }
        }
        if (anyRemovedByM) {
            _ruleM++;
            return true;
        }
        return false;
    }

    bool Reducer::ReducebyRuleQ(uint32_t* placeInQuery)
    {
        // Fire initially enabled transitions if they are the single consumer of their preset

        bool continueReductions = false;

        for (uint32_t t = 0; t < parent->numberOfTransitions(); ++t)
        {
            Transition& tran = parent->_transitions[t];

            if (tran.skip || tran.inhib || tran.pre.empty()) continue;

            // We take advantage of pre and post being sorted as well as the overloaded < operator to check:
            // - Preset and postset must be disjoint (to avoid infinite use)
            // - Preset and postset cannot inhibit or be in query
            // - Preset can only have this transition in postset
            // - How many times can we fire the transition
            uint32_t k = 0;
            bool ok = true;
            uint32_t i = 0, j = 0;
            while (i < tran.pre.size() || j < tran.post.size())
            {
                if (i < tran.pre.size() && (j == tran.post.size() || tran.pre[i] < tran.post[j]))
                {
                    const Arc& prearc = tran.pre[i];
                    uint32_t n = parent->initialMarking[prearc.place] / prearc.weight;
                    if (n == 0 ||
                        parent->_places[prearc.place].inhib ||
                        placeInQuery[prearc.place] > 0 ||
                        parent->_places[prearc.place].consumers.size() != 1)
                    {
                        ok = false;
                        break;
                    }
                    else
                    {
                        if (k == 0) k = n;
                        else k = std::min(k, n);
                    }
                    i++;
                }
                else if (j < tran.post.size() && (i == tran.pre.size() || tran.post[j] < tran.pre[i]))
                {
                    const Arc& postarc = tran.post[j];
                    if (parent->_places[postarc.place].inhib || placeInQuery[postarc.place] > 0)
                    {
                        ok = false;
                        break;
                    }
                    j++;
                }
                else
                {
                    ok = false;
                    break;
                }
            }

            if (!ok || k == 0) continue;

            // Update initial marking
            for (const Arc& prearc : tran.pre)
            {
                parent->initialMarking[prearc.place] -= prearc.weight * k;
            }
            for (const Arc& postarc : tran.post)
            {
                parent->initialMarking[postarc.place] += postarc.weight * k;
            }

            _ruleQ++;
            continueReductions = true;
        }

        return continueReductions;
    }

    bool Reducer::ReducebyRuleR(uint32_t* placeInQuery)
    {
        // Rule R performs post agglomeration on a single producer, merging its firing with all consumers

        bool continueReductions = false;

        for (uint32_t pid = 0; pid < parent->numberOfPlaces(); pid++)
        {
            if (hasTimedout())
                return false;

            const Place& place = parent->_places[pid];

            if (place.skip || place.inhib || placeInQuery[pid] > 0 || place.producers.empty() || place.consumers.empty())
                continue;

            // Check that prod and cons are disjoint
            const auto presize = place.producers.size();
            const auto postsize = place.consumers.size();
            bool ok = true;
            uint32_t i = 0, j = 0;
            while (i < presize && j < postsize)
            {
                if (place.producers[i] < place.consumers[j])
                    i++;
                else if (place.consumers[j] < place.producers[i])
                    j++;
                else
                {
                    ok = false;
                    break;
                }
            }

            if (!ok) continue;

            // Now we analyze consumers further
            uint32_t maxConW = 0;
            for (auto con : place.consumers)
            {
                // Consumers may not be inhibited and only consume from pid.
                const Transition& tran = parent->_transitions[con];
                if (tran.inhib || tran.pre.size() != 1)
                {
                    ok = false;
                    break;
                }

                // Post-set of consumers may not inhibit or appear in query.
                for (const Arc& arc : tran.post)
                {
                    if (placeInQuery[arc.place] > 0 || parent->_places[arc.place].inhib)
                    {
                        ok = false;
                        break;
                    }
                }

                if (!ok) break;

                // Find the greatest weight between pid and consumers
                maxConW = std::max(maxConW, tran.pre[0].weight);
            }

            if (!ok) continue;

            // Find producers for which we can fuse its firing with a consumer
            bool removedAllProducers = true;
            auto prods_todo = place.producers;
            while (!prods_todo.empty())
            {
                auto prod_id = prods_todo.back();
                prods_todo.pop_back();

                if (hasTimedout())
                    return false;

                Transition prod = parent->_transitions[prod_id];
                auto prodArc = getOutArc(prod, pid);

                if (prodArc->weight < maxConW)
                {
                    removedAllProducers = false;
                    continue;
                }

                // TODO Build all full combinations in one go, instead of appending one consumer at a time
                // Combine producer with the consumers
                for (auto con_id : place.consumers)
                {
                    // Create new transition with effect of firing the producer and then the consumer
                    auto id = parent->_transitions.size();
                    if (!_skippedTransitions.empty())
                    {
                        id = _skippedTransitions.back();
                        _skippedTransitions.pop_back();
                    }
                    else
                    {
                        parent->_transitions.emplace_back();
                        parent->_transitionnames[newTransName()] = id;
                        parent->_transitionlocations.emplace_back(std::tuple<double, double>(0.0, 0.0));
                    }
                    Transition& newtran = parent->_transitions[id];
                    newtran.skip = false;
                    newtran.inhib = false;

                    // Arcs from consumer
                    Transition& cons = parent->_transitions[con_id];
                    for (const auto& arc : cons.post)
                    {
                        newtran.addPostArc(arc);
                    }
                    // Arcs from producer
                    for (const auto& arc : prod.pre)
                    {
                        newtran.addPreArc(arc);
                    }
                    for (const auto& arc : prod.post)
                    {
                        if (arc.place == pid)
                        {
                            Arc leftoverArc = arc; // Copy!
                            leftoverArc.weight -= cons.pre[0].weight;
                            if (leftoverArc.weight > 0) {
                                newtran.addPostArc(leftoverArc);
                                // The new transition is also a producer, so we will process it again
                                prods_todo.push_back(id);
                            }
                        }
                        else
                        {
                            newtran.addPostArc(arc);
                        }
                    }

                    for(const auto& arc : newtran.pre)
                        parent->_places[arc.place].addConsumer(id);
                    for(const auto& arc : newtran.post)
                        parent->_places[arc.place].addProducer(id);
                }

                skipTransition(prod_id);
                continueReductions = true;
                _ruleR++;
            }

            if (removedAllProducers && parent->initialMarking[pid] == 0)
            {
                auto consumers = place.consumers;
                for (auto cons_id : consumers)
                    skipTransition(cons_id);

                skipPlace(pid);
            }

            consistent();
        }
        return continueReductions;
    }

    bool Reducer::ReducebyRuleS(uint32_t* placeInQuery, bool remove_consumers, bool remove_loops, bool allReach, uint32_t explosion_limiter) {
        bool continueReductions = false;
        bool atomic_viable = allReach && remove_loops;

        for (uint32_t pid = 0; pid < parent->numberOfPlaces(); pid++) {
            if (hasTimedout())
                return false;
            if (parent->originalNumberOfTransitions() * 2 < numberOfUnskippedTransitions())
                return false;

            const Place &place = parent->_places[pid];

            // S5.1, S6.1
            if (place.skip || place.inhib || placeInQuery[pid] > 0 || place.producers.empty() ||
                place.consumers.empty())
                continue;

            // Performance consideration
            if (place.producers.size() > explosion_limiter){
                continue;
            }

            // Check that prod and cons are disjoint
            // S3
            const auto presize = place.producers.size();
            const auto postsize = place.consumers.size();
            bool ok = true;
            uint32_t i = 0, j = 0;
            while (i < presize && j < postsize) {
                if (place.producers[i] < place.consumers[j])
                    i++;
                else if (place.consumers[j] < place.producers[i])
                    j++;
                else {
                    ok = false;
                    break;
                }
            }

            if (!ok) continue;

            // S2
            std::vector<bool> todo (postsize, true);
            bool todoAllGood = true;
            // S10-11
            std::vector<bool> kIsAlwaysOne (postsize, true);

            for (const auto& prod : place.producers){
                Transition& producer = getTransition(prod);
                // S4, S6.2
                if(producer.inhib || producer.post.size() != 1){
                    ok = false;
                    break;
                }

                uint32_t kw = getOutArc(producer, pid)->weight;
                for (uint32_t n = 0; n < place.consumers.size(); n++) {
                    uint32_t w = getInArc(pid, getTransition(place.consumers[n]))->weight;
                    if (atomic_viable){
                        // S1, S9
                        if (parent->initialMarking[pid] >= w || kw % w != 0) {
                            // Atomic is only valid for reachability without deadlock.
                            todo[n] = false;
                            todoAllGood = false;
                        } else if (kw != w) {
                            kIsAlwaysOne[n] = false;
                        }
                    } else if (parent->initialMarking[pid] >= w || kw != w) {
                        ok = false;
                        break;
                    }
                }

                if (!ok) break;

                // Check if we have any qualifying consumers left
                if (!todoAllGood && std::lower_bound(todo.begin(), todo.end(), true) == todo.end()){
                    ok = false;
                    break;
                }

                for (const auto& prearc : producer.pre){
                    const auto& preplace = parent->_places[prearc.place];
                    // S6.3, S5.2
                    if (preplace.inhib || placeInQuery[prearc.place] > 0){
                        ok = false;
                        break;
                    } else if (!atomic_viable) {
                        // For reachability we can do free agglomeration which avoids this condition
                        // S7
                        for(const auto& precons : preplace.consumers){
                            // S7; Transitions in place.producers are exempt from this check
                            if (std::lower_bound(place.producers.begin(), place.producers.end(), precons) != place.producers.end())
                                continue;

                            Transition& preconsumer = getTransition(precons);
                            // S7; Transitions outside place.producers are not allowed the ability to disable a transition in place.producers
                            if (getOutArc(preconsumer, prearc.place) == preconsumer.post.end() || (getInArc(prearc.place, preconsumer)->weight > getOutArc(preconsumer, prearc.place)->weight)){
                                ok = false;
                                break;
                            }
                        }
                    }
                }

                if (!ok) break;
            }

            if (!ok) continue;
            std::vector<uint32_t> originalConsumers = place.consumers;
            std::vector<uint32_t> originalProducers = place.producers;
            for (uint32_t n = 0; n < originalConsumers.size(); n++)
            {
                if (hasTimedout())
                    return false;
                if (!todo[n])
                    continue;

                ok = true;
                Transition &consumer = getTransition(originalConsumers[n]);
                // (S8 || S11)
                if ((!remove_loops || !kIsAlwaysOne[n]) && consumer.pre.size() != 1) {
                    continue;
                }
                // S10
                if (!kIsAlwaysOne[n] || !remove_loops) {
                    for (const auto& conspost : consumer.post) {
                        if (!kIsAlwaysOne[n] && parent->_places[conspost.place].inhib){
                            ok = false;
                            break;
                        } else if (!remove_loops && placeInQuery[conspost.place] > 0){
                            ok = false;
                            break;
                        }
                    }
                }

                if (!ok) continue;
                // Update
                for (const auto& prod : originalProducers){
                    Transition &producer = getTransition(prod);
                    uint32_t k = 1, w = 1;
                    if (!kIsAlwaysOne[n]){
                        w = getInArc(pid, consumer)->weight;
                        k = getOutArc(producer, pid)->weight / w;
                    }

                    // One for each number of firings of consumer possible after one firing of producer
                    for (uint32_t k_i = 1; k_i <= k; k_i++){
                        // Create new transition with effect of firing the producer, and then the consumer k_i times
                        auto id = parent->_transitions.size();
                        if (!_skippedTransitions.empty())
                        {
                            id = _skippedTransitions.back();
                            _skippedTransitions.pop_back();
                        }
                        else
                        {
                            parent->_transitions.emplace_back();
                            parent->_transitionnames[newTransName()] = id;
                            parent->_transitionlocations.emplace_back(std::tuple<double, double>(0.0, 0.0));
                        }

                        // Re-fetch the transition pointers as it might be invalidated, I think that's the issue?
                        Transition &producerPrime = getTransition(prod);
                        Transition &consumerPrime = getTransition(originalConsumers[n]);
                        Transition& newtran = parent->_transitions[id];
                        newtran.skip = false;
                        newtran.inhib = false;

                        // Arcs from consumer
                        for (const auto& arc : consumerPrime.post) {
                            Arc newarc = arc;
                            newarc.weight = newarc.weight * k_i;
                            newtran.addPostArc(newarc);
                        }
                        for (const auto& arc : consumerPrime.pre){
                            if (arc.place != pid){
                                Arc newarc = arc;
                                newarc.weight = newarc.weight * k_i;
                                newtran.addPreArc(arc);
                            }
                        }

                        for (const auto& arc : producerPrime.pre){
                            newtran.addPreArc(arc);
                        }

                        if (k_i != k){
                            Arc newarc = producerPrime.post[0];
                            newarc.weight = (k-k_i)*w;
                            newtran.addPostArc(newarc);
                        }

                        for(const auto& arc : newtran.pre)
                            parent->_places[arc.place].addConsumer(id);
                        for(const auto& arc : newtran.post)
                            parent->_places[arc.place].addProducer(id);
                    }
                }
                skipTransition(originalConsumers[n]);
                continueReductions = true;
                _ruleS++;
            }

            if (place.consumers.empty()) {
                // The producers of place will become purely consuming transitions when it is gone
                auto transitions = place.producers;
                for (uint32_t tran_id : transitions)
                    skipTransition(tran_id);
                skipPlace(pid);
            }

            consistent();
        }

        return continueReductions;
    }

    std::array tnames {
            "T-lb_balancing_receive_notification_10",
            "T-lb_balancing_receive_notification_2",
            "T-lb_balancing_receive_notification_3",
            "T-lb_balancing_receive_notification_8",
            "T-lb_balancing_receive_notification_9",
            "T-lb_idle_receive_notification_4",
            "T-lb_no_balance_1",
            "T-lb_receive_client_1",
            "T-lb_receive_client_2",
            "T-lb_receive_client_3",
            "T-lb_receive_client_5",
            "T-lb_route_to_1_1",
            "T-lb_route_to_1_8",
            "T-lb_route_to_1_87",
            "T-lb_route_to_2_165",
            "T-lb_route_to_2_43",
            "T-lb_route_to_2_50",
            "T-server_endloop_1",
            "T-server_endloop_2",
            "T-server_process_1",
            "T-server_process_10",
            "T-server_process_3",
            "T-server_process_7"
    };

    void Reducer::Reduce(QueryPlaceAnalysisContext& context, int enablereduction, bool reconstructTrace, int timeout, bool remove_loops, bool all_reach, bool all_ltl, bool next_safe, std::vector<uint32_t>& reduction, std::vector<uint32_t>& secondaryreductions) {

        this->_timeout = timeout;
        _timer = std::chrono::high_resolution_clock::now();
        assert(consistent());
        this->reconstructTrace = reconstructTrace;
        if(reconstructTrace && enablereduction >= 1 && enablereduction <= 2)
            std::cout << "Rule H disabled when a trace is requested." << std::endl;
        bool remove_consumers = all_reach;
        if (enablereduction == 2) { // for k-boundedness checking only rules A, D and H are applicable
            bool changed = true;
            while (changed && !hasTimedout()) {
                changed = false;
                if(!next_safe)
                {
                    while(ReducebyRuleA(context.getQueryPlaceCount())) changed = true;
                    while(ReducebyRuleD(context.getQueryPlaceCount())) changed = true;
                    while(ReducebyRuleH(context.getQueryPlaceCount())) changed = true;
                }
            }
        }
        else if (enablereduction == 1) {
            bool changed = false;
            do
            {
                if(remove_loops && !next_safe)
                    while(ReducebyRuleI(context.getQueryPlaceCount(), remove_loops, remove_consumers)) changed = true;
                do{
                    do { // start by rules that do not move tokens
                        changed = false;
                        while(ReducebyRuleEP(context.getQueryPlaceCount())) changed = true;
                        while(ReducebyRuleC(context.getQueryPlaceCount())) changed = true;
                        while(ReducebyRuleF(context.getQueryPlaceCount())) changed = true;
                        if(!next_safe)
                        {
                            while(ReducebyRuleG(context.getQueryPlaceCount(), remove_loops, remove_consumers)) changed = true;
                            if(!remove_loops)
                                while(ReducebyRuleI(context.getQueryPlaceCount(), remove_loops, remove_consumers)) changed = true;
                            while(ReducebyRuleD(context.getQueryPlaceCount())) changed = true;
                            //changed |= ReducebyRuleK(context.getQueryPlaceCount(), remove_consumers); //Rule disabled as correctness has not been proved. Experiments indicate that it is not correct for CTL.
                        }
                    } while(changed && !hasTimedout());
                    if(!next_safe)
                    { // then apply tokens moving rules
                        while(ReducebyRuleB(context.getQueryPlaceCount(), remove_loops, remove_consumers)) changed = true;
                        while(ReducebyRuleA(context.getQueryPlaceCount())) changed = true;
                    }
                } while(changed && !hasTimedout());
                if(!next_safe && !changed)
                {
                    // Only try RuleH last. It can reduce applicability of other rules.
                    while(ReducebyRuleH(context.getQueryPlaceCount())) changed = true;
                }
            } while(!hasTimedout() && changed);
        }
        else
        {
            const char* rnames = "ABCDEFGHIJKLMNOPQRS";
            for(int i = reduction.size() - 1; i >= 0; --i)
            {
                if(next_safe)
                {
                    if(reduction[i] != 2 && reduction[i] != 4 && reduction[i] != 5)
                    {
                        std::cerr << "Skipping Rule" << rnames[reduction[i]] << " due to NEXT operator in proposition" << std::endl;
                        reduction.erase(reduction.begin() + i);
			            continue;
                    }
                }
                if(!remove_loops && (reduction[i] == 5 || reduction[i] == 12))
                {
                    std::cerr << "Skipping Rule" << rnames[reduction[i]] << " as proposition is loop sensitive" << std::endl;
                    reduction.erase(reduction.begin() + i);
                }
                if (!(all_ltl || all_reach) && (reduction[i] == 17 || reduction[i] == 18)) {
                    std::cerr << "Skipping Rule" << rnames[reduction[i]] << " as proposition is not LTL" << std::endl;
                    reduction.erase(reduction.begin() + i);
                }
            }
            bool changed = true;
            uint32_t explosion_limiter = 5;
            uint8_t lastChangeRound = 0;
            uint8_t currentRound = 0;
            std::vector<std::vector<uint32_t>> reductionset = {reduction, secondaryreductions};

            do{
                while(changed && !hasTimedout())
                {
                    changed = false;
                    for(auto r : reductionset[currentRound])
                    {
    #ifndef NDEBUG
                        auto c = std::chrono::high_resolution_clock::now();
                        auto op = numberOfUnskippedPlaces();
                        auto ot = numberOfUnskippedTransitions();
    #endif
                        switch(r)
                        {
                            case 0:
                                while(ReducebyRuleA(context.getQueryPlaceCount())) changed = true;
                                break;
                            case 1:
                                while(ReducebyRuleB(context.getQueryPlaceCount(), remove_loops, remove_consumers)) changed = true;
                                break;
                            case 2:
                                while(ReducebyRuleC(context.getQueryPlaceCount())) changed = true;
                                break;
                            case 3:
                                while(ReducebyRuleD(context.getQueryPlaceCount())) changed = true;
                                break;
                            case 4:
                                while(ReducebyRuleEP(context.getQueryPlaceCount())) changed = true;
                                break;
                            case 5:
                                while(ReducebyRuleF(context.getQueryPlaceCount())) changed = true;
                                break;
                            case 6:
                                while(ReducebyRuleG(context.getQueryPlaceCount(), remove_loops, remove_consumers)) changed = true;
                                break;
                            case 7:
                                while(ReducebyRuleH(context.getQueryPlaceCount())) changed = true;
                                break;
                            case 8:
                                while(ReducebyRuleI(context.getQueryPlaceCount(), remove_loops, remove_consumers)) changed = true;
                                break;
                            case 9:
                                while(ReducebyRuleJ(context.getQueryPlaceCount())) changed = true;
                                break;
                            case 10:
                                if (ReducebyRuleK(context.getQueryPlaceCount(), remove_consumers)) changed = true;
                                break;
                            case 11:
                                if (ReducebyRuleL(context.getQueryPlaceCount())) changed = true;
                                break;
                            case 12:
                                if (ReducebyRuleM(context.getQueryPlaceCount())) changed = true;
                                break;
                            case 13:
                            case 14:
                                if (ReducebyRuleFNO(context.getQueryPlaceCount())) changed = true;
                                break;
                            case 15:
                                if (ReducebyRuleEP(context.getQueryPlaceCount())) changed = true;
                                break;
                            case 16:
                                if (ReducebyRuleQ(context.getQueryPlaceCount())) changed = true;
                                break;
                            case 17:
                                while (ReducebyRuleR(context.getQueryPlaceCount())) changed = true;
                                break;
                            case 18:
                                if (ReducebyRuleS(context.getQueryPlaceCount(), remove_consumers, remove_loops, all_reach, explosion_limiter)) changed = true;
                                break;
                        }
    #ifndef NDEBUG
                        auto end = std::chrono::high_resolution_clock::now();
                        auto diff = std::chrono::duration_cast<std::chrono::seconds>(end - c);
                        std::cout << "SPEND " << diff.count()  << " ON " << rnames[r] << std::endl;
                        std::cout << "REM " << ((int)op - (int)numberOfUnskippedPlaces()) << " " << ((int)ot - (int)numberOfUnskippedTransitions()) << std::endl;
    #endif
                        if(hasTimedout())
                            break;
                    }

                    if (enablereduction == 4){
                        if (changed){
                            lastChangeRound = currentRound;
                        }
                    }
                }

                if (enablereduction == 4) {
                    currentRound = (currentRound + 1) % 2;
                    changed = true;
                }
            // If lastChangeRound == currentRound, that means nothing has changed since last time we reached that round.
            } while (enablereduction == 4 && !hasTimedout() && lastChangeRound != currentRound);
        }

        return;
    }

    void Reducer::postFire(std::ostream& out, const std::string& transition) const
    {
        auto it = _postfire.find(transition);
        if(it != std::end(_postfire))
        {

            for(const auto& el : it->second)
            {
                out << "\t<transition id=\"" << el << "\">\n";
                extraConsume(out, *el);
                out << "\t</transition>\n";
                postFire(out, *el);
            }
        }
    }

    void Reducer::initFire(std::ostream& out) const
    {
        for(const auto& init : _initfire)
        {
            out << "\t<transition id=\"" << *init << "\">\n";
            extraConsume(out, *init);
            out << "\t</transition>\n";
            postFire(out, *init);
        }
    }

    void Reducer::extraConsume(std::ostream& out, const std::string& transition) const
    {
        auto it = _extraconsume.find(transition);
        if(it != std::end(_extraconsume))
        {
            for(const auto& ec : it->second)
            {
                out << ec;
            }
        }
    }

} //PetriNet namespace<|MERGE_RESOLUTION|>--- conflicted
+++ resolved
@@ -207,7 +207,6 @@
         assert(consistent());
     }
 
-<<<<<<< HEAD
     void Reducer::skipInArc(uint32_t p, uint32_t t)
     {
         Place& place = parent->_places[p];
@@ -237,9 +236,7 @@
         trans.post.erase(ait);
         assert(consistent());
     }
-    
-=======
->>>>>>> 6f22ca8e
+
     bool Reducer::consistent()
     {
 #ifndef NDEBUG
@@ -928,22 +925,14 @@
             if(place.producers.size() > place.consumers.size()) continue;
 
             bool ok = true;
-<<<<<<< HEAD
-
-=======
->>>>>>> 6f22ca8e
+
             // Check for producers without matching consumers first
             for(uint prod : place.producers)
             {
                 // Any producer without a matching consumer blocks this rule
                 Transition& t = getTransition(prod);
-<<<<<<< HEAD
                 const auto& in = getInArc(p, t);
                 if(in == t.pre.end() || in->inhib)
-=======
-                auto in = getInArc(p, t);
-                if(in == t.pre.end())
->>>>>>> 6f22ca8e
                 {
                     ok = false;
                     break;
@@ -951,10 +940,6 @@
             }
 
             if(!ok) continue;
-<<<<<<< HEAD
-=======
-
->>>>>>> 6f22ca8e
             std::set<uint32_t> notenabled;
             // Out of the consumers, tally up those that are initially not enabled by place
             // Ensure all the enabled transitions that feed back into place are non-increasing on place.
@@ -965,7 +950,6 @@
                 if(in->weight <= parent->initialMarking[p])
                 {
                     // This branch happening even once means notenabled.size() != consumers.size()
-<<<<<<< HEAD
                     // We already threw out all cases where in->inhib && out != t.post.end()
                     if (!in->inhib) {
                         const auto& out = getOutArc(t, p);
@@ -974,13 +958,6 @@
                             ok = false;
                             break;
                         }
-=======
-                    auto out = getOutArc(t, p);
-                    // Only increasing loops are not ok
-                    if (out != t.post.end() && out->weight > in->weight) {
-                        ok = false;
-                        break;
->>>>>>> 6f22ca8e
                     }
                 }
                 else
@@ -990,8 +967,7 @@
             }
 
             if(!ok || notenabled.empty()) continue;
-<<<<<<< HEAD
-            
+
             bool skipplace = (notenabled.size() == place.consumers.size()) && (placeInQuery[p] == 0);
             bool E_used, P_used = false;
             for(uint cons : notenabled) {
@@ -1004,18 +980,10 @@
                     skipTransition(cons);
                     E_used = true;
                 }
-=======
-
-            bool skipplace = (notenabled.size() == place.consumers.size()) && (placeInQuery[p] == 0);
-
-            for(uint cons : notenabled) {
-                skipTransition(cons);
->>>>>>> 6f22ca8e
             }
 
             if(skipplace) {
                 skipPlace(p);
-<<<<<<< HEAD
                 E_used = true;
             }
 
@@ -1023,13 +991,6 @@
             if (P_used) _ruleP++;
             continueReductions = true;
 
-=======
-            }
-
-            _ruleE++;
-            continueReductions = true;
-            
->>>>>>> 6f22ca8e
         }
         assert(consistent());
         return continueReductions;
