--- conflicted
+++ resolved
@@ -1696,7 +1696,6 @@
         return reduced;
     }
 
-<<<<<<< HEAD
     bool Reducer::ReducebyRuleL(uint32_t *placeInQuery) {
         // When a transition t1 has the same effect as t2, but more pre conditions,
         // which can happen due to read arc behavior, t1 can be discarded.
@@ -1808,30 +1807,11 @@
                     _ruleL++;
                     continueReductions = true;
                     break;
-=======
-    void Reducer::Reduce(QueryPlaceAnalysisContext& context, int enablereduction, bool reconstructTrace, int timeout, bool remove_loops, bool all_reach, bool next_safe, std::vector<uint32_t>& reduction) {
-        this->_timeout = timeout;
-        _timer = std::chrono::high_resolution_clock::now();
-        assert(consistent());
-        this->reconstructTrace = reconstructTrace;
-        if(reconstructTrace && enablereduction >= 1 && enablereduction <= 2)
-            std::cout << "Rule H disabled when a trace is requested." << std::endl;
-        if (enablereduction == 2) { // for k-boundedness checking only rules A, D and H are applicable
-            bool changed = true;
-            while (changed && !hasTimedout()) {
-                changed = false;
-                if(!next_safe)
-                {
-                    while(ReducebyRuleA(context.getQueryPlaceCount())) changed = true;
-                    while(ReducebyRuleD(context.getQueryPlaceCount(), all_reach, remove_loops)) changed = true;
-                    while(ReducebyRuleH(context.getQueryPlaceCount())) changed = true;
->>>>>>> e7ad9232
                 }
                 // If t1 was reduced away, we need to break out further.
                 if (tran1.skip) break;
             }
         }
-<<<<<<< HEAD
 
         return continueReductions;
     }
@@ -2549,7 +2529,7 @@
                             }
                         }
                         if (i < preplace.consumers.size()){
-                            // In case the while was exited by reaching the end of place.producers 
+                            // In case the while was exited by reaching the end of place.producers
                             ok = false;
                         }
                     }
@@ -2723,41 +2703,13 @@
         return continueReductions;
     }
 
-    std::array tnames {
-            "T-lb_balancing_receive_notification_10",
-            "T-lb_balancing_receive_notification_2",
-            "T-lb_balancing_receive_notification_3",
-            "T-lb_balancing_receive_notification_8",
-            "T-lb_balancing_receive_notification_9",
-            "T-lb_idle_receive_notification_4",
-            "T-lb_no_balance_1",
-            "T-lb_receive_client_1",
-            "T-lb_receive_client_2",
-            "T-lb_receive_client_3",
-            "T-lb_receive_client_5",
-            "T-lb_route_to_1_1",
-            "T-lb_route_to_1_8",
-            "T-lb_route_to_1_87",
-            "T-lb_route_to_2_165",
-            "T-lb_route_to_2_43",
-            "T-lb_route_to_2_50",
-            "T-server_endloop_1",
-            "T-server_endloop_2",
-            "T-server_process_1",
-            "T-server_process_10",
-            "T-server_process_3",
-            "T-server_process_7"
-    };
-
-    void Reducer::Reduce(QueryPlaceAnalysisContext& context, int enablereduction, bool reconstructTrace, int timeout, bool remove_loops, bool all_reach, bool all_ltl, bool next_safe, std::vector<uint32_t>& reduction, std::vector<uint32_t>& secondaryreductions) {
-
+    void Reducer::Reduce(QueryPlaceAnalysisContext& context, int enablereduction, bool reconstructTrace, int timeout, bool remove_loops, bool all_reach, bool all_ltl, bool next_safe, std::vector<uint32_t>& reduction) {
         this->_timeout = timeout;
         _timer = std::chrono::high_resolution_clock::now();
         assert(consistent());
         this->reconstructTrace = reconstructTrace;
         if(reconstructTrace && enablereduction >= 1 && enablereduction <= 2)
             std::cout << "Rule H disabled when a trace is requested." << std::endl;
-        bool remove_consumers = all_reach;
         if (enablereduction == 2) { // for k-boundedness checking only rules A, D and H are applicable
             bool changed = true;
             while (changed && !hasTimedout()) {
@@ -2765,32 +2717,21 @@
                 if(!next_safe)
                 {
                     while(ReducebyRuleA(context.getQueryPlaceCount())) changed = true;
-                    while(ReducebyRuleD(context.getQueryPlaceCount())) changed = true;
+                    while(ReducebyRuleD(context.getQueryPlaceCount(), all_reach, remove_loops)) changed = true;
                     while(ReducebyRuleH(context.getQueryPlaceCount())) changed = true;
                 }
             }
         }
         else if (enablereduction == 1) {
-=======
-        else if (enablereduction == 1) { // in the aggressive reduction all four rules are used as long as they remove something
->>>>>>> e7ad9232
             bool changed = false;
             do
             {
                 if(remove_loops && !next_safe)
-<<<<<<< HEAD
-                    while(ReducebyRuleI(context.getQueryPlaceCount(), remove_loops, remove_consumers)) changed = true;
-                do{
-                    do { // start by rules that do not move tokens
-                        changed = false;
-                        while(ReducebyRuleEP(context.getQueryPlaceCount())) changed = true;
-=======
                     while(ReducebyRuleI(context.getQueryPlaceCount(), all_reach)) changed = true;
                 do{
                     do { // start by rules that do not move tokens
                         changed = false;
-                        while(ReducebyRuleE(context.getQueryPlaceCount())) changed = true;
->>>>>>> e7ad9232
+                        while(ReducebyRuleEFMNOP(context.getQueryPlaceCount())) changed = true;
                         while(ReducebyRuleC(context.getQueryPlaceCount())) changed = true;
                         while(ReducebyRuleF(context.getQueryPlaceCount())) changed = true;
                         if(!next_safe)
@@ -2802,12 +2743,7 @@
                     } while(changed && !hasTimedout());
                     if(!next_safe)
                     { // then apply tokens moving rules
-<<<<<<< HEAD
-                        while(ReducebyRuleB(context.getQueryPlaceCount(), remove_loops, remove_consumers)) changed = true;
-=======
-                        //while(ReducebyRuleJ(context.getQueryPlaceCount())) changed = true;
                         while(ReducebyRuleB(context.getQueryPlaceCount(), remove_loops, all_reach)) changed = true;
->>>>>>> e7ad9232
                         while(ReducebyRuleA(context.getQueryPlaceCount())) changed = true;
                     }
                 } while(changed && !hasTimedout());
@@ -2832,11 +2768,7 @@
 			            continue;
                     }
                 }
-<<<<<<< HEAD
                 if(!remove_loops && (reduction[i] == 5 || reduction[i] == 12))
-=======
-                if(!remove_loops && (reduction[i] == 5 || reduction[i] == 8))
->>>>>>> e7ad9232
                 {
                     std::cerr << "Skipping Rule" << rnames[reduction[i]] << " as proposition is loop sensitive" << std::endl;
                     reduction.erase(reduction.begin() + i);
@@ -2848,88 +2780,19 @@
             }
             bool changed = true;
             uint32_t explosion_limiter = 5;
-            uint8_t lastChangeRound = 0;
-            uint8_t currentRound = 0;
-            std::vector<std::vector<uint32_t>> reductionset = {reduction, secondaryreductions};
-
-            do{
-                while(changed && !hasTimedout())
-                {
-                    changed = false;
-                    for(auto r : reductionset[currentRound])
-                    {
-<<<<<<< HEAD
-    #ifndef NDEBUG
-                        auto c = std::chrono::high_resolution_clock::now();
-                        auto op = numberOfUnskippedPlaces();
-                        auto ot = numberOfUnskippedTransitions();
-    #endif
-                        switch(r)
-                        {
-                            case 0:
-                                while(ReducebyRuleA(context.getQueryPlaceCount())) changed = true;
-                                break;
-                            case 1:
-                                while(ReducebyRuleB(context.getQueryPlaceCount(), remove_loops, remove_consumers)) changed = true;
-                                break;
-                            case 2:
-                                while(ReducebyRuleC(context.getQueryPlaceCount())) changed = true;
-                                break;
-                            case 3:
-                                while(ReducebyRuleD(context.getQueryPlaceCount())) changed = true;
-                                break;
-                            case 4:
-                                while(ReducebyRuleEP(context.getQueryPlaceCount())) changed = true;
-                                break;
-                            case 5:
-                                while(ReducebyRuleF(context.getQueryPlaceCount())) changed = true;
-                                break;
-                            case 6:
-                                while(ReducebyRuleG(context.getQueryPlaceCount(), remove_loops, remove_consumers)) changed = true;
-                                break;
-                            case 7:
-                                while(ReducebyRuleH(context.getQueryPlaceCount())) changed = true;
-                                break;
-                            case 8:
-                                while(ReducebyRuleI(context.getQueryPlaceCount(), remove_loops, remove_consumers)) changed = true;
-                                break;
-                            case 9:
-                                while(ReducebyRuleJ(context.getQueryPlaceCount())) changed = true;
-                                break;
-                            case 10:
-                                if (ReducebyRuleK(context.getQueryPlaceCount(), remove_consumers)) changed = true;
-                                break;
-                            case 11:
-                                if (ReducebyRuleL(context.getQueryPlaceCount())) changed = true;
-                                break;
-                            case 12:
-                                if (ReducebyRuleM(context.getQueryPlaceCount())) changed = true;
-                                break;
-                            case 13:
-                            case 14:
-                                if (ReducebyRuleFNO(context.getQueryPlaceCount())) changed = true;
-                                break;
-                            case 15:
-                                if (ReducebyRuleEP(context.getQueryPlaceCount())) changed = true;
-                                break;
-                            case 16:
-                                if (ReducebyRuleQ(context.getQueryPlaceCount())) changed = true;
-                                break;
-                            case 17:
-                                while (ReducebyRuleR(context.getQueryPlaceCount())) changed = true;
-                                break;
-                            case 18:
-                                if (ReducebyRuleS(context.getQueryPlaceCount(), remove_consumers, remove_loops, all_reach, explosion_limiter)) changed = true;
-                                break;
-                        }
-    #ifndef NDEBUG
-                        auto end = std::chrono::high_resolution_clock::now();
-                        auto diff = std::chrono::duration_cast<std::chrono::seconds>(end - c);
-                        std::cout << "SPEND " << diff.count()  << " ON " << rnames[r] << std::endl;
-                        std::cout << "REM " << ((int)op - (int)numberOfUnskippedPlaces()) << " " << ((int)ot - (int)numberOfUnskippedTransitions()) << std::endl;
-    #endif
-                        if(hasTimedout())
-=======
+
+            while(changed && !hasTimedout())
+            {
+                changed = false;
+                for(auto r : reduction)
+                {
+#ifndef NDEBUG
+                    auto c = std::chrono::high_resolution_clock::now();
+                    auto op = numberOfUnskippedPlaces();
+                    auto ot = numberOfUnskippedTransitions();
+#endif
+                    switch(r)
+                    {
                         case 0:
                             while(ReducebyRuleA(context.getQueryPlaceCount())) changed = true;
                             break;
@@ -2943,7 +2806,7 @@
                             while(ReducebyRuleD(context.getQueryPlaceCount(), all_reach, remove_loops)) changed = true;
                             break;
                         case 4:
-                            while(ReducebyRuleE(context.getQueryPlaceCount())) changed = true;
+                            while(ReducebyRuleEP(context.getQueryPlaceCount())) changed = true;
                             break;
                         case 5:
                             while(ReducebyRuleF(context.getQueryPlaceCount())) changed = true;
@@ -2962,23 +2825,40 @@
                             break;
                         case 10:
                             if (ReducebyRuleK(context.getQueryPlaceCount(), all_reach)) changed = true;
->>>>>>> e7ad9232
-                            break;
-                    }
-
-                    if (enablereduction == 4){
-                        if (changed){
-                            lastChangeRound = currentRound;
-                        }
-                    }
-                }
-
-                if (enablereduction == 4) {
-                    currentRound = (currentRound + 1) % 2;
-                    changed = true;
-                }
-            // If lastChangeRound == currentRound, that means nothing has changed since last time we reached that round.
-            } while (enablereduction == 4 && !hasTimedout() && lastChangeRound != currentRound);
+                            break;
+                        case 11:
+                            if (ReducebyRuleL(context.getQueryPlaceCount())) changed = true;
+                            break;
+                        case 12:
+                            if (ReducebyRuleM(context.getQueryPlaceCount())) changed = true;
+                            break;
+                        case 13:
+                        case 14:
+                            if (ReducebyRuleFNO(context.getQueryPlaceCount())) changed = true;
+                            break;
+                        case 15:
+                            if (ReducebyRuleEP(context.getQueryPlaceCount())) changed = true;
+                            break;
+                        case 16:
+                            if (ReducebyRuleQ(context.getQueryPlaceCount())) changed = true;
+                            break;
+                        case 17:
+                            while (ReducebyRuleR(context.getQueryPlaceCount())) changed = true;
+                            break;
+                        case 18:
+                            if (ReducebyRuleS(context.getQueryPlaceCount(), all_reach, remove_loops, all_reach, explosion_limiter)) changed = true;
+                            break;
+                    }
+#ifndef NDEBUG
+                    auto end = std::chrono::high_resolution_clock::now();
+                    auto diff = std::chrono::duration_cast<std::chrono::seconds>(end - c);
+                    std::cout << "SPEND " << diff.count()  << " ON " << rnames[r] << std::endl;
+                    std::cout << "REM " << ((int)op - (int)numberOfUnskippedPlaces()) << " " << ((int)ot - (int)numberOfUnskippedTransitions()) << std::endl;
+#endif
+                    if(hasTimedout())
+                        break;
+                }
+            }
         }
 
         return;
