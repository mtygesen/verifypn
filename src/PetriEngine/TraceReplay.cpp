--- conflicted
+++ resolved
@@ -99,11 +99,7 @@
         if (strcmp(pNode->name(), "deadlock") == 0) {
             id = DEADLOCK_TRANS;
         }
-<<<<<<< HEAD
-        if (id.empty()) {
-=======
         if (id->empty()) {
->>>>>>> 9a37c4ae
             assert(false);
             throw base_error("Transition has no id attribute");
         }
