/* PeTe - Petri Engine exTremE
 * Copyright (C) 2011  Jonas Finnemann Jensen <jopsen@gmail.com>,
 *                     Thomas Søndersø Nielsen <primogens@gmail.com>,
 *                     Lars Kærlund Østergaard <larsko@gmail.com>,
 *                     Peter Gjøl Jensen <root@petergjoel.dk>
 *
 * This program is free software: you can redistribute it and/or modify
 * it under the terms of the GNU General Public License as published by
 * the Free Software Foundation, either version 3 of the License, or
 * (at your option) any later version.
 *
 * This program is distributed in the hope that it will be useful,
 * but WITHOUT ANY WARRANTY; without even the implied warranty of
 * MERCHANTABILITY or FITNESS FOR A PARTICULAR PURPOSE.  See the
 * GNU General Public License for more details.
 *
 * You should have received a copy of the GNU General Public License
 * along with this program.  If not, see <http://www.gnu.org/licenses/>.
 */
#include "PetriEngine/Reachability/ReachabilitySearch.h"
#include "PetriEngine/PQL/PQL.h"
#include "PetriEngine/PQL/Contexts.h"
#include "PetriEngine/PQL/Evaluation.h"
#include "PetriEngine/Structures/StateSet.h"
#include "PetriEngine/SuccessorGenerator.h"

using namespace PetriEngine::PQL;
using namespace PetriEngine::Structures;

namespace PetriEngine {
    namespace Reachability {

        bool ReachabilitySearch::checkQueries(  std::vector<std::shared_ptr<PQL::Condition > >& queries,
                                                std::vector<ResultPrinter::Result>& results,
                                                State& state,
                                                searchstate_t& ss, StateSetInterface* states)
        {
            if(!ss.usequeries) return false;

            bool alldone = true;
            for(size_t i = 0; i < queries.size(); ++i)
            {
                if(results[i] == ResultPrinter::Unknown)
                {
                    EvaluationContext ec(state.marking(), &_net);
                    if(PetriEngine::PQL::evaluate(queries[i].get(), ec) == Condition::RTRUE)
                    {
                        auto r = doCallback(queries[i], i, ResultPrinter::Satisfied, ss, states);
                        results[i] = r.first;
                        if(r.second)
                            return true;
                    }
                    else
                    {
                        alldone = false;
                    }
                }
                if( i == ss.heurquery &&
                    results[i] != ResultPrinter::Unknown)
                {
                    if(queries.size() >= 2)
                    {
                        for(size_t n = 1; n < queries.size(); ++n)
                        {
                            ss.heurquery = (ss.heurquery + n) % queries.size();
                            if(results[i] == ResultPrinter::Unknown)
                                break;
                        }
                    }
                }
            }
            return alldone;
        }

        std::pair<ResultPrinter::Result,bool> ReachabilitySearch::doCallback(std::shared_ptr<PQL::Condition>& query, size_t i, ResultPrinter::Result r,
                                                             searchstate_t& ss, Structures::StateSetInterface* states)
        {
            return _callback.handle(i, query.get(), r, &states->maxPlaceBound(),
                        ss.expandedStates, ss.exploredStates, states->discovered(), states->maxTokens(),
                        states, _satisfyingMarking, _initial.marking());
        }

        void ReachabilitySearch::printStats(searchstate_t& ss, Structures::StateSetInterface* states)
        {
            std::cout   << "STATS:\n"
                        << "\tdiscovered states: " << states->discovered() << std::endl
                        << "\texplored states:   " << ss.exploredStates << std::endl
                        << "\texpanded states:   " << ss.expandedStates << std::endl
                        << "\tmax tokens:        " << states->maxTokens() << std::endl;

            std::cout << "\nTRANSITION STATISTICS\n";
            for (size_t i = 0; i < _net.numberOfTransitions(); ++i) {
<<<<<<< HEAD
                std::cout << "<" << _net.transitionNames()[i] << ":"
=======
                std::cout << "<" << *_net.transitionNames()[i] << ":"
>>>>>>> 9a37c4ae
                        << ss.enabledTransitionsCount[i] << ">";
            }
            // report how many times transitions were enabled (? means that the transition was removed in net reduction)
            for(size_t i = _net.numberOfTransitions(); i < _net.transitionNames().size(); ++i)
            {
<<<<<<< HEAD
                std::cout << "<" << _net.transitionNames()[i] << ":?>";
=======
                std::cout << "<" << *_net.transitionNames()[i] << ":?>";
>>>>>>> 9a37c4ae
            }


            std::cout << "\n\nPLACE-BOUND STATISTICS\n";
            for (size_t i = 0; i < _net.numberOfPlaces(); ++i)
            {
                std::cout << "<" << *_net.placeNames()[i] << ";" << states->maxPlaceBound()[i] << ">";
            }

            // report maximum bounds for each place (? means that the place was removed in net reduction)
            for(size_t i = _net.numberOfPlaces(); i < _net.placeNames().size(); ++i)
            {
<<<<<<< HEAD
                std::cout << "<" << _net.placeNames()[i] << ";?>";
=======
                std::cout << "<" << *_net.placeNames()[i] << ";?>";
>>>>>>> 9a37c4ae
            }

            std::cout << std::endl << std::endl;
        }

#define TRYREACHPAR    (queries, results, usequeries, printstats, seed)
#define TEMPPAR(X, Y)  if(keep_trace) return tryReach<X, Structures::TracableStateSet, Y>TRYREACHPAR ; \
                       else return tryReach<X, Structures::StateSet, Y> TRYREACHPAR;
#define TRYREACH(X)    if(stubbornreduction) TEMPPAR(X, ReducingSuccessorGenerator) \
                       else TEMPPAR(X, SuccessorGenerator)


        bool ReachabilitySearch::reachable(
                    std::vector<std::shared_ptr<PQL::Condition > >& queries,
                    std::vector<ResultPrinter::Result>& results,
                    Strategy strategy,
                    bool stubbornreduction,
                    bool statespacesearch,
                    bool printstats,
                    bool keep_trace,
                    size_t seed)
        {
            bool usequeries = !statespacesearch;

            // if we are searching for bounds
            if(!usequeries) strategy = Strategy::BFS;

            switch(strategy)
            {
                case Strategy::DFS:
                    TRYREACH(DFSQueue)
                    break;
                case Strategy::BFS:
                    TRYREACH(BFSQueue)
                    break;
                case Strategy::HEUR:
                    TRYREACH(HeuristicQueue)
                    break;
                case Strategy::RDFS:
                    TRYREACH(RDFSQueue)
                    break;
                default:
                    throw base_error("Unsupported search strategy");
            }
        }
    }
}<|MERGE_RESOLUTION|>--- conflicted
+++ resolved
@@ -90,21 +90,13 @@
 
             std::cout << "\nTRANSITION STATISTICS\n";
             for (size_t i = 0; i < _net.numberOfTransitions(); ++i) {
-<<<<<<< HEAD
-                std::cout << "<" << _net.transitionNames()[i] << ":"
-=======
                 std::cout << "<" << *_net.transitionNames()[i] << ":"
->>>>>>> 9a37c4ae
                         << ss.enabledTransitionsCount[i] << ">";
             }
             // report how many times transitions were enabled (? means that the transition was removed in net reduction)
             for(size_t i = _net.numberOfTransitions(); i < _net.transitionNames().size(); ++i)
             {
-<<<<<<< HEAD
-                std::cout << "<" << _net.transitionNames()[i] << ":?>";
-=======
                 std::cout << "<" << *_net.transitionNames()[i] << ":?>";
->>>>>>> 9a37c4ae
             }
 
 
@@ -117,11 +109,7 @@
             // report maximum bounds for each place (? means that the place was removed in net reduction)
             for(size_t i = _net.numberOfPlaces(); i < _net.placeNames().size(); ++i)
             {
-<<<<<<< HEAD
-                std::cout << "<" << _net.placeNames()[i] << ";?>";
-=======
                 std::cout << "<" << *_net.placeNames()[i] << ";?>";
->>>>>>> 9a37c4ae
             }
 
             std::cout << std::endl << std::endl;
