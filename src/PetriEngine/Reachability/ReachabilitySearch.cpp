/* PeTe - Petri Engine exTremE
 * Copyright (C) 2011  Jonas Finnemann Jensen <jopsen@gmail.com>,
 *                     Thomas Søndersø Nielsen <primogens@gmail.com>,
 *                     Lars Kærlund Østergaard <larsko@gmail.com>,
 *                     Peter Gjøl Jensen <root@petergjoel.dk>
 *
 * This program is free software: you can redistribute it and/or modify
 * it under the terms of the GNU General Public License as published by
 * the Free Software Foundation, either version 3 of the License, or
 * (at your option) any later version.
 *
 * This program is distributed in the hope that it will be useful,
 * but WITHOUT ANY WARRANTY; without even the implied warranty of
 * MERCHANTABILITY or FITNESS FOR A PARTICULAR PURPOSE.  See the
 * GNU General Public License for more details.
 *
 * You should have received a copy of the GNU General Public License
 * along with this program.  If not, see <http://www.gnu.org/licenses/>.
 */
#include "PetriEngine/Reachability/ReachabilitySearch.h"
#include "PetriEngine/PQL/PQL.h"
#include "PetriEngine/PQL/Contexts.h"
#include "PetriEngine/PQL/Evaluation.h"
#include "PetriEngine/Structures/StateSet.h"
#include "PetriEngine/SuccessorGenerator.h"

#include "PetriEngine/Structures/PotencyQueue.h"

using namespace PetriEngine::PQL;
using namespace PetriEngine::Structures;

namespace PetriEngine {
    namespace Reachability {

        template<typename W>
        bool ReachabilitySearch::checkQueries(  std::vector<std::shared_ptr<PQL::Condition > >& queries,
                                                std::vector<ResultPrinter::Result>& results,
                                                State& state,
                                                searchstate_t& ss, W states)
        {
            if(!ss.usequeries) return false;

            bool alldone = true;
            for(size_t i = 0; i < queries.size(); ++i)
            {
                if(results[i] == ResultPrinter::Unknown)
                {
                    EvaluationContext ec(state.marking(), &_net);
                    if(PetriEngine::PQL::evaluate(queries[i].get(), ec) == Condition::RTRUE)
                    {
                        auto r = doCallback(queries[i], i, ResultPrinter::Satisfied, ss, states);
                        results[i] = r.first;
                        if(r.second)
                            return true;
                    }
                    else
                    {
                        alldone = false;
                    }
                }
                if( i == ss.heurquery &&
                    results[i] != ResultPrinter::Unknown)
                {
                    if(queries.size() >= 2)
                    {
                        for(size_t n = 1; n < queries.size(); ++n)
                        {
                            ss.heurquery = (ss.heurquery + n) % queries.size();
                            if(results[i] == ResultPrinter::Unknown)
                                break;
                        }
                    }
                }
            }
            return alldone;
        }

        template<typename W>
        std::pair<ResultPrinter::Result,bool> ReachabilitySearch::doCallback(std::shared_ptr<PQL::Condition>& query, size_t i, ResultPrinter::Result r,
                                                             searchstate_t& ss, W states)
        {
            return _callback.handle(i, query.get(), r, &states->maxPlaceBound(),
                        ss.expandedStates, ss.exploredStates, states->discovered(), states->maxTokens(),
                        states, _satisfyingMarking, _initial.marking());
        }
<<<<<<< HEAD

        template<typename W>
        void ReachabilitySearch::printStats(searchstate_t& ss, W states)
=======
        void ReachabilitySearch::printStats(searchstate_t& ss, Structures::StateSetInterface* states, StatisticsLevel statisticsLevel)
>>>>>>> eaba6c44
        {
            if (statisticsLevel == StatisticsLevel::None)
                return;

            std::cout   << "STATS:\n"
                        << "\tdiscovered states: " << states->discovered() << std::endl
                        << "\texplored states:   " << ss.exploredStates << std::endl
                        << "\texpanded states:   " << ss.expandedStates << std::endl
                        << "\tmax tokens:        " << states->maxTokens() << std::endl;

            if (statisticsLevel != StatisticsLevel::Full)
                return;

            std::cout << "\nTRANSITION STATISTICS\n";
            for (size_t i = 0; i < _net.numberOfTransitions(); ++i) {
                std::cout << "<" << *_net.transitionNames()[i] << ":"
                        << ss.enabledTransitionsCount[i] << ">";
            }
            // report how many times transitions were enabled (? means that the transition was removed in net reduction)
            for(size_t i = _net.numberOfTransitions(); i < _net.transitionNames().size(); ++i)
            {
                std::cout << "<" << *_net.transitionNames()[i] << ":?>";
            }


            std::cout << "\n\nPLACE-BOUND STATISTICS\n";
            for (size_t i = 0; i < _net.numberOfPlaces(); ++i)
            {
                std::cout << "<" << *_net.placeNames()[i] << ";" << states->maxPlaceBound()[i] << ">";
            }

            // report maximum bounds for each place (? means that the place was removed in net reduction)
            for(size_t i = _net.numberOfPlaces(); i < _net.placeNames().size(); ++i)
            {
                std::cout << "<" << *_net.placeNames()[i] << ";?>";
            }

            std::cout << std::endl << std::endl;
        }

#define TRYREACHPAR    (queries, results, usequeries, printstats, seed)
#define TEMPPAR(X, Y)  if(keep_trace) return tryReach<X, Structures::TracableStateSet, Y>TRYREACHPAR ; \
                       else return tryReach<X, Structures::StateSet, Y> TRYREACHPAR;
#define TRYREACH(X)    if(stubbornreduction) TEMPPAR(X, ReducingSuccessorGenerator) \
                       else TEMPPAR(X, SuccessorGenerator)


        size_t ReachabilitySearch::maxTokens() const {
            return _max_tokens;
        }

        bool ReachabilitySearch::reachable(
                    std::vector<std::shared_ptr<PQL::Condition > >& queries,
                    std::vector<ResultPrinter::Result>& results,
                    Strategy strategy,
                    bool stubbornreduction,
                    bool statespacesearch,
                    StatisticsLevel printstats,
                    bool keep_trace,
                    size_t seed)
        {
            bool usequeries = !statespacesearch;

            // if we are searching for bounds
            if(!usequeries) strategy = Strategy::BFS;

            switch(strategy)
            {
                case Strategy::DFS:
                    TRYREACH(DFSQueue)
                    break;
                case Strategy::BFS:
                    TRYREACH(BFSQueue)
                    break;
                case Strategy::HEUR:
                    TRYREACH(HeuristicQueue)
                    break;
                case Strategy::RDFS:
                    TRYREACH(RDFSQueue)
                    break;
                case Strategy::RPFS:
                    TRYREACH(RandomPotencyQueue)
                    break;
                case Strategy::RANDOMWALK:
                    constexpr size_t MAX_STEPS = 10000;
                    if (stubbornreduction)
                        return tryReachRandomWalk<ReducingSuccessorGenerator>(queries, results, usequeries, printstats, MAX_STEPS, seed);
                    else
                        return tryReachRandomWalk<SuccessorGenerator>(queries, results, usequeries, printstats, MAX_STEPS, seed);
                    break;
                default:
                    throw base_error("Unsupported search strategy");
            }
        }
    }
}<|MERGE_RESOLUTION|>--- conflicted
+++ resolved
@@ -83,13 +83,9 @@
                         ss.expandedStates, ss.exploredStates, states->discovered(), states->maxTokens(),
                         states, _satisfyingMarking, _initial.marking());
         }
-<<<<<<< HEAD
 
         template<typename W>
-        void ReachabilitySearch::printStats(searchstate_t& ss, W states)
-=======
-        void ReachabilitySearch::printStats(searchstate_t& ss, Structures::StateSetInterface* states, StatisticsLevel statisticsLevel)
->>>>>>> eaba6c44
+        void ReachabilitySearch::printStats(searchstate_t& ss, W states, StatisticsLevel statisticsLevel)
         {
             if (statisticsLevel == StatisticsLevel::None)
                 return;
