--- conflicted
+++ resolved
@@ -78,13 +78,7 @@
                         ss.expandedStates, ss.exploredStates, states->discovered(), states->maxTokens(),
                         states, _satisfyingMarking, _initial.marking());
         }
-<<<<<<< HEAD
-        
         void ReachabilitySearch::printStats(searchstate_t& ss, Structures::StateSetInterface* states, StatisticsLevel statisticsLevel)
-=======
-
-        void ReachabilitySearch::printStats(searchstate_t& ss, Structures::StateSetInterface* states)
->>>>>>> eec0d9e3
         {
             if (statisticsLevel == StatisticsLevel::None)
                 return;
@@ -95,12 +89,9 @@
                         << "\texpanded states:   " << ss.expandedStates << std::endl
                         << "\tmax tokens:        " << states->maxTokens() << std::endl;
 
-<<<<<<< HEAD
             if (statisticsLevel != StatisticsLevel::Full)
                 return;
 
-=======
->>>>>>> eec0d9e3
             std::cout << "\nTRANSITION STATISTICS\n";
             for (size_t i = 0; i < _net.numberOfTransitions(); ++i) {
                 std::cout << "<" << _net.transitionNames()[i] << ":"
@@ -136,14 +127,14 @@
 
 
         bool ReachabilitySearch::reachable(
-                std::vector<std::shared_ptr<PQL::Condition > >& queries,
-                std::vector<ResultPrinter::Result>& results,
-                ReachabilityStrategy strategy,
-                bool stubbornreduction,
-                bool statespacesearch,
-                StatisticsLevel printstats,
-                bool keep_trace,
-                size_t seed)
+                    std::vector<std::shared_ptr<PQL::Condition > >& queries,
+                    std::vector<ResultPrinter::Result>& results,
+                    Strategy strategy,
+                    bool stubbornreduction,
+                    bool statespacesearch,
+                    StatisticsLevel printstats,
+                    bool keep_trace,
+                    size_t seed)
         {
             bool usequeries = !statespacesearch;
 
