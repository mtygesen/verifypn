--- conflicted
+++ resolved
@@ -241,7 +241,6 @@
         "                                       Using optimization levels above 1 may cause exponential blowups and is not recommended.\n"
         "  --strategy-output <file>             Outputs the synthesized strategy (if a such exist) to <filename>\n"
         "                                           Use '-' (dash) for outputting to standard output.\n"
-        "  --use-lp-potencies                   Use LP for computing the initial potencies\n"
         "\n"
         "Return Values:\n"
         "  0   Successful, query satisfiable\n"
@@ -455,11 +454,6 @@
             if (sscanf(argv[++i], "%u", &seed_offset) != 1) {
                 throw base_error("Argument Error: Invalid seed offset argument ", std::quoted(argv[i]));
             }
-<<<<<<< HEAD
-        } else if (std::strcmp(argv[i], "--use-lp-potencies") == 0) {
-            useLPPotencies = true;
-=======
->>>>>>> eeebbf1f
         } else if (std::strcmp(argv[i], "-p") == 0 || std::strcmp(argv[i], "--disable-partial-order") == 0) {
             stubbornreduction = false;
         } else if (std::strcmp(argv[i], "-a") == 0 || std::strcmp(argv[i], "--siphon-trap") == 0) {
