/* PeTe - Petri Engine exTremE
 * Copyright (C) 2011  Jonas Finnemann Jensen <jopsen@gmail.com>,
 *                     Thomas Søndersø Nielsen <primogens@gmail.com>,
 *                     Lars Kærlund Østergaard <larsko@gmail.com>,
 *                     Peter Gjøl Jensen <root@petergjoel.dk>
 * 
 * This program is free software: you can redistribute it and/or modify
 * it under the terms of the GNU General Public License as published by
 * the Free Software Foundation, either version 3 of the License, or
 * (at your option) any later version.
 * 
 * This program is distributed in the hope that it will be useful,
 * but WITHOUT ANY WARRANTY; without even the implied warranty of
 * MERCHANTABILITY or FITNESS FOR A PARTICULAR PURPOSE.  See the
 * GNU General Public License for more details.
 * 
 * You should have received a copy of the GNU General Public License
 * along with this program.  If not, see <http://www.gnu.org/licenses/>.
 */

#include <string>
#include <cstdio>
#include <cstdlib>
#include <iostream>
#include <limits>
#include <cstring>


#include "PetriParse/PNMLParser.h"
#include "PetriEngine/errorcodes.h"

using namespace PetriEngine;
using namespace PetriEngine::PQL;

void PNMLParser::parse(std::ifstream& xml,
        AbstractPetriNetBuilder* builder) {
    //Clear any left overs
    id2name.clear();
    arcs.clear();
    transitions.clear();
    colorTypes.clear();

    //Set the builder
    this->builder = builder;

    //Parser the xml
    rapidxml::xml_document<> doc;
    std::vector<char> buffer((std::istreambuf_iterator<char>(xml)), std::istreambuf_iterator<char>());
    buffer.push_back('\0');
    doc.parse<0>(&buffer[0]);
    
    rapidxml::xml_node<>* root = doc.first_node();
    if(strcmp(root->name(), "pnml") != 0)
    {
        std::cerr << "expecting <pnml> tag as root-node in xml tree." << std::endl;
        exit(ErrorCode);
    }
    
<<<<<<< HEAD
        auto declarations = root->first_node("declaration");
=======
    auto declarations = root->first_node("declaration");
>>>>>>> 605cef29
    if(declarations == nullptr){
        declarations = root->first_node("net")->first_node("declaration");
    }

    isColored = declarations != nullptr;
    if (isColored) {
        builder->enableColors();
        parseDeclarations(declarations);
    }

<<<<<<< HEAD
    auto netType = root->first_node("net");
    rapidxml::xml_node<> *placeElement = netType->first_node("place");
    while(placeElement == nullptr && netType != nullptr){
        netType = netType->first_node();
        placeElement = netType->first_node("place");
    }

=======
>>>>>>> 605cef29
    parseElement(root);

    //Add all the transition
    for (auto & transition : transitions)
        if (!isColored) {
            builder->addTransition(transition.id, transition.x, transition.y);
        } else {
            builder->addTransition(transition.id, transition.expr, transition.x, transition.y);
        }

    //Add all the arcs
    for (auto & arc : arcs) {
        auto a = arc;
        
        //Check that source id exists
        if (id2name.find(arc.source) == id2name.end()) {
            fprintf(stderr,
                    "XML Parsing error: Arc source with id=\"%s\" wasn't found!\n",
                    arc.source.c_str());
            continue;
        }
        //Check that target id exists
        if (id2name.find(arc.target) == id2name.end()) {
            fprintf(stderr,
                    "XML Parsing error: Arc target with id=\"%s\" wasn't found!\n",
                    arc.target.c_str());
            continue;
        }
        //Find source and target
        NodeName source = id2name[arc.source];
        NodeName target = id2name[arc.target];

        if (source.isPlace && !target.isPlace) {
            if (!isColored) {
                builder->addInputArc(source.id, target.id, arc.inhib, arc.weight);
            } else {
                builder->addInputArc(source.id, target.id, arc.expr, arc.inhib, arc.weight);
            }

        } else if (!source.isPlace && target.isPlace) {
            if (!isColored) {
                builder->addOutputArc(source.id, target.id, arc.weight);
            } else {
                builder->addOutputArc(source.id, target.id, arc.expr);
            }
        } else {
            fprintf(stderr,
                    "XML Parsing error: Arc from \"%s\" to \"%s\" is neither input nor output!\n",
                    source.id.c_str(),
                    target.id.c_str());
        }
    }

    // for(Arc& inhibitor : inhibarcs)
    // {
    //     NodeName source = id2name[inhibitor.source];
    //     NodeName target = id2name[inhibitor.target];
    //     if (source.isPlace && !target.isPlace) {
    //         builder->addInputArc(source.id, target.id, true, inhibitor.weight);
    //     }
    //     else
    //     {
    //         fprintf(stderr,
    //                 "XML Parsing error: Inhibitor from \"%s\" to \"%s\" is not valid!\n",
    //                 source.id.c_str(),
    //                 target.id.c_str());
    //     }
    // }
    
    //Unset the builder
    this->builder = nullptr;

    //Cleanup
    id2name.clear();
    arcs.clear();
    transitions.clear();
    colorTypes.clear();
    builder->sort();
}

void PNMLParser::parseDeclarations(rapidxml::xml_node<>* element) {
    for (auto it = element->first_node(); it; it = it->next_sibling()) {
        if (strcmp(it->name(), "namedsort") == 0) {
            parseNamedSort(it);
        } else if (strcmp(it->name(), "variabledecl") == 0) {
            auto var = new PetriEngine::Colored::Variable {
                it->first_attribute("id")->value(),
                parseUserSort(it)
            };
            variables[it->first_attribute("id")->value()] = var;
        } else if (strcmp(it->name(), "partition") == 0) {
            parsePartitions(it);
        } else {
            parseDeclarations(it);
        }
    }

    for(auto missingCTPair : missingCTs){
        if(colorTypes.count(missingCTPair.first) == 0){
            std::cerr << "Unable to find colortype " << missingCTPair.first << " used in product type " << missingCTPair.second->getName() << std::endl;
            exit(ErrorCode);
        }
        missingCTPair.second->addType(colorTypes[missingCTPair.first]);
    }
    missingCTs.clear();
}

void PNMLParser::parsePartitions(rapidxml::xml_node<>* element){
    auto partitionCT = parseUserSort(element);
    for (auto it = element->first_node(); it; it = it->next_sibling()) {
        if (strcmp(it->name(), "partitionelement") == 0) {
            auto id = it->first_attribute("id")->value();
            std::vector<const PetriEngine::Colored::Color *> colors;
            for(auto partitionElement = it->first_node(); partitionElement; partitionElement = partitionElement->next_sibling()){
                colors.push_back(partitionCT->operator[](partitionElement->first_attribute("declaration")->value()));
            }
            partitions.push_back({colors, id});
        }
    }
}

bool isInitialBinding(std::vector<const PetriEngine::Colored::Color*>& binding) {
    for (auto color : binding) {
        if (color->getId() != 0)
            return false;
    }
    return true;
}

void PNMLParser::parseNamedSort(rapidxml::xml_node<>* element) {
    auto type = element->first_node();
    auto ct = strcmp(type->name(), "productsort") == 0 ?
              new PetriEngine::Colored::ProductType(std::string(element->first_attribute("id")->value())) :
              new PetriEngine::Colored::ColorType(std::string(element->first_attribute("id")->value()));
    
    if (strcmp(type->name(), "dot") == 0) {
        ct->addDot();
    } else if (strcmp(type->name(), "productsort") == 0) {
        bool missingType = false;
        for (auto it = type->first_node(); it; it = it->next_sibling()) {
            if (strcmp(it->name(), "usersort") == 0) {
                auto ctName = it->first_attribute("declaration")->value();
                if(!missingType && colorTypes.count(ctName)){
                    ((PetriEngine::Colored::ProductType*)ct)->addType(colorTypes[ctName]);
                } else {
                    missingType = true;
                    missingCTs.push_back(std::make_pair(ctName, (PetriEngine::Colored::ProductType*)ct));
                }                
            }
        }
    } else if (strcmp(type->name(), "finiteintrange") == 0) {	
		uint32_t start = (uint32_t)atoll(type->first_attribute("start")->value());	
		uint32_t end = (uint32_t)atoll(type->first_attribute("end")->value());	
	
		for (uint32_t i = start; i<=end;i++) {	
			ct->addColor(std::to_string(i).c_str());	
		}	
	} else {
        for (auto it = type->first_node(); it; it = it->next_sibling()) {
            auto id = it->first_attribute("id");
            assert(id != nullptr);
            ct->addColor(id->value());
        }
    }

    std::string id = element->first_attribute("id")->value();
    colorTypes[id] = ct;
    builder->addColorType(id, ct);
}

PetriEngine::Colored::ArcExpression_ptr PNMLParser::parseArcExpression(rapidxml::xml_node<>* element) {
    if (strcmp(element->name(), "numberof") == 0) {
        return parseNumberOfExpression(element);
    } else if (strcmp(element->name(), "add") == 0) {
        std::vector<PetriEngine::Colored::ArcExpression_ptr> constituents;
        for (auto it = element->first_node(); it; it = it->next_sibling()) {
            constituents.push_back(parseArcExpression(it));
        }
        return std::make_shared<PetriEngine::Colored::AddExpression>(std::move(constituents));
    } else if (strcmp(element->name(), "subtract") == 0) {
        auto left = element->first_node();
        auto right = left->next_sibling();
        auto res = std::make_shared<PetriEngine::Colored::SubtractExpression>(parseArcExpression(left), parseArcExpression(right));
        auto next = right;
        while ((next = next->next_sibling())) {
            res = std::make_shared<PetriEngine::Colored::SubtractExpression>(res, parseArcExpression(next));
        }
        return res;
    } else if (strcmp(element->name(), "scalarproduct") == 0) {
        auto scalar = element->first_node();
        auto ms = scalar->next_sibling();
        return std::make_shared<PetriEngine::Colored::ScalarProductExpression>(parseArcExpression(ms), parseNumberConstant(scalar));
    } else if (strcmp(element->name(), "all") == 0) {
        return parseNumberOfExpression(element->parent());
    } else if (strcmp(element->name(), "subterm") == 0 || strcmp(element->name(), "structure") == 0) {
        return parseArcExpression(element->first_node());
    } else if (strcmp(element->name(), "tuple") == 0) {	
		std::vector<std::vector<PetriEngine::Colored::ColorExpression_ptr>> collectedColors;	
		collectColorsInTuple(element, collectedColors);	
		auto expr = constructAddExpressionFromTupleExpression(element, collectedColors, 1);	
		return expr;	
	}
    printf("Could not parse '%s' as an arc expression\n", element->name());
    assert(false);
    return nullptr;
}

PetriEngine::Colored::ArcExpression_ptr PNMLParser::constructAddExpressionFromTupleExpression(rapidxml::xml_node<>* element,std::vector<std::vector<PetriEngine::Colored::ColorExpression_ptr>> collectedColors, uint32_t numberof){	
	auto initCartesianSet = cartesianProduct(collectedColors[0], collectedColors[1]);	
	for(uint32_t i = 2; i < collectedColors.size(); i++){	
		initCartesianSet = cartesianProduct(initCartesianSet, collectedColors[i]);	
	}	
	std::vector<PetriEngine::Colored::NumberOfExpression_ptr> numberOfExpressions;	
	for(auto set : initCartesianSet){	
		std::vector<PetriEngine::Colored::ColorExpression_ptr> colors;	
		for (auto color : set) {	
			colors.push_back(color);	
		}	
		std::shared_ptr<PetriEngine::Colored::TupleExpression> tupleExpr = std::make_shared<PetriEngine::Colored::TupleExpression>(std::move(colors));	
		tupleExpr->setColorType(tupleExpr->getColorType(colorTypes));	
		std::vector<PetriEngine::Colored::ColorExpression_ptr> placeholderVector;	
		placeholderVector.push_back(tupleExpr);	
		numberOfExpressions.push_back(std::make_shared<PetriEngine::Colored::NumberOfExpression>(std::move(placeholderVector),numberof));	
	}	
	std::vector<PetriEngine::Colored::ArcExpression_ptr> constituents;	
	for (auto expr : numberOfExpressions) {	
		constituents.push_back(expr);	
	}	
	return std::make_shared<PetriEngine::Colored::AddExpression>(std::move(constituents));	
}	
	
std::vector<std::vector<PetriEngine::Colored::ColorExpression_ptr>> PNMLParser::cartesianProduct(std::vector<PetriEngine::Colored::ColorExpression_ptr> rightSet, std::vector<PetriEngine::Colored::ColorExpression_ptr> leftSet){	
	std::vector<std::vector<PetriEngine::Colored::ColorExpression_ptr>> returnSet;	
	for(auto expr : rightSet){	
		for(auto expr2 : leftSet){	
			std::vector<PetriEngine::Colored::ColorExpression_ptr> toAdd;	
			toAdd.push_back(expr);	
			toAdd.push_back(expr2);	
			returnSet.push_back(toAdd);	
		}	
	}	
	return returnSet;	
}	
std::vector<std::vector<PetriEngine::Colored::ColorExpression_ptr>> PNMLParser::cartesianProduct(std::vector<std::vector<PetriEngine::Colored::ColorExpression_ptr>> rightSet, std::vector<PetriEngine::Colored::ColorExpression_ptr> leftSet){	
	std::vector<std::vector<PetriEngine::Colored::ColorExpression_ptr>> returnSet;	
	for(auto set : rightSet){	
		for(auto expr2 : leftSet){	
            auto setCopy = set;
			setCopy.push_back(expr2);	
			returnSet.push_back(std::move(setCopy));	
		}	
	}	
	return returnSet;	
}	
	
void PNMLParser::collectColorsInTuple(rapidxml::xml_node<>* element, std::vector<std::vector<PetriEngine::Colored::ColorExpression_ptr>>& collectedColors){	
	if (strcmp(element->name(), "tuple") == 0) {	
		for (auto it = element->first_node(); it; it = it->next_sibling()) {	
			collectColorsInTuple(it->first_node(), collectedColors);	
		}	
	} else if (strcmp(element->name(), "all") == 0) {	
		std::vector<PetriEngine::Colored::ColorExpression_ptr> expressionsToAdd;	
		auto expr = parseAllExpression(element);	
		std::unordered_map<uint32_t, std::vector<const PetriEngine::Colored::Color *>> constantMap;	
		uint32_t index = 0;	
		expr->getConstants(constantMap, index);	
		for(auto positionColors : constantMap){	
			for(auto color : positionColors.second){	
				expressionsToAdd.push_back(std::make_shared<PetriEngine::Colored::UserOperatorExpression>(color));	
			}            	
		}	
		collectedColors.push_back(expressionsToAdd);	
	} else if (strcmp(element->name(), "add") == 0) {
        std::vector<std::vector<PetriEngine::Colored::ColorExpression_ptr>> intermediateColors;	
        std::vector<std::vector<PetriEngine::Colored::ColorExpression_ptr>> intermediateColors2;
        for(auto it = element->first_node(); it; it = it->next_sibling()){
            collectColorsInTuple(it, intermediateColors2);
            if(intermediateColors.empty()){
                intermediateColors = intermediateColors2;
            } else {
                for(uint32_t i = 0; i < intermediateColors.size(); i++){
                    intermediateColors[i].insert(intermediateColors[i].end(), intermediateColors2[i].begin(), intermediateColors2[i].end());
                }
            }
            
        }
        for(auto &colorVec : intermediateColors){
            collectedColors.push_back(std::move(colorVec));
        }		
	} else if (strcmp(element->name(), "subterm") == 0 || strcmp(element->name(), "structure") == 0) {	
		collectColorsInTuple(element->first_node(), collectedColors);	
	} else if (strcmp(element->name(), "finiteintrangeconstant") == 0){	
        std::vector<PetriEngine::Colored::ColorExpression_ptr> expressionsToAdd;
		auto value = element->first_attribute("value")->value();	
		auto intRangeElement = element->first_node("finiteintrange");	
		uint32_t start = (uint32_t)atoll(intRangeElement->first_attribute("start")->value());	
		uint32_t end = (uint32_t)atoll(intRangeElement->first_attribute("end")->value());	
		expressionsToAdd.push_back(std::make_shared<PetriEngine::Colored::UserOperatorExpression>(findColorForIntRange(value, start,end)));	
        collectedColors.push_back(expressionsToAdd);
	} else if (strcmp(element->name(), "useroperator") == 0 || strcmp(element->name(), "dotconstant") == 0 || strcmp(element->name(), "variable") == 0 	
					|| strcmp(element->name(), "successor") == 0 || strcmp(element->name(), "predecessor") == 0) {	
		std::vector<PetriEngine::Colored::ColorExpression_ptr> expressionsToAdd = findPartitionColors(element);
        if(expressionsToAdd.empty()){
            auto color = parseColorExpression(element);	
            expressionsToAdd.push_back(color);	
        }
		collectedColors.push_back(expressionsToAdd);	
	} else{	
		printf("Could not parse '%s' as an arc expression when collecting tuple colors\n", element->name());	
	}	
}	
	
PetriEngine::Colored::GuardExpression_ptr PNMLParser::parseGuardExpression(rapidxml::xml_node<>* element, bool notFlag) {	
	if (strcmp(element->name(), "lt") == 0 || strcmp(element->name(), "lessthan") == 0) {	
		auto left = element->first_node();	
		auto right = left->next_sibling();	
		if(notFlag){
			return std::make_shared<PetriEngine::Colored::GreaterThanEqExpression>(parseColorExpression(left), parseColorExpression(right));
		} else {
			return std::make_shared<PetriEngine::Colored::LessThanExpression>(parseColorExpression(left), parseColorExpression(right));
		}	        	
	} else if (strcmp(element->name(), "gt") == 0 || strcmp(element->name(), "greaterthan") == 0) {	
		auto left = element->first_node();	
		auto right = left->next_sibling();

		if(notFlag){
			return std::make_shared<PetriEngine::Colored::LessThanEqExpression>(parseColorExpression(left), parseColorExpression(right));
		} else {
			return std::make_shared<PetriEngine::Colored::GreaterThanExpression>(parseColorExpression(left), parseColorExpression(right));
		}	        	
	} else if (strcmp(element->name(), "leq") == 0 || strcmp(element->name(), "lessthanorequal") == 0) {	
		auto left = element->first_node();	
		auto right = left->next_sibling();	

		if(notFlag){
			return std::make_shared<PetriEngine::Colored::GreaterThanExpression>(parseColorExpression(left), parseColorExpression(right));
		} else {
			return std::make_shared<PetriEngine::Colored::LessThanEqExpression>(parseColorExpression(left), parseColorExpression(right));
		}	        	
	} else if (strcmp(element->name(), "geq") == 0 || strcmp(element->name(), "greaterthanorequal") == 0) {	
		auto left = element->first_node();	
		auto right = left->next_sibling();

		if(notFlag){
			return std::make_shared<PetriEngine::Colored::LessThanExpression>(parseColorExpression(left), parseColorExpression(right));
		} else {
			return std::make_shared<PetriEngine::Colored::GreaterThanEqExpression>(parseColorExpression(left), parseColorExpression(right));
		}	
	} else if (strcmp(element->name(), "eq") == 0 || strcmp(element->name(), "equality") == 0) {	
		auto left = element->first_node();	
		auto right = left->next_sibling();	
		if(notFlag) {
			return std::make_shared<PetriEngine::Colored::InequalityExpression>(parseColorExpression(left), parseColorExpression(right));
		} else {
			return std::make_shared<PetriEngine::Colored::EqualityExpression>(parseColorExpression(left), parseColorExpression(right));
		}	
	} else if (strcmp(element->name(), "neq") == 0 || strcmp(element->name(), "inequality") == 0) {	
		auto left = element->first_node();	
		auto right = left->next_sibling();	

		if(notFlag){
			return std::make_shared<PetriEngine::Colored::EqualityExpression>(parseColorExpression(left), parseColorExpression(right));
		} else {
			return std::make_shared<PetriEngine::Colored::InequalityExpression>(parseColorExpression(left), parseColorExpression(right));
		}	        	
	} else if (strcmp(element->name(), "not") == 0) {	
		return parseGuardExpression(element->first_node(), true);	
	} else if (strcmp(element->name(), "and") == 0) {	
		auto left = element->first_node();	
		auto right = left->next_sibling();
		if(notFlag){
			return std::make_shared<PetriEngine::Colored::OrExpression>(parseGuardExpression(left, true), parseGuardExpression(right, true));
		} else {
			return std::make_shared<PetriEngine::Colored::AndExpression>(parseGuardExpression(left, false), parseGuardExpression(right, false));
		}	        	
	} else if (strcmp(element->name(), "or") == 0) {	
		auto left = element->first_node();	
		auto right = left->next_sibling();	
		//There must only be one constituent
		if(right == nullptr){
			return parseGuardExpression(left, notFlag);
		}
		if(notFlag) {
			auto parentAnd = std::make_shared<PetriEngine::Colored::AndExpression>(parseGuardExpression(left, true), parseGuardExpression(right, true));	
			for (auto it = right->next_sibling(); it; it = it->next_sibling()) {	
				parentAnd = std::make_shared<PetriEngine::Colored::AndExpression>(parentAnd, parseGuardExpression(it, true));	
			}	
			return parentAnd;
		} else {
			auto parentOr = std::make_shared<PetriEngine::Colored::OrExpression>(parseGuardExpression(left, false), parseGuardExpression(right, false));	
			for (auto it = right->next_sibling(); it; it = it->next_sibling()) {	
				parentOr = std::make_shared<PetriEngine::Colored::OrExpression>(parentOr, parseGuardExpression(it, false));	
			}	
			return parentOr;
		}	        	
	} else if (strcmp(element->name(), "subterm") == 0 || strcmp(element->name(), "structure") == 0) {	
		return parseGuardExpression(element->first_node(), notFlag);	
	}	
		
	printf("Could not parse '%s' as a guard expression\n", element->name());	
	assert(false);	
	return nullptr;	
}

PetriEngine::Colored::ColorExpression_ptr PNMLParser::parseColorExpression(rapidxml::xml_node<>* element) {
    if (strcmp(element->name(), "dotconstant") == 0) {
        return std::make_shared<PetriEngine::Colored::DotConstantExpression>();
    } else if (strcmp(element->name(), "variable") == 0) {
        return std::make_shared<PetriEngine::Colored::VariableExpression>(variables[element->first_attribute("refvariable")->value()]);
    } else if (strcmp(element->name(), "useroperator") == 0) {
        return std::make_shared<PetriEngine::Colored::UserOperatorExpression>(findColor(element->first_attribute("declaration")->value()));
    } else if (strcmp(element->name(), "successor") == 0) {
        return std::make_shared<PetriEngine::Colored::SuccessorExpression>(parseColorExpression(element->first_node()));
    } else if (strcmp(element->name(), "predecessor") == 0) {
        return std::make_shared<PetriEngine::Colored::PredecessorExpression>(parseColorExpression(element->first_node()));
    } else if (strcmp(element->name(), "finiteintrangeconstant") == 0){	
		auto value = element->first_attribute("value")->value();	
		auto intRangeElement = element->first_node("finiteintrange");	
		uint32_t start = (uint32_t)atoll(intRangeElement->first_attribute("start")->value());	
		uint32_t end = (uint32_t)atoll(intRangeElement->first_attribute("end")->value());	
		return std::make_shared<PetriEngine::Colored::UserOperatorExpression>(findColorForIntRange(value, start,end));	
	
	} else if (strcmp(element->name(), "tuple") == 0) {
        std::vector<PetriEngine::Colored::ColorExpression_ptr> colors;
        for (auto it = element->first_node(); it; it = it->next_sibling()) {
            colors.push_back(parseColorExpression(it));
        }
        std::shared_ptr<PetriEngine::Colored::TupleExpression> tupleExpr = std::make_shared<PetriEngine::Colored::TupleExpression>(std::move(colors));	
		tupleExpr->setColorType(tupleExpr->getColorType(colorTypes));	
		return tupleExpr;
    } else if (strcmp(element->name(), "subterm") == 0 || strcmp(element->name(), "structure") == 0) {
        return parseColorExpression(element->first_node());
    }
    assert(false);
    return nullptr;
}

PetriEngine::Colored::AllExpression_ptr PNMLParser::parseAllExpression(rapidxml::xml_node<>* element) {
    if (strcmp(element->name(), "all") == 0) {
        return std::make_shared<PetriEngine::Colored::AllExpression>(parseUserSort(element));
    } else if (strcmp(element->name(), "subterm") == 0) {
        return parseAllExpression(element->first_node());
    }
    
    return nullptr;
}

PetriEngine::Colored::ColorType* PNMLParser::parseUserSort(rapidxml::xml_node<>* element) {
    if (element) {
        for (auto it = element->first_node(); it; it = it->next_sibling()) {
            if (strcmp(it->name(), "usersort") == 0) {
                return colorTypes[it->first_attribute("declaration")->value()];
            } else if (strcmp(it->name(), "structure") == 0
                    || strcmp(it->name(), "type") == 0
                    || strcmp(it->name(), "subterm") == 0) {
                return parseUserSort(it);
            }
        }
    }
    assert(false);
    return nullptr;
}

PetriEngine::Colored::ArcExpression_ptr PNMLParser::parseNumberOfExpression(rapidxml::xml_node<>* element) {
    auto num = element->first_node();
    uint32_t number = parseNumberConstant(num);
    rapidxml::xml_node<>* first;
    if (number) {
        first = num->next_sibling();
    } else {
        number = 1;
        first = num;
    }

<<<<<<< HEAD
    if(strcmp(first->first_node()->name(), "tuple") == 0){
        std::vector<std::vector<PetriEngine::Colored::ColorExpression_ptr>> collectedColors;	
        collectColorsInTuple(first->first_node(), collectedColors);	
        return constructAddExpressionFromTupleExpression(first->first_node(), collectedColors, number);	
    }
=======
    // if(strcmp(first->first_node()->name(), "tuple") == 0){
    //     std::vector<std::vector<PetriEngine::Colored::ColorExpression_ptr>> collectedColors;	
    //     collectColorsInTuple(first->first_node(), collectedColors);	
    //     return constructAddExpressionFromTupleExpression(first->first_node(), collectedColors, number);	
    // }
>>>>>>> 605cef29

    auto allExpr = parseAllExpression(first);
    if (allExpr) {
        return std::make_shared<PetriEngine::Colored::NumberOfExpression>(std::move(allExpr), number);
    } else {
        std::vector<PetriEngine::Colored::ColorExpression_ptr> colors;
        for (auto it = first; it; it = it->next_sibling()) {
            colors.push_back(parseColorExpression(it));
        }
        return std::make_shared<PetriEngine::Colored::NumberOfExpression>(std::move(colors), number);
    }
}

void PNMLParser::parseElement(rapidxml::xml_node<>* element) {
    
    for (auto it = element->first_node(); it; it = it->next_sibling()) {
        if (strcmp(it->name(), "place") == 0) {
            parsePlace(it);
        } else if (strcmp(it->name(),"transition") == 0) {
            parseTransition(it);
        } else if ( strcmp(it->name(),"arc") == 0 ||
                    strcmp(it->name(), "inputArc") == 0 ||
                    strcmp(it->name(), "outputArc") == 0) {
            parseArc(it);
        } else if (strcmp(it->name(),"transportArc") == 0) {
            parseTransportArc(it);
        } else if (strcmp(it->name(),"inhibitorArc") == 0) {
            parseArc(it, true);
        } else if (strcmp(it->name(), "variable") == 0) {
            std::cerr << "variable not supported" << std::endl;
            exit(ErrorCode);
        } else if (strcmp(it->name(),"queries") == 0) {
            parseQueries(it);
        } else if (strcmp(it->name(), "k-bound") == 0) {
            std::cerr << "k-bound should be given as command line option -k" << std::endl;
            //exit(ErrorCode);
        } else if (strcmp(it->name(),"query") == 0) {
            std::cerr << "query tag not supported, please use PQL or XML-style queries instead" << std::endl;
            //exit(ErrorCode);            
        }
        else
        {
            parseElement(it);
        }
    }
}

void PNMLParser::parseQueries(rapidxml::xml_node<>* element) {
    std::string query;

    for (auto it = element->first_node(); it; it = it->next_sibling()) {
        std::string name(element->first_attribute("name")->value());
        parseValue(element, query);
        Query q;
        q.name = name;
        q.text = query;
        this->queries.push_back(q);
    }
}

void PNMLParser::parsePlace(rapidxml::xml_node<>* element) {
    double x = 0, y = 0;
    std::string id(element->first_attribute("id")->value());
    
    auto initial = element->first_attribute("initialMarking");
    long long initialMarking = 0;
    PetriEngine::Colored::Multiset hlinitialMarking;
    PetriEngine::Colored::ColorType* type = nullptr;
    if(initial)
         initialMarking = atoll(initial->value());

    for (auto it = element->first_node(); it; it = it->next_sibling()) {
        // name element is ignored
        if (strcmp(it->name(), "graphics") == 0) {
            parsePosition(it, x, y);
        } else if (strcmp(it->name(),"initialMarking") == 0) {
            std::string text;
            parseValue(it, text);
            initialMarking = atoll(text.c_str());
        } else if (strcmp(it->name(),"hlinitialMarking") == 0) {
            std::unordered_map<const PetriEngine::Colored::Variable*, const PetriEngine::Colored::Color*> binding;
            PetriEngine::Colored::EquivalenceVec placePartition;
			PetriEngine::Colored::ExpressionContext context {binding, colorTypes, placePartition};
            for(auto ct : colorTypes){
            }
            hlinitialMarking = parseArcExpression(it->first_node("structure"))->eval(context);
        } else if (strcmp(it->name(), "type") == 0) {
            type = parseUserSort(it);
        }
    }
    
    if(initialMarking > std::numeric_limits<int>::max())
    {
        std::cerr << "Number of tokens in " << id << " exceeded " << std::numeric_limits<int>::max() << std::endl;
        exit(ErrorCode);
    }
    //Create place
    if (!isColored) {
        builder->addPlace(id, initialMarking, x, y);
    } else {
        if (!type) {
            std::cerr << "Place '" << id << "' is missing color type" << std::endl;
            exit(ErrorCode);
        }
        else
        {
            builder->addPlace(id, type, std::move(hlinitialMarking), x, y);
        }
    }
    //Map id to name
    NodeName nn;
    nn.id = id;
    nn.isPlace = true;
    id2name[id] = nn;
}

void PNMLParser::parseArc(rapidxml::xml_node<>* element, bool inhibitor) {
    std::string source = element->first_attribute("source")->value(),
            target = element->first_attribute("target")->value();
    int weight = 1;
    auto type = element->first_attribute("type");
    if(type && strcmp(type->value(), "timed") == 0)
    {
        std::cerr << "timed arcs are not supported" << std::endl;
        exit(ErrorCode);
    }
    else if(type && strcmp(type->value(), "inhibitor") == 0)
    {
        inhibitor = true;
    }

    bool first = true;
    auto weightTag = element->first_attribute("weight");
    if(weightTag != nullptr){
        weight = atoi(weightTag->value());
        assert(weight > 0);
    } else {
        for (auto it = element->first_node("inscription"); it; it = it->next_sibling("inscription")) {
            std::string text;
            parseValue(it, text);
            weight = atoi(text.c_str());
            // if(std::find_if(text.begin(), text.end(), [](char c) { return !std::isdigit(c) && !std::isblank(c); }) != text.end())
            // {
            //     std::cerr << "ERROR: Found non-integer-text in inscription-tag (weight) on arc from " << source << " to " << target << " with value \"" << text << "\". An integer was expected." << std::endl;
            //     exit(ErrorCode);
            // }
            assert(weight > 0);
            if(!first)
            {
                std::cerr << "ERROR: Multiple inscription tags in xml of a arc from " << source << " to " << target << "." << std::endl;
                exit(ErrorCode);
            }
            first = false;
        }
    }
    
    PetriEngine::Colored::ArcExpression_ptr expr;
    first = true;
    for (auto it = element->first_node("hlinscription"); it; it = it->next_sibling("hlinscription")) {
        expr = parseArcExpression(it->first_node("structure"));
        if(!first)
        {
            std::cerr << "ERROR: Multiple hlinscription tags in xml of a arc from " << source << " to " << target << "." << std::endl;
            exit(ErrorCode);            
        }
        first = false;
    }
    
    if (isColored && !inhibitor)
        assert(expr != nullptr);
    Arc arc;
    arc.source = source;
    arc.target = target;
    arc.weight = weight;
    arc.inhib = inhibitor;
    if(!inhibitor)
        arc.expr = expr;
    assert(weight > 0);
    
    if(weight != 0)
    {
        arcs.push_back(arc);
    }
    else
    {
        std::cerr << "ERROR: Arc from " << source << " to " << target << " has non-sensible weight 0." << std::endl;         
        exit(ErrorCode);
    }
}

void PNMLParser::parseTransportArc(rapidxml::xml_node<>* element){
    std::string source	= element->first_attribute("source")->value(),
           transiton	= element->first_attribute("transition")->value(),
           target	= element->first_attribute("target")->value();
    int weight = 1;

    for(auto it = element->first_node("inscription"); it; it = it->next_sibling("inscription")){
        std::string text;
        parseValue(it, text);
        weight = atoi(text.c_str());
    }

    Arc inArc;
    inArc.source = source;
    inArc.target = transiton;
    inArc.weight = weight;
    arcs.push_back(inArc);

    Arc outArc;
    outArc.source = transiton;
    outArc.target = target;
    outArc.weight = weight;
    arcs.push_back(outArc);
}

void PNMLParser::parseTransition(rapidxml::xml_node<>* element) {
    Transition t;
    t.x = 0;
    t.y = 0;
    t.id = element->first_attribute("id")->value();
    t.expr = nullptr;


    for (auto it = element->first_node(); it; it = it->next_sibling()) {
        // name element is ignored
        if (strcmp(it->name(), "graphics") == 0) {
            parsePosition(it, t.x, t.y);
        } else if (strcmp(it->name(), "condition") == 0) {
            t.expr = parseGuardExpression(it->first_node("structure"), false);
        } else if (strcmp(it->name(), "conditions") == 0) {
            std::cerr << "conditions not supported" << std::endl;
            exit(ErrorCode);
        } else if (strcmp(it->name(), "assignments") == 0) {
            std::cerr << "assignments not supported" << std::endl;
            exit(ErrorCode);
        }
    }
    //Add transition to list
    transitions.push_back(t);
    //Map id to name
    NodeName nn;
    nn.id = t.id;
    nn.isPlace = false;
    id2name[t.id] = nn;
}

void PNMLParser::parseValue(rapidxml::xml_node<>* element, std::string& text) {
    for (auto it = element->first_node(); it; it = it->next_sibling()) {
        if (strcmp(it->name(), "value") == 0 || strcmp(it->name(), "text") == 0) {
            text = it->value();
        } else
            parseValue(it, text);
    }
}

uint32_t PNMLParser::parseNumberConstant(rapidxml::xml_node<>* element) {
    if (strcmp(element->name(), "numberconstant") == 0) {
        auto value = element->first_attribute("value")->value();
        return (uint32_t)atoll(value);
    } else if (strcmp(element->name(), "subterm") == 0) {
        return parseNumberConstant(element->first_node());
    }
    return 0;
}

void PNMLParser::parsePosition(rapidxml::xml_node<>* element, double& x, double& y) {
    for (auto it = element->first_node(); it; it = it->first_node()) {
        if (strcmp(it->name(), "position") == 0) {
            x = atof(it->first_attribute("x")->value());
            y = atof(it->first_attribute("y")->value());
        } else
        {
            parsePosition(it, x, y);
        }
    }
}

const PetriEngine::Colored::Color* PNMLParser::findColor(const char* name) const {
    for (const auto& elem : colorTypes) {
        auto col = (*elem.second)[name];
        if (col)
            return col;
    }
    printf("Could not find color: %s\nCANNOT_COMPUTE\n", name);
    exit(ErrorCode);
}

std::vector<PetriEngine::Colored::ColorExpression_ptr> PNMLParser::findPartitionColors(rapidxml::xml_node<>* element) const {
    std::vector<PetriEngine::Colored::ColorExpression_ptr> colorExpressions;
    char *name;
    if (strcmp(element->name(), "useroperator") == 0) {
         name = element->first_attribute("declaration")->value();
    } else if (strcmp(element->name(), "successor") == 0) {
        auto colorExpressionVec = findPartitionColors(element->first_node());
        for(auto &colorExpression : colorExpressionVec){
            colorExpressions.push_back(std::make_shared<PetriEngine::Colored::SuccessorExpression>(std::move(colorExpression)));
        }
        return colorExpressions;
    } else if (strcmp(element->name(), "predecessor") == 0) {
        auto colorExpressionVec = findPartitionColors(element->first_node());
        for(auto &colorExpression : colorExpressionVec){
            colorExpressions.push_back(std::make_shared<PetriEngine::Colored::PredecessorExpression>(std::move(colorExpression)));
        }
        return colorExpressions;
    } else if (strcmp(element->name(), "variable") == 0 || strcmp(element->name(), "dotconstant") == 0 || strcmp(element->name(), "finiteintrangeconstant") == 0) {
        return colorExpressions;
    } else if (strcmp(element->name(), "subterm") == 0) {
        return findPartitionColors(element->first_node());
    } else {
        printf("Could not find color expression in expression: %s\nCANNOT_COMPUTE\n", element->name());	
	    exit(ErrorCode);
    }

    for (auto partition : partitions) {
        if (strcmp(partition.name.c_str(), name) == 0){
            for(auto color : partition.colors){
                colorExpressions.push_back(std::make_shared<PetriEngine::Colored::UserOperatorExpression>(color));
            }
        }   
    }
    return colorExpressions;
}

const PetriEngine::Colored::Color* PNMLParser::findColorForIntRange(const char* value, uint32_t start, uint32_t end) const{	
	for (const auto& elem : colorTypes) {	
		auto col = (*elem.second)[value];	
		if (col){	
			if((*elem.second).operator[](0).getId() == (start -1) && (*elem.second).operator[]((*elem.second).size()-1).getId() == end -1)	
				return col;	
		}	
	}	
	printf("Could not find color: %s\nCANNOT_COMPUTE\n", value);	
	exit(ErrorCode);	
}<|MERGE_RESOLUTION|>--- conflicted
+++ resolved
@@ -56,11 +56,7 @@
         exit(ErrorCode);
     }
     
-<<<<<<< HEAD
-        auto declarations = root->first_node("declaration");
-=======
     auto declarations = root->first_node("declaration");
->>>>>>> 605cef29
     if(declarations == nullptr){
         declarations = root->first_node("net")->first_node("declaration");
     }
@@ -71,16 +67,6 @@
         parseDeclarations(declarations);
     }
 
-<<<<<<< HEAD
-    auto netType = root->first_node("net");
-    rapidxml::xml_node<> *placeElement = netType->first_node("place");
-    while(placeElement == nullptr && netType != nullptr){
-        netType = netType->first_node();
-        placeElement = netType->first_node("place");
-    }
-
-=======
->>>>>>> 605cef29
     parseElement(root);
 
     //Add all the transition
@@ -555,19 +541,11 @@
         first = num;
     }
 
-<<<<<<< HEAD
-    if(strcmp(first->first_node()->name(), "tuple") == 0){
-        std::vector<std::vector<PetriEngine::Colored::ColorExpression_ptr>> collectedColors;	
-        collectColorsInTuple(first->first_node(), collectedColors);	
-        return constructAddExpressionFromTupleExpression(first->first_node(), collectedColors, number);	
-    }
-=======
     // if(strcmp(first->first_node()->name(), "tuple") == 0){
     //     std::vector<std::vector<PetriEngine::Colored::ColorExpression_ptr>> collectedColors;	
     //     collectColorsInTuple(first->first_node(), collectedColors);	
     //     return constructAddExpressionFromTupleExpression(first->first_node(), collectedColors, number);	
     // }
->>>>>>> 605cef29
 
     auto allExpr = parseAllExpression(first);
     if (allExpr) {
