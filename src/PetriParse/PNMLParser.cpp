<<<<<<< HEAD
	/* PeTe - Petri Engine exTremE	
	 * Copyright (C) 2011  Jonas Finnemann Jensen <jopsen@gmail.com>,	
	 *                     Thomas Søndersø Nielsen <primogens@gmail.com>,	
	 *                     Lars Kærlund Østergaard <larsko@gmail.com>,	
	 *                     Peter Gjøl Jensen <root@petergjoel.dk>	
	 * 	
	 * This program is free software: you can redistribute it and/or modify	
	 * it under the terms of the GNU General Public License as published by	
	 * the Free Software Foundation, either version 3 of the License, or	
	 * (at your option) any later version.	
	 * 	
	 * This program is distributed in the hope that it will be useful,	
	 * but WITHOUT ANY WARRANTY; without even the implied warranty of	
	 * MERCHANTABILITY or FITNESS FOR A PARTICULAR PURPOSE.  See the	
	 * GNU General Public License for more details.	
	 * 	
	 * You should have received a copy of the GNU General Public License	
	 * along with this program.  If not, see <http://www.gnu.org/licenses/>.	
	 */	
		
	#include <string>	
	#include <cstdio>	
	#include <cstdlib>	
	#include <iostream>	
	#include <limits>	
	#include <cstring>	
		
		
	#include "PetriParse/PNMLParser.h"	
	#include "PetriEngine/errorcodes.h"	
		
	using namespace PetriEngine;	
	using namespace std;	
	using namespace PetriEngine::PQL;	
		
	void PNMLParser::parse(ifstream& xml,	
	        AbstractPetriNetBuilder* builder) {	
	    //Clear any left overs	
	    id2name.clear();	
	    arcs.clear();	
	    transitions.clear();	
	    inhibarcs.clear();	
	    colorTypes.clear();	
		
	    //Set the builder	
	    this->builder = builder;	
		
	    //Parser the xml	
	    rapidxml::xml_document<> doc;	
	    vector<char> buffer((istreambuf_iterator<char>(xml)), istreambuf_iterator<char>());	
	    buffer.push_back('\0');	
	    doc.parse<0>(&buffer[0]);	
	    	
	    rapidxml::xml_node<>* root = doc.first_node();	
	    if(strcmp(root->name(), "pnml") != 0)	
	    {	
	        std::cerr << "expecting <pnml> tag as root-node in xml tree." << std::endl;	
	        exit(ErrorCode);	
	    }	
	    	
	    auto declarations = root->first_node("net")->first_node("declaration");	
	    isColored = declarations != nullptr;	
	    if (isColored) {	
	        builder->enableColors();	
	        parseDeclarations(declarations);	
	    }	
	    parseElement(root);	
		
		
	    //Add all the transition	
	    for (auto & transition : transitions) 	
	        if (!isColored) {	
	            builder->addTransition(transition.id, transition.x, transition.y);	
	        } else {	
	            builder->addTransition(transition.id, transition.expr, transition.x, transition.y);	
	        }	
		
	    //Add all the arcs	
	    for (auto & arc : arcs) {	
	        auto a = arc;	
	        	
	        //Check that source id exists	
	        if (id2name.find(arc.source) == id2name.end()) {	
	            fprintf(stderr,	
	                    "XML Parsing error: Arc source with id=\"%s\" wasn't found!\n",	
	                    arc.source.c_str());	
	            continue;	
	        }	
	        //Check that target id exists	
	        if (id2name.find(arc.target) == id2name.end()) {	
	            fprintf(stderr,	
	                    "XML Parsing error: Arc target with id=\"%s\" wasn't found!\n",	
	                    arc.target.c_str());	
	            continue;	
	        }	
	        //Find source and target	
	        NodeName source = id2name[arc.source];	
	        NodeName target = id2name[arc.target];	
		
	        if (source.isPlace && !target.isPlace) {	
	            if (!isColored) {	
	                builder->addInputArc(source.id, target.id, false, arc.weight);	
	            } else {	
	                builder->addInputArc(source.id, target.id, arc.expr);	
	            }	
		
	        } else if (!source.isPlace && target.isPlace) {	
	            if (!isColored) {	
	                builder->addOutputArc(source.id, target.id, arc.weight);	
	            } else {	
	                builder->addOutputArc(source.id, target.id, arc.expr);	
	            }	
	        } else {	
	            fprintf(stderr,	
	                    "XML Parsing error: Arc from \"%s\" to \"%s\" is neither input nor output!\n",	
	                    source.id.c_str(),	
	                    target.id.c_str());	
	        }	
	    }	
	    for(Arc& inhibitor : inhibarcs)	
	    {	
	        NodeName source = id2name[inhibitor.source];	
	        NodeName target = id2name[inhibitor.target];	
	        if (source.isPlace && !target.isPlace) {	
	            builder->addInputArc(source.id, target.id, true, inhibitor.weight);	
	        }	
	        else	
	        {	
	            fprintf(stderr,	
	                    "XML Parsing error: Inhibitor from \"%s\" to \"%s\" is not valid!\n",	
	                    source.id.c_str(),	
	                    target.id.c_str());	
	        }	
	    }	
	    	
	    //Unset the builder	
	    this->builder = nullptr;	
		
	    //Cleanup	
	    id2name.clear();	
	    arcs.clear();	
	    transitions.clear();	
	    inhibarcs.clear();	
	    colorTypes.clear();	
	    builder->sort();	
	}	
		
	void PNMLParser::parseDeclarations(rapidxml::xml_node<>* element) {	
	    for (auto it = element->first_node(); it; it = it->next_sibling()) {	
	        if (strcmp(it->name(), "namedsort") == 0) {	
	            parseNamedSort(it);	
	        } else if (strcmp(it->name(), "variabledecl") == 0) {	
	            auto var = new PetriEngine::Colored::Variable {	
	                it->first_attribute("id")->value(),	
	                parseUserSort(it)	
	            };	
	            variables[it->first_attribute("id")->value()] = var;	
	        } else {	
	            parseDeclarations(element->first_node());	
	        }	
	    }	
	}	
		
	bool isInitialBinding(std::vector<const PetriEngine::Colored::Color*>& binding) {	
	    for (auto color : binding) {	
	        if (color->getId() != 0)	
	            return false;	
	    }	
	    return true;	
	}	
		
	void PNMLParser::parseNamedSort(rapidxml::xml_node<>* element) {	
	    auto type = element->first_node();	
	    auto ct = strcmp(type->name(), "productsort") == 0 ?	
	              new PetriEngine::Colored::ProductType(std::string(element->first_attribute("id")->value())) :	
	              new PetriEngine::Colored::ColorType(std::string(element->first_attribute("id")->value()));	
	    	
	    if (strcmp(type->name(), "dot") == 0) {
	        ct->addDot();	
	    } else if (strcmp(type->name(), "productsort") == 0) {	
	        for (auto it = type->first_node(); it; it = it->next_sibling()) {	
	            if (strcmp(it->name(), "usersort") == 0) {	
	                ((PetriEngine::Colored::ProductType*)ct)->addType(colorTypes[it->first_attribute("declaration")->value()]);	
	            }	
	        }	
	    } else if (strcmp(type->name(), "finiteintrange") == 0) {	
	        uint32_t start = (uint32_t)atoll(type->first_attribute("start")->value());	
	        uint32_t end = (uint32_t)atoll(type->first_attribute("end")->value());	
		
		
	        for (uint32_t i = start; i<=end;i++) {	
	            ct->addColor(to_string(i).c_str());	
	        }	
	    } else {	
	        for (auto it = type->first_node(); it; it = it->next_sibling()) {	
	            auto id = it->first_attribute("id");	
	            assert(id != nullptr);	
	            ct->addColor(id->value());	
	        }	
	    }	
		
	    std::string id = element->first_attribute("id")->value();	
		
	    colorTypes[id] = ct;	
	    builder->addColorType(id, ct);	
	}	
		
	PetriEngine::Colored::ArcExpression_ptr PNMLParser::parseArcExpression(rapidxml::xml_node<>* element) {	
	    if (strcmp(element->name(), "numberof") == 0) {	
	        return parseNumberOfExpression(element);	
	    } else if (strcmp(element->name(), "add") == 0) {	
	        std::vector<PetriEngine::Colored::ArcExpression_ptr> constituents;	
	        for (auto it = element->first_node(); it; it = it->next_sibling()) {	
	            constituents.push_back(parseArcExpression(it));	
	        }	
	        return std::make_shared<PetriEngine::Colored::AddExpression>(std::move(constituents));	
	    } else if (strcmp(element->name(), "subtract") == 0) {	
	        auto left = element->first_node();	
	        auto right = left->next_sibling();	
	        auto res = std::make_shared<PetriEngine::Colored::SubtractExpression>(parseArcExpression(left), parseArcExpression(right));	
	        auto next = right;	
	        while ((next = next->next_sibling())) {	
	            res = std::make_shared<PetriEngine::Colored::SubtractExpression>(res, parseArcExpression(next));	
	        }	
	        return res;	
	    } else if (strcmp(element->name(), "scalarproduct") == 0) {	
	        auto scalar = element->first_node();	
	        auto ms = scalar->next_sibling();	
	        return std::make_shared<PetriEngine::Colored::ScalarProductExpression>(parseArcExpression(ms), parseNumberConstant(scalar));	
	    } else if (strcmp(element->name(), "all") == 0) {	
	        return parseNumberOfExpression(element->parent());	
	    } else if (strcmp(element->name(), "subterm") == 0 || strcmp(element->name(), "structure") == 0) {	
	        return parseArcExpression(element->first_node());	
	    } else if (strcmp(element->name(), "tuple") == 0) {	
	        std::vector<std::vector<PetriEngine::Colored::ColorExpression_ptr>> collectedColors;	
	        collectColorsInTuple(element, collectedColors);	
	        auto expr = constructAddExpressionFromTupleExpression(element, collectedColors, 1);	
	        return expr;	
	    }	
	    printf("Could not parse '%s' as an arc expression\n", element->name());	
	    assert(false);	
	    return nullptr;	
	}	
	PetriEngine::Colored::ArcExpression_ptr PNMLParser::constructAddExpressionFromTupleExpression(rapidxml::xml_node<>* element,std::vector<std::vector<PetriEngine::Colored::ColorExpression_ptr>> collectedColors, uint32_t numberof){	
	    auto initCartesianSet = cartesianProduct(collectedColors[0], collectedColors[1]);	
	    for(uint32_t i = 2; i < collectedColors.size(); i++){	
	        initCartesianSet = cartesianProduct(initCartesianSet, collectedColors[i]);	
	    }	
	    std::vector<PetriEngine::Colored::NumberOfExpression_ptr> numberOfExpressions;	
	    for(auto set : initCartesianSet){	
	        std::vector<PetriEngine::Colored::ColorExpression_ptr> colors;	
	        for (auto color : set) {	
	            colors.push_back(color);	
	        }	
	        std::shared_ptr<PetriEngine::Colored::TupleExpression> tupleExpr = std::make_shared<PetriEngine::Colored::TupleExpression>(std::move(colors));	
	        tupleExpr->setColorType(tupleExpr->getColorType(colorTypes));	
	        std::vector<PetriEngine::Colored::ColorExpression_ptr> placeholderVector;	
	        placeholderVector.push_back(tupleExpr);	
	        numberOfExpressions.push_back(std::make_shared<PetriEngine::Colored::NumberOfExpression>(std::move(placeholderVector),numberof));	
	    }	
	    std::vector<PetriEngine::Colored::ArcExpression_ptr> constituents;	
	    for (auto expr : numberOfExpressions) {	
	        constituents.push_back(expr);	
	    }	
	    return std::make_shared<PetriEngine::Colored::AddExpression>(std::move(constituents));	
=======
/* PeTe - Petri Engine exTremE
 * Copyright (C) 2011  Jonas Finnemann Jensen <jopsen@gmail.com>,
 *                     Thomas Søndersø Nielsen <primogens@gmail.com>,
 *                     Lars Kærlund Østergaard <larsko@gmail.com>,
 *                     Peter Gjøl Jensen <root@petergjoel.dk>
 * 
 * This program is free software: you can redistribute it and/or modify
 * it under the terms of the GNU General Public License as published by
 * the Free Software Foundation, either version 3 of the License, or
 * (at your option) any later version.
 * 
 * This program is distributed in the hope that it will be useful,
 * but WITHOUT ANY WARRANTY; without even the implied warranty of
 * MERCHANTABILITY or FITNESS FOR A PARTICULAR PURPOSE.  See the
 * GNU General Public License for more details.
 * 
 * You should have received a copy of the GNU General Public License
 * along with this program.  If not, see <http://www.gnu.org/licenses/>.
 */

#include <string>
#include <cstdio>
#include <cstdlib>
#include <iostream>
#include <limits>
#include <cstring>


#include "PetriParse/PNMLParser.h"
#include "PetriEngine/errorcodes.h"

using namespace PetriEngine;
using namespace PetriEngine::PQL;

void PNMLParser::parse(std::ifstream& xml,
        AbstractPetriNetBuilder* builder) {
    //Clear any left overs
    id2name.clear();
    arcs.clear();
    transitions.clear();
    inhibarcs.clear();
    colorTypes.clear();

    //Set the builder
    this->builder = builder;

    //Parser the xml
    rapidxml::xml_document<> doc;
    std::vector<char> buffer((std::istreambuf_iterator<char>(xml)), std::istreambuf_iterator<char>());
    buffer.push_back('\0');
    doc.parse<0>(&buffer[0]);
    
    rapidxml::xml_node<>* root = doc.first_node();
    if(strcmp(root->name(), "pnml") != 0)
    {
        std::cerr << "expecting <pnml> tag as root-node in xml tree." << std::endl;
        exit(ErrorCode);
    }
    
    auto declarations = root->first_node("net")->first_node("declaration");
    isColored = declarations != nullptr;
    if (isColored) {
        builder->enableColors();
        parseDeclarations(declarations);
    }
    parseElement(root);

    //Add all the transition
    for (auto & transition : transitions)
        if (!isColored) {
            builder->addTransition(transition.id, transition.x, transition.y);
        } else {
            builder->addTransition(transition.id, transition.expr, transition.x, transition.y);
        }

    //Add all the arcs
    for (auto & arc : arcs) {
        auto a = arc;
        
        //Check that source id exists
        if (id2name.find(arc.source) == id2name.end()) {
            fprintf(stderr,
                    "XML Parsing error: Arc source with id=\"%s\" wasn't found!\n",
                    arc.source.c_str());
            continue;
        }
        //Check that target id exists
        if (id2name.find(arc.target) == id2name.end()) {
            fprintf(stderr,
                    "XML Parsing error: Arc target with id=\"%s\" wasn't found!\n",
                    arc.target.c_str());
            continue;
        }
        //Find source and target
        NodeName source = id2name[arc.source];
        NodeName target = id2name[arc.target];

        if (source.isPlace && !target.isPlace) {
            if (!isColored) {
                builder->addInputArc(source.id, target.id, false, arc.weight);
            } else {
                builder->addInputArc(source.id, target.id, arc.expr);
            }

        } else if (!source.isPlace && target.isPlace) {
            if (!isColored) {
                builder->addOutputArc(source.id, target.id, arc.weight);
            } else {
                builder->addOutputArc(source.id, target.id, arc.expr);
            }
        } else {
            fprintf(stderr,
                    "XML Parsing error: Arc from \"%s\" to \"%s\" is neither input nor output!\n",
                    source.id.c_str(),
                    target.id.c_str());
        }
    }

    for(Arc& inhibitor : inhibarcs)
    {
        NodeName source = id2name[inhibitor.source];
        NodeName target = id2name[inhibitor.target];
        if (source.isPlace && !target.isPlace) {
            builder->addInputArc(source.id, target.id, true, inhibitor.weight);
        }
        else
        {
            fprintf(stderr,
                    "XML Parsing error: Inhibitor from \"%s\" to \"%s\" is not valid!\n",
                    source.id.c_str(),
                    target.id.c_str());
        }
    }
    
    //Unset the builder
    this->builder = nullptr;

    //Cleanup
    id2name.clear();
    arcs.clear();
    transitions.clear();
    inhibarcs.clear();
    colorTypes.clear();
    builder->sort();
}

void PNMLParser::parseDeclarations(rapidxml::xml_node<>* element) {
    for (auto it = element->first_node(); it; it = it->next_sibling()) {
        if (strcmp(it->name(), "namedsort") == 0) {
            parseNamedSort(it);
        } else if (strcmp(it->name(), "variabledecl") == 0) {
            auto var = new PetriEngine::Colored::Variable {
                it->first_attribute("id")->value(),
                parseUserSort(it)
            };
            variables[it->first_attribute("id")->value()] = var;
        } else {
            parseDeclarations(element->first_node());
        }
    }
}

bool isInitialBinding(std::vector<const PetriEngine::Colored::Color*>& binding) {
    for (auto color : binding) {
        if (color->getId() != 0)
            return false;
    }
    return true;
}

void PNMLParser::parseNamedSort(rapidxml::xml_node<>* element) {
    auto type = element->first_node();
    auto ct = strcmp(type->name(), "productsort") == 0 ?
              new PetriEngine::Colored::ProductType(std::string(element->first_attribute("id")->value())) :
              new PetriEngine::Colored::ColorType(std::string(element->first_attribute("id")->value()));
    
    if (strcmp(type->name(), "dot") == 0) {
        ct->addDot();
    } else if (strcmp(type->name(), "productsort") == 0) {
        for (auto it = type->first_node(); it; it = it->next_sibling()) {
            if (strcmp(it->name(), "usersort") == 0) {
                ((PetriEngine::Colored::ProductType*)ct)->addType(colorTypes[it->first_attribute("declaration")->value()]);
            }
        }
    } else if (strcmp(type->name(), "finiteintrange") == 0) {	
		uint32_t start = (uint32_t)atoll(type->first_attribute("start")->value());	
		uint32_t end = (uint32_t)atoll(type->first_attribute("end")->value());	
	
		for (uint32_t i = start; i<=end;i++) {	
			ct->addColor(std::to_string(i).c_str());	
		}	
	} else {
        for (auto it = type->first_node(); it; it = it->next_sibling()) {
            auto id = it->first_attribute("id");
            assert(id != nullptr);
            ct->addColor(id->value());
        }
    }

    std::string id = element->first_attribute("id")->value();
    colorTypes[id] = ct;
    builder->addColorType(id, ct);
}

PetriEngine::Colored::ArcExpression_ptr PNMLParser::parseArcExpression(rapidxml::xml_node<>* element) {
    if (strcmp(element->name(), "numberof") == 0) {
        return parseNumberOfExpression(element);
    } else if (strcmp(element->name(), "add") == 0) {
        std::vector<PetriEngine::Colored::ArcExpression_ptr> constituents;
        for (auto it = element->first_node(); it; it = it->next_sibling()) {
            constituents.push_back(parseArcExpression(it));
        }
        return std::make_shared<PetriEngine::Colored::AddExpression>(std::move(constituents));
    } else if (strcmp(element->name(), "subtract") == 0) {
        auto left = element->first_node();
        auto right = left->next_sibling();
        auto res = std::make_shared<PetriEngine::Colored::SubtractExpression>(parseArcExpression(left), parseArcExpression(right));
        auto next = right;
        while ((next = next->next_sibling())) {
            res = std::make_shared<PetriEngine::Colored::SubtractExpression>(res, parseArcExpression(next));
        }
        return res;
    } else if (strcmp(element->name(), "scalarproduct") == 0) {
        auto scalar = element->first_node();
        auto ms = scalar->next_sibling();
        return std::make_shared<PetriEngine::Colored::ScalarProductExpression>(parseArcExpression(ms), parseNumberConstant(scalar));
    } else if (strcmp(element->name(), "all") == 0) {
        return parseNumberOfExpression(element->parent());
    } else if (strcmp(element->name(), "subterm") == 0 || strcmp(element->name(), "structure") == 0) {
        return parseArcExpression(element->first_node());
    } else if (strcmp(element->name(), "tuple") == 0) {	
		std::vector<std::vector<PetriEngine::Colored::ColorExpression_ptr>> collectedColors;	
		collectColorsInTuple(element, collectedColors);	
		auto expr = constructAddExpressionFromTupleExpression(element, collectedColors);	
		std::cout << expr->toString() << std::endl;	
		return expr;	
	}
    printf("Could not parse '%s' as an arc expression\n", element->name());
    assert(false);
    return nullptr;
}

PetriEngine::Colored::ArcExpression_ptr PNMLParser::constructAddExpressionFromTupleExpression(rapidxml::xml_node<>* element,std::vector<std::vector<PetriEngine::Colored::ColorExpression_ptr>> collectedColors){	
	auto initCartesianSet = cartesianProduct(collectedColors[0], collectedColors[1]);	
	for(uint32_t i = 2; i < collectedColors.size(); i++){	
		initCartesianSet = cartesianProduct(initCartesianSet, collectedColors[i]);	
	}	
	std::vector<PetriEngine::Colored::NumberOfExpression_ptr> numberOfExpressions;	
	for(auto set : initCartesianSet){	
		std::vector<PetriEngine::Colored::ColorExpression_ptr> colors;	
		for (auto color : set) {	
			colors.push_back(color);	
		}	
		std::shared_ptr<PetriEngine::Colored::TupleExpression> tupleExpr = std::make_shared<PetriEngine::Colored::TupleExpression>(std::move(colors));	
		tupleExpr->setColorType(tupleExpr->getColorType(colorTypes));	
		std::vector<PetriEngine::Colored::ColorExpression_ptr> placeholderVector;	
		placeholderVector.push_back(tupleExpr);	
		numberOfExpressions.push_back(std::make_shared<PetriEngine::Colored::NumberOfExpression>(std::move(placeholderVector),1));	
	}	
	std::vector<PetriEngine::Colored::ArcExpression_ptr> constituents;	
	for (auto expr : numberOfExpressions) {	
		constituents.push_back(expr);	
>>>>>>> 6653f058
	}	
	return std::make_shared<PetriEngine::Colored::AddExpression>(std::move(constituents));	
}	
	
std::vector<std::vector<PetriEngine::Colored::ColorExpression_ptr>> PNMLParser::cartesianProduct(std::vector<PetriEngine::Colored::ColorExpression_ptr> rightSet, std::vector<PetriEngine::Colored::ColorExpression_ptr> leftSet){	
	std::vector<std::vector<PetriEngine::Colored::ColorExpression_ptr>> returnSet;	
	for(auto expr : rightSet){	
		for(auto expr2 : leftSet){	
			std::vector<PetriEngine::Colored::ColorExpression_ptr> toAdd;	
			toAdd.push_back(expr);	
			toAdd.push_back(expr2);	
			returnSet.push_back(toAdd);	
		}	
	}	
	return returnSet;	
}	
std::vector<std::vector<PetriEngine::Colored::ColorExpression_ptr>> PNMLParser::cartesianProduct(std::vector<std::vector<PetriEngine::Colored::ColorExpression_ptr>> rightSet, std::vector<PetriEngine::Colored::ColorExpression_ptr> leftSet){	
	std::vector<std::vector<PetriEngine::Colored::ColorExpression_ptr>> returnSet;	
	for(auto set : rightSet){	
		for(auto expr2 : leftSet){	
			set.push_back(expr2);	
			returnSet.push_back(set);	
		}	
	}	
<<<<<<< HEAD
		
	void PNMLParser::collectColorsInTuple(rapidxml::xml_node<>* element, std::vector<std::vector<PetriEngine::Colored::ColorExpression_ptr>>& collectedColors){	
	    if (strcmp(element->name(), "tuple") == 0) {	
	        for (auto it = element->first_node(); it; it = it->next_sibling()) {	
	            collectColorsInTuple(it->first_node(), collectedColors);	
	        }	
	    } else if (strcmp(element->name(), "all") == 0) {	
	        std::vector<PetriEngine::Colored::ColorExpression_ptr> expressionsToAdd;	
	        auto expr = parseAllExpression(element);	
	        std::unordered_map<uint32_t, std::vector<const PetriEngine::Colored::Color *>> constantMap;	
	        uint32_t index = 0;	
	        expr->getConstants(constantMap, index);	
	        for(auto positionColors : constantMap){	
	            for(auto color : positionColors.second){	
	                expressionsToAdd.push_back(std::make_shared<PetriEngine::Colored::UserOperatorExpression>(color));	
	            }            	
	        }	
	        collectedColors.push_back(expressionsToAdd);	
	        return;	
	    } else if (strcmp(element->name(), "subterm") == 0 || strcmp(element->name(), "structure") == 0) {	
	        collectColorsInTuple(element->first_node(), collectedColors);	
	    } else if (strcmp(element->name(), "userOperator") == 0 || strcmp(element->name(), "useroperator") == 0 || strcmp(element->name(), "dotconstant") == 0 || strcmp(element->name(), "variable") == 0 	
	                    || strcmp(element->name(), "successor") == 0 || strcmp(element->name(), "predecessor") == 0) {	
	        std::vector<PetriEngine::Colored::ColorExpression_ptr> expressionsToAdd;	
	        auto color = parseColorExpression(element);	
	        expressionsToAdd.push_back(color);	
	        collectedColors.push_back(expressionsToAdd);	
	        return;	
	    } else{	
	        printf("Could not collect tuple colors from arc expression '%s'\n", element->name());
	        return;	
	    }	
=======
	return returnSet;	
}	
	
void PNMLParser::collectColorsInTuple(rapidxml::xml_node<>* element, std::vector<std::vector<PetriEngine::Colored::ColorExpression_ptr>>& collectedColors){	
	if (strcmp(element->name(), "tuple") == 0) {	
		for (auto it = element->first_node(); it; it = it->next_sibling()) {	
			collectColorsInTuple(it->first_node(), collectedColors);	
		}	
	} else if (strcmp(element->name(), "all") == 0) {	
		std::vector<PetriEngine::Colored::ColorExpression_ptr> expressionsToAdd;	
		auto expr = parseAllExpression(element);	
		std::unordered_map<uint32_t, std::vector<const PetriEngine::Colored::Color *>> constantMap;	
		uint32_t index = 0;	
		expr->getConstants(constantMap, index);	
		for(auto positionColors : constantMap){	
			for(auto color : positionColors.second){	
				expressionsToAdd.push_back(std::make_shared<PetriEngine::Colored::UserOperatorExpression>(color));	
			}            	
		}	
		collectedColors.push_back(expressionsToAdd);	
		return;	
	} else if (strcmp(element->name(), "subterm") == 0 || strcmp(element->name(), "structure") == 0) {	
		collectColorsInTuple(element->first_node(), collectedColors);	
	} else if (strcmp(element->name(), "userOperator") == 0 || strcmp(element->name(), "dotconstant") == 0 || strcmp(element->name(), "variable") == 0 	
					|| strcmp(element->name(), "successor") == 0 || strcmp(element->name(), "predecessor") == 0) {	
		std::vector<PetriEngine::Colored::ColorExpression_ptr> expressionsToAdd;	
		auto color = parseColorExpression(element);	
		expressionsToAdd.push_back(color);	
		collectedColors.push_back(expressionsToAdd);	
		return;	
	} else{	
		printf("Could not parse '%s' as an arc expression\n", element->name());	
		return;	
>>>>>>> 6653f058
	}	
}	
	
PetriEngine::Colored::GuardExpression_ptr PNMLParser::parseGuardExpression(rapidxml::xml_node<>* element, bool notFlag) {	
	if (strcmp(element->name(), "lt") == 0 || strcmp(element->name(), "lessthan") == 0) {	
		auto left = element->first_node();	
		auto right = left->next_sibling();	
		if(notFlag){
			return std::make_shared<PetriEngine::Colored::GreaterThanEqExpression>(parseColorExpression(left), parseColorExpression(right));
		} else {
			return std::make_shared<PetriEngine::Colored::LessThanExpression>(parseColorExpression(left), parseColorExpression(right));
		}	        	
	} else if (strcmp(element->name(), "gt") == 0 || strcmp(element->name(), "greaterthan") == 0) {	
		auto left = element->first_node();	
		auto right = left->next_sibling();

		if(notFlag){
			return std::make_shared<PetriEngine::Colored::LessThanEqExpression>(parseColorExpression(left), parseColorExpression(right));
		} else {
			return std::make_shared<PetriEngine::Colored::GreaterThanExpression>(parseColorExpression(left), parseColorExpression(right));
		}	        	
	} else if (strcmp(element->name(), "leq") == 0 || strcmp(element->name(), "lessthanorequal") == 0) {	
		auto left = element->first_node();	
		auto right = left->next_sibling();	

		if(notFlag){
			return std::make_shared<PetriEngine::Colored::GreaterThanExpression>(parseColorExpression(left), parseColorExpression(right));
		} else {
			return std::make_shared<PetriEngine::Colored::LessThanEqExpression>(parseColorExpression(left), parseColorExpression(right));
		}	        	
	} else if (strcmp(element->name(), "geq") == 0 || strcmp(element->name(), "greaterthanorequal") == 0) {	
		auto left = element->first_node();	
		auto right = left->next_sibling();

		if(notFlag){
			return std::make_shared<PetriEngine::Colored::LessThanExpression>(parseColorExpression(left), parseColorExpression(right));
		} else {
			return std::make_shared<PetriEngine::Colored::GreaterThanEqExpression>(parseColorExpression(left), parseColorExpression(right));
		}	
	} else if (strcmp(element->name(), "eq") == 0 || strcmp(element->name(), "equality") == 0) {	
		auto left = element->first_node();	
		auto right = left->next_sibling();	
		if(notFlag) {
			return std::make_shared<PetriEngine::Colored::InequalityExpression>(parseColorExpression(left), parseColorExpression(right));
		} else {
			return std::make_shared<PetriEngine::Colored::EqualityExpression>(parseColorExpression(left), parseColorExpression(right));
		}	
	} else if (strcmp(element->name(), "neq") == 0 || strcmp(element->name(), "inequality") == 0) {	
		auto left = element->first_node();	
		auto right = left->next_sibling();	

		if(notFlag){
			return std::make_shared<PetriEngine::Colored::EqualityExpression>(parseColorExpression(left), parseColorExpression(right));
		} else {
			return std::make_shared<PetriEngine::Colored::InequalityExpression>(parseColorExpression(left), parseColorExpression(right));
		}	        	
	} else if (strcmp(element->name(), "not") == 0) {	
		return parseGuardExpression(element->first_node(), true);	
	} else if (strcmp(element->name(), "and") == 0) {	
		auto left = element->first_node();	
		auto right = left->next_sibling();
		if(notFlag){
			return std::make_shared<PetriEngine::Colored::OrExpression>(parseGuardExpression(left, true), parseGuardExpression(right, true));
		} else {
			return std::make_shared<PetriEngine::Colored::AndExpression>(parseGuardExpression(left, false), parseGuardExpression(right, false));
		}	        	
	} else if (strcmp(element->name(), "or") == 0) {	
		auto left = element->first_node();	
		auto right = left->next_sibling();	
		//There must only be one constituent
		if(right == nullptr){
			return parseGuardExpression(left, notFlag);
		}
		if(notFlag) {
			auto parentAnd = std::make_shared<PetriEngine::Colored::AndExpression>(parseGuardExpression(left, true), parseGuardExpression(right, true));	
			for (auto it = right->next_sibling(); it; it = it->next_sibling()) {	
				parentAnd = std::make_shared<PetriEngine::Colored::AndExpression>(parentAnd, parseGuardExpression(it, true));	
			}	
			return parentAnd;
		} else {
			auto parentOr = std::make_shared<PetriEngine::Colored::OrExpression>(parseGuardExpression(left, false), parseGuardExpression(right, false));	
			for (auto it = right->next_sibling(); it; it = it->next_sibling()) {	
				parentOr = std::make_shared<PetriEngine::Colored::OrExpression>(parentOr, parseGuardExpression(it, false));	
			}	
			return parentOr;
		}	        	
	} else if (strcmp(element->name(), "subterm") == 0 || strcmp(element->name(), "structure") == 0) {	
		return parseGuardExpression(element->first_node(), notFlag);	
	}	
		
<<<<<<< HEAD
	PetriEngine::Colored::AllExpression_ptr PNMLParser::parseAllExpression(rapidxml::xml_node<>* element) {	
	    if (strcmp(element->name(), "all") == 0) {	
	        return std::make_shared<PetriEngine::Colored::AllExpression>(parseUserSort(element));	
	    } else if (strcmp(element->name(), "subterm") == 0) {	
	        return parseAllExpression(element->first_node());	
	    }	
	    	
	    return nullptr;	
	}	
		
	PetriEngine::Colored::ColorType* PNMLParser::parseUserSort(rapidxml::xml_node<>* element) {	
	    if (element) {	
	        for (auto it = element->first_node(); it; it = it->next_sibling()) {	
	            if (strcmp(it->name(), "usersort") == 0) {	
	                return colorTypes[it->first_attribute("declaration")->value()];	
	            } else if (strcmp(it->name(), "structure") == 0	
	                    || strcmp(it->name(), "type") == 0	
	                    || strcmp(it->name(), "subterm") == 0) {	
	                return parseUserSort(it);	
	            }	
	        }	
	    }	
	    assert(false);	
	    return nullptr;	
	}	
		
	PetriEngine::Colored::ArcExpression_ptr PNMLParser::parseNumberOfExpression(rapidxml::xml_node<>* element) {	
	    auto num = element->first_node();	
	    uint32_t number = parseNumberConstant(num);	
	    rapidxml::xml_node<>* first;	
	    if (number) {	
	        first = num->next_sibling();	
	    } else {	
	        number = 1;	
	        first = num;	
	    }
		// if(strcmp(first->first_node()->name(), "tuple") == 0){
		// 	std::vector<std::vector<PetriEngine::Colored::ColorExpression_ptr>> collectedColors;	
		// 	collectColorsInTuple(first->first_node(), collectedColors);	
		// 	return constructAddExpressionFromTupleExpression(first->first_node(), collectedColors, number);	
		// }

	    auto allExpr = parseAllExpression(first);	
	    if (allExpr) {	
	        return std::make_shared<PetriEngine::Colored::NumberOfExpression>(std::move(allExpr), number);	
	    } else {	
	        std::vector<PetriEngine::Colored::ColorExpression_ptr> colors;	
	        for (auto it = first; it; it = it->next_sibling()) {	
	            colors.push_back(parseColorExpression(it));	
	        }	
	        return std::make_shared<PetriEngine::Colored::NumberOfExpression>(std::move(colors), number);	
	    }	
	}	
		
	void PNMLParser::parseElement(rapidxml::xml_node<>* element) {	
	    for (auto it = element->first_node(); it; it = it->next_sibling()) {	
		
	        if (strcmp(it->name(), "place") == 0) {	
	            parsePlace(it);	
	        } else if (strcmp(it->name(),"transition") == 0) {	
	            parseTransition(it);	
	        } else if ( strcmp(it->name(),"arc") == 0 ||	
	                    strcmp(it->name(), "inputArc") == 0 ||	
	                    strcmp(it->name(), "outputArc") == 0) {	
	            parseArc(it);	
	        } else if (strcmp(it->name(),"transportArc") == 0) {	
	            parseTransportArc(it);	
	        } else if (strcmp(it->name(),"inhibitorArc") == 0) {	
	            parseArc(it, true);	
	        } else if (strcmp(it->name(), "variable") == 0) {	
	            std::cerr << "variable not supported" << std::endl;	
	            exit(ErrorCode);	
	        } else if (strcmp(it->name(),"queries") == 0) {	
	            parseQueries(it);	
	        } else if (strcmp(it->name(), "k-bound") == 0) {	
	            std::cerr << "k-bound should be given as command line option -k" << std::endl;	
	            exit(ErrorCode);	
	        } else if (strcmp(it->name(),"query") == 0) {	
	            std::cerr << "query tag not supported, please use PQL or XML-style queries instead" << std::endl;	
	            exit(ErrorCode);            	
	        }	
	        else	
	        {	
	            parseElement(it);	
	        }	
	    }	
	}	
		
	void PNMLParser::parseQueries(rapidxml::xml_node<>* element) {	
	    string query;	
		
	    for (auto it = element->first_node(); it; it = it->next_sibling()) {	
	        string name(element->first_attribute("name")->value());	
	        parseValue(element, query);	
	        Query q;	
	        q.name = name;	
	        q.text = query;	
	        this->queries.push_back(q);	
	    }	
	}	
		
	void PNMLParser::parsePlace(rapidxml::xml_node<>* element) {	
	    double x = 0, y = 0;	
	    string id(element->first_attribute("id")->value());	
		
	    auto initial = element->first_attribute("initialMarking");	
	    long long initialMarking = 0;	
	    PetriEngine::Colored::Multiset hlinitialMarking;	
	    PetriEngine::Colored::ColorType* type = nullptr;	
	    if(initial)	
	         initialMarking = atoll(initial->value());	
	    	
		
	    for (auto it = element->first_node(); it; it = it->next_sibling()) {	
	        // name element is ignored	
	        if (strcmp(it->name(), "graphics") == 0) {	
	            parsePosition(it, x, y);	
	        } else if (strcmp(it->name(),"initialMarking") == 0) {	
	            string text;	
	            parseValue(it, text);	
	            initialMarking = atoll(text.c_str());	
	        } else if (strcmp(it->name(),"hlinitialMarking") == 0) {	
	            std::unordered_map<const PetriEngine::Colored::Variable*, const PetriEngine::Colored::Color*> binding;	
				PetriEngine::Colored::EquivalenceVec placePartition;
	            PetriEngine::Colored::ExpressionContext context {binding, colorTypes, placePartition};	
	            hlinitialMarking = parseArcExpression(it->first_node("structure"))->eval(context);	
	        } else if (strcmp(it->name(), "type") == 0) {	
	            type = parseUserSort(it);	
	        }	
	    }	
	    if(initialMarking > std::numeric_limits<int>::max())	
	    {	
	        std::cerr << "Number of tokens in " << id << " exceeded " << std::numeric_limits<int>::max() << std::endl;	
	        exit(ErrorCode);	
	    }	
	    //Create place	
	    if (!isColored) {	
	        builder->addPlace(id, initialMarking, x, y);	
	    } else {	
	        if (!type) {	
	            std::cerr << "Place '" << id << "' is missing color type" << std::endl;	
	            exit(ErrorCode);	
	        }	
	        else	
	        {	
	            builder->addPlace(id, type, std::move(hlinitialMarking), x, y);	
	        }	
	    }	
	    //Map id to name	
	    NodeName nn;	
	    nn.id = id;	
	    nn.isPlace = true;	
	    id2name[id] = nn;	
	}	
		
	void PNMLParser::parseArc(rapidxml::xml_node<>* element, bool inhibitor) {	
	    string source = element->first_attribute("source")->value(),	
	            target = element->first_attribute("target")->value();	
	    int weight = 1;	
	    auto type = element->first_attribute("type");	
	    if(type && strcmp(type->value(), "timed") == 0)	
	    {	
	        std::cerr << "timed arcs are not supported" << std::endl;	
	        exit(ErrorCode);	
	    }	
	    else if(type && strcmp(type->value(), "inhibitor") == 0)	
	    {	
	        inhibitor = true;	
	    }	
		
	    bool first = true;	
	    for (auto it = element->first_node("inscription"); it; it = it->next_sibling("inscription")) {	
	        string text;	
	        parseValue(it, text);	
	        weight = atoi(text.c_str());	
	        if(std::find_if(text.begin(), text.end(), [](char c) { return !std::isdigit(c) && !std::isblank(c); }) != text.end())	
	        {	
	            std::cerr << "ERROR: Found non-integer-text in inscription-tag (weight) on arc from " << source << " to " << target << " with value \"" << text << "\". An integer was expected." << std::endl;	
	            exit(ErrorCode);	
	        }	
	        assert(weight > 0);	
	        if(!first)	
	        {	
	            std::cerr << "ERROR: Multiple inscription tags in xml of a arc from " << source << " to " << target << "." << std::endl;	
	            exit(ErrorCode);	
	        }	
	        first = false;	
	    }	
	    	
	    PetriEngine::Colored::ArcExpression_ptr expr;	
	    first = true;	
	    for (auto it = element->first_node("hlinscription"); it; it = it->next_sibling("hlinscription")) {	
	        expr = parseArcExpression(it->first_node("structure"));	
	        if(!first)	
	        {	
	            std::cerr << "ERROR: Multiple hlinscription tags in xml of a arc from " << source << " to " << target << "." << std::endl;	
	            exit(ErrorCode);            	
	        }	
	        first = false;	
	    }	
	    	
	    if (isColored)	
	        assert(expr != nullptr);	
	    Arc arc;	
	    arc.source = source;	
	    arc.target = target;	
	    arc.weight = weight;	
	    arc.expr = expr;	
	    assert(weight > 0);	
	    	
	    if (inhibitor && isColored) {	
	        std::cerr << "inhibitor arcs are not supported in colored Petri nets" << std::endl;	
	        exit(ErrorCode);	
	    }	
	    	
	    if(weight != 0)	
	    {	
	        if(inhibitor)	
	        {	
	            inhibarcs.push_back(arc);   	
	        }	
	        else	
	        {	
	            arcs.push_back(arc);	
	        }	
	    }	
	    else	
	    {	
	        std::cerr << "ERROR: Arc from " << source << " to " << target << " has non-sensible weight 0." << std::endl;         	
	        exit(ErrorCode);	
	    }	
	}	
		
	void PNMLParser::parseTransportArc(rapidxml::xml_node<>* element){	
	    string source	= element->first_attribute("source")->value(),	
	           transiton	= element->first_attribute("transition")->value(),	
	           target	= element->first_attribute("target")->value();	
	    int weight = 1;	
		
	    for(auto it = element->first_node("inscription"); it; it = it->next_sibling("inscription")){	
	        string text;	
	        parseValue(it, text);	
	        weight = atoi(text.c_str());	
	    }	
		
	    Arc inArc;	
	    inArc.source = source;	
	    inArc.target = transiton;	
	    inArc.weight = weight;	
	    arcs.push_back(inArc);	
		
	    Arc outArc;	
	    outArc.source = transiton;	
	    outArc.target = target;	
	    outArc.weight = weight;	
	    arcs.push_back(outArc);	
	}	
		
	void PNMLParser::parseTransition(rapidxml::xml_node<>* element) {	
	    Transition t;	
	    t.x = 0;	
	    t.y = 0;	
	    t.id = element->first_attribute("id")->value();	
	    t.expr = nullptr;	
		
		
	    for (auto it = element->first_node(); it; it = it->next_sibling()) {	
	        // name element is ignored	
	        if (strcmp(it->name(), "graphics") == 0) {	
	            parsePosition(it, t.x, t.y);	
	        } else if (strcmp(it->name(), "condition") == 0) {	
	            t.expr = parseGuardExpression(it->first_node("structure"), false);	
	        } else if (strcmp(it->name(), "conditions") == 0) {	
	            std::cerr << "conditions not supported" << std::endl;	
	            exit(ErrorCode);	
	        } else if (strcmp(it->name(), "assignments") == 0) {	
	            std::cerr << "assignments not supported" << std::endl;	
	            exit(ErrorCode);	
	        }	
	    }	
	    //Add transition to list	
	    transitions.push_back(t);	
	    //Map id to name	
	    NodeName nn;	
	    nn.id = t.id;	
	    nn.isPlace = false;	
	    id2name[t.id] = nn;	
	}	
		
	void PNMLParser::parseValue(rapidxml::xml_node<>* element, string& text) {	
	    for (auto it = element->first_node(); it; it = it->next_sibling()) {	
	        if (strcmp(it->name(), "value") == 0 || strcmp(it->name(), "text") == 0) {	
	            text = it->value();	
	        } else	
	            parseValue(it, text);	
	    }	
	}	
		
	uint32_t PNMLParser::parseNumberConstant(rapidxml::xml_node<>* element) {	
	    if (strcmp(element->name(), "numberconstant") == 0) {	
	        auto value = element->first_attribute("value")->value();	
	        return (uint32_t)atoll(value);	
	    } else if (strcmp(element->name(), "subterm") == 0) {	
	        return parseNumberConstant(element->first_node());	
	    }	
	    return 0;	
	}	
		
	void PNMLParser::parsePosition(rapidxml::xml_node<>* element, double& x, double& y) {	
	    for (auto it = element->first_node(); it; it = it->first_node()) {	
	        if (strcmp(it->name(), "position") == 0) {	
	            x = atof(it->first_attribute("x")->value());	
	            y = atof(it->first_attribute("y")->value());	
	        } else	
	        {	
	            parsePosition(it, x, y);	
	        }	
	    }	
	}	
		
	const PetriEngine::Colored::Color* PNMLParser::findColor(const char* name) const {	
	    for (const auto& elem : colorTypes) {	
	        auto col = (*elem.second)[name];	
	        if (col)	
	            return col;	
	    }	
	    printf("Could not find color: %s\nCANNOT_COMPUTE\n", name);	
	    exit(ErrorCode);	
=======
	printf("Could not parse '%s' as a guard expression\n", element->name());	
	assert(false);	
	return nullptr;	
}

PetriEngine::Colored::ColorExpression_ptr PNMLParser::parseColorExpression(rapidxml::xml_node<>* element) {
    if (strcmp(element->name(), "dotconstant") == 0) {
        return std::make_shared<PetriEngine::Colored::DotConstantExpression>();
    } else if (strcmp(element->name(), "variable") == 0) {
        return std::make_shared<PetriEngine::Colored::VariableExpression>(variables[element->first_attribute("refvariable")->value()]);
    } else if (strcmp(element->name(), "useroperator") == 0) {
        return std::make_shared<PetriEngine::Colored::UserOperatorExpression>(findColor(element->first_attribute("declaration")->value()));
    } else if (strcmp(element->name(), "successor") == 0) {
        return std::make_shared<PetriEngine::Colored::SuccessorExpression>(parseColorExpression(element->first_node()));
    } else if (strcmp(element->name(), "predecessor") == 0) {
        return std::make_shared<PetriEngine::Colored::PredecessorExpression>(parseColorExpression(element->first_node()));
    } else if (strcmp(element->name(), "finiteintrangeconstant") == 0){	
		auto value = element->first_attribute("value")->value();	
		auto intRangeElement = element->first_node("finiteintrange");	
		uint32_t start = (uint32_t)atoll(intRangeElement->first_attribute("start")->value());	
		uint32_t end = (uint32_t)atoll(intRangeElement->first_attribute("end")->value());	
		return std::make_shared<PetriEngine::Colored::UserOperatorExpression>(findColorForIntRange(value, start,end));	
	
	} else if (strcmp(element->name(), "tuple") == 0) {
        std::vector<PetriEngine::Colored::ColorExpression_ptr> colors;
        for (auto it = element->first_node(); it; it = it->next_sibling()) {
            colors.push_back(parseColorExpression(it));
        }
        std::shared_ptr<PetriEngine::Colored::TupleExpression> tupleExpr = std::make_shared<PetriEngine::Colored::TupleExpression>(std::move(colors));	
		tupleExpr->setColorType(tupleExpr->getColorType(colorTypes));	
		return tupleExpr;
    } else if (strcmp(element->name(), "subterm") == 0 || strcmp(element->name(), "structure") == 0) {
        return parseColorExpression(element->first_node());
    }
    assert(false);
    return nullptr;
}

PetriEngine::Colored::AllExpression_ptr PNMLParser::parseAllExpression(rapidxml::xml_node<>* element) {
    if (strcmp(element->name(), "all") == 0) {
        return std::make_shared<PetriEngine::Colored::AllExpression>(parseUserSort(element));
    } else if (strcmp(element->name(), "subterm") == 0) {
        return parseAllExpression(element->first_node());
    }
    
    return nullptr;
}

PetriEngine::Colored::ColorType* PNMLParser::parseUserSort(rapidxml::xml_node<>* element) {
    if (element) {
        for (auto it = element->first_node(); it; it = it->next_sibling()) {
            if (strcmp(it->name(), "usersort") == 0) {
                return colorTypes[it->first_attribute("declaration")->value()];
            } else if (strcmp(it->name(), "structure") == 0
                    || strcmp(it->name(), "type") == 0
                    || strcmp(it->name(), "subterm") == 0) {
                return parseUserSort(it);
            }
        }
    }
    assert(false);
    return nullptr;
}

PetriEngine::Colored::NumberOfExpression_ptr PNMLParser::parseNumberOfExpression(rapidxml::xml_node<>* element) {
    auto num = element->first_node();
    uint32_t number = parseNumberConstant(num);
    rapidxml::xml_node<>* first;
    if (number) {
        first = num->next_sibling();
    } else {
        number = 1;
        first = num;
    }
    auto allExpr = parseAllExpression(first);
    if (allExpr) {
        return std::make_shared<PetriEngine::Colored::NumberOfExpression>(std::move(allExpr), number);
    } else {
        std::vector<PetriEngine::Colored::ColorExpression_ptr> colors;
        for (auto it = first; it; it = it->next_sibling()) {
            colors.push_back(parseColorExpression(it));
        }
        return std::make_shared<PetriEngine::Colored::NumberOfExpression>(std::move(colors), number);
    }
}

void PNMLParser::parseElement(rapidxml::xml_node<>* element) {
    
    for (auto it = element->first_node(); it; it = it->next_sibling()) {
        if (strcmp(it->name(), "place") == 0) {
            parsePlace(it);
        } else if (strcmp(it->name(),"transition") == 0) {
            parseTransition(it);
        } else if ( strcmp(it->name(),"arc") == 0 ||
                    strcmp(it->name(), "inputArc") == 0 ||
                    strcmp(it->name(), "outputArc") == 0) {
            parseArc(it);
        } else if (strcmp(it->name(),"transportArc") == 0) {
            parseTransportArc(it);
        } else if (strcmp(it->name(),"inhibitorArc") == 0) {
            parseArc(it, true);
        } else if (strcmp(it->name(), "variable") == 0) {
            std::cerr << "variable not supported" << std::endl;
            exit(ErrorCode);
        } else if (strcmp(it->name(),"queries") == 0) {
            parseQueries(it);
        } else if (strcmp(it->name(), "k-bound") == 0) {
            std::cerr << "k-bound should be given as command line option -k" << std::endl;
            exit(ErrorCode);
        } else if (strcmp(it->name(),"query") == 0) {
            std::cerr << "query tag not supported, please use PQL or XML-style queries instead" << std::endl;
            exit(ErrorCode);            
        }
        else
        {
            parseElement(it);
        }
    }
}

void PNMLParser::parseQueries(rapidxml::xml_node<>* element) {
    std::string query;

    for (auto it = element->first_node(); it; it = it->next_sibling()) {
        std::string name(element->first_attribute("name")->value());
        parseValue(element, query);
        Query q;
        q.name = name;
        q.text = query;
        this->queries.push_back(q);
    }
}

void PNMLParser::parsePlace(rapidxml::xml_node<>* element) {
    double x = 0, y = 0;
    std::string id(element->first_attribute("id")->value());
    
    auto initial = element->first_attribute("initialMarking");
    long long initialMarking = 0;
    PetriEngine::Colored::Multiset hlinitialMarking;
    PetriEngine::Colored::ColorType* type = nullptr;
    if(initial)
         initialMarking = atoll(initial->value());

    for (auto it = element->first_node(); it; it = it->next_sibling()) {
        // name element is ignored
        if (strcmp(it->name(), "graphics") == 0) {
            parsePosition(it, x, y);
        } else if (strcmp(it->name(),"initialMarking") == 0) {
            std::string text;
            parseValue(it, text);
            initialMarking = atoll(text.c_str());
        } else if (strcmp(it->name(),"hlinitialMarking") == 0) {
            std::unordered_map<const PetriEngine::Colored::Variable*, const PetriEngine::Colored::Color*> binding;
            PetriEngine::Colored::ExpressionContext context {binding, colorTypes};
            hlinitialMarking = parseArcExpression(it->first_node("structure"))->eval(context);
        } else if (strcmp(it->name(), "type") == 0) {
            type = parseUserSort(it);
        }
    }
    
    if(initialMarking > std::numeric_limits<int>::max())
    {
        std::cerr << "Number of tokens in " << id << " exceeded " << std::numeric_limits<int>::max() << std::endl;
        exit(ErrorCode);
    }
    //Create place
    if (!isColored) {
        builder->addPlace(id, initialMarking, x, y);
    } else {
        if (!type) {
            std::cerr << "Place '" << id << "' is missing color type" << std::endl;
            exit(ErrorCode);
        }
        else
        {
            builder->addPlace(id, type, std::move(hlinitialMarking), x, y);
        }
    }
    //Map id to name
    NodeName nn;
    nn.id = id;
    nn.isPlace = true;
    id2name[id] = nn;
}

void PNMLParser::parseArc(rapidxml::xml_node<>* element, bool inhibitor) {
    std::string source = element->first_attribute("source")->value(),
            target = element->first_attribute("target")->value();
    int weight = 1;
    auto type = element->first_attribute("type");
    if(type && strcmp(type->value(), "timed") == 0)
    {
        std::cerr << "timed arcs are not supported" << std::endl;
        exit(ErrorCode);
    }
    else if(type && strcmp(type->value(), "inhibitor") == 0)
    {
        inhibitor = true;
    }

    bool first = true;
    for (auto it = element->first_node("inscription"); it; it = it->next_sibling("inscription")) {
        std::string text;
        parseValue(it, text);
        weight = atoi(text.c_str());
        if(std::find_if(text.begin(), text.end(), [](char c) { return !std::isdigit(c) && !std::isblank(c); }) != text.end())
        {
            std::cerr << "ERROR: Found non-integer-text in inscription-tag (weight) on arc from " << source << " to " << target << " with value \"" << text << "\". An integer was expected." << std::endl;
            exit(ErrorCode);
        }
        assert(weight > 0);
        if(!first)
        {
            std::cerr << "ERROR: Multiple inscription tags in xml of a arc from " << source << " to " << target << "." << std::endl;
            exit(ErrorCode);
        }
        first = false;
    }
    
    PetriEngine::Colored::ArcExpression_ptr expr;
    first = true;
    for (auto it = element->first_node("hlinscription"); it; it = it->next_sibling("hlinscription")) {
        expr = parseArcExpression(it->first_node("structure"));
        if(!first)
        {
            std::cerr << "ERROR: Multiple hlinscription tags in xml of a arc from " << source << " to " << target << "." << std::endl;
            exit(ErrorCode);            
        }
        first = false;
    }
    
    if (isColored)
        assert(expr != nullptr);
    Arc arc;
    arc.source = source;
    arc.target = target;
    arc.weight = weight;
    arc.expr = expr;
    assert(weight > 0);
    
    if (inhibitor && isColored) {
        std::cerr << "inhibitor arcs are not supported in colored Petri nets" << std::endl;
        exit(ErrorCode);
    }
    
    if(weight != 0)
    {
        if(inhibitor)
        {
            inhibarcs.push_back(arc);   
        }
        else
        {
            arcs.push_back(arc);
        }
    }
    else
    {
        std::cerr << "ERROR: Arc from " << source << " to " << target << " has non-sensible weight 0." << std::endl;         
        exit(ErrorCode);
    }
}

void PNMLParser::parseTransportArc(rapidxml::xml_node<>* element){
    std::string source	= element->first_attribute("source")->value(),
           transiton	= element->first_attribute("transition")->value(),
           target	= element->first_attribute("target")->value();
    int weight = 1;

    for(auto it = element->first_node("inscription"); it; it = it->next_sibling("inscription")){
        std::string text;
        parseValue(it, text);
        weight = atoi(text.c_str());
    }

    Arc inArc;
    inArc.source = source;
    inArc.target = transiton;
    inArc.weight = weight;
    arcs.push_back(inArc);

    Arc outArc;
    outArc.source = transiton;
    outArc.target = target;
    outArc.weight = weight;
    arcs.push_back(outArc);
}

void PNMLParser::parseTransition(rapidxml::xml_node<>* element) {
    Transition t;
    t.x = 0;
    t.y = 0;
    t.id = element->first_attribute("id")->value();
    t.expr = nullptr;


    for (auto it = element->first_node(); it; it = it->next_sibling()) {
        // name element is ignored
        if (strcmp(it->name(), "graphics") == 0) {
            parsePosition(it, t.x, t.y);
        } else if (strcmp(it->name(), "condition") == 0) {
            t.expr = parseGuardExpression(it->first_node("structure"), false);
        } else if (strcmp(it->name(), "conditions") == 0) {
            std::cerr << "conditions not supported" << std::endl;
            exit(ErrorCode);
        } else if (strcmp(it->name(), "assignments") == 0) {
            std::cerr << "assignments not supported" << std::endl;
            exit(ErrorCode);
        }
    }
    //Add transition to list
    transitions.push_back(t);
    //Map id to name
    NodeName nn;
    nn.id = t.id;
    nn.isPlace = false;
    id2name[t.id] = nn;
}

void PNMLParser::parseValue(rapidxml::xml_node<>* element, std::string& text) {
    for (auto it = element->first_node(); it; it = it->next_sibling()) {
        if (strcmp(it->name(), "value") == 0 || strcmp(it->name(), "text") == 0) {
            text = it->value();
        } else
            parseValue(it, text);
    }
}

uint32_t PNMLParser::parseNumberConstant(rapidxml::xml_node<>* element) {
    if (strcmp(element->name(), "numberconstant") == 0) {
        auto value = element->first_attribute("value")->value();
        return (uint32_t)atoll(value);
    } else if (strcmp(element->name(), "subterm") == 0) {
        return parseNumberConstant(element->first_node());
    }
    return 0;
}

void PNMLParser::parsePosition(rapidxml::xml_node<>* element, double& x, double& y) {
    for (auto it = element->first_node(); it; it = it->first_node()) {
        if (strcmp(it->name(), "position") == 0) {
            x = atof(it->first_attribute("x")->value());
            y = atof(it->first_attribute("y")->value());
        } else
        {
            parsePosition(it, x, y);
        }
    }
}

const PetriEngine::Colored::Color* PNMLParser::findColor(const char* name) const {
    for (const auto& elem : colorTypes) {
        auto col = (*elem.second)[name];
        if (col)
            return col;
    }
    printf("Could not find color: %s\nCANNOT_COMPUTE\n", name);
    exit(ErrorCode);
}

const PetriEngine::Colored::Color* PNMLParser::findColorForIntRange(const char* value, uint32_t start, uint32_t end) const{	
	for (const auto& elem : colorTypes) {	
		auto col = (*elem.second)[value];	
		if (col){	
			if((*elem.second).operator[](0).getId() == (start -1) && (*elem.second).operator[]((*elem.second).size()-1).getId() == end -1)	
				return col;	
		}	
>>>>>>> 6653f058
	}	
	printf("Could not find color: %s\nCANNOT_COMPUTE\n", value);	
	exit(ErrorCode);	
}<|MERGE_RESOLUTION|>--- conflicted
+++ resolved
@@ -1,270 +1,3 @@
-<<<<<<< HEAD
-	/* PeTe - Petri Engine exTremE	
-	 * Copyright (C) 2011  Jonas Finnemann Jensen <jopsen@gmail.com>,	
-	 *                     Thomas Søndersø Nielsen <primogens@gmail.com>,	
-	 *                     Lars Kærlund Østergaard <larsko@gmail.com>,	
-	 *                     Peter Gjøl Jensen <root@petergjoel.dk>	
-	 * 	
-	 * This program is free software: you can redistribute it and/or modify	
-	 * it under the terms of the GNU General Public License as published by	
-	 * the Free Software Foundation, either version 3 of the License, or	
-	 * (at your option) any later version.	
-	 * 	
-	 * This program is distributed in the hope that it will be useful,	
-	 * but WITHOUT ANY WARRANTY; without even the implied warranty of	
-	 * MERCHANTABILITY or FITNESS FOR A PARTICULAR PURPOSE.  See the	
-	 * GNU General Public License for more details.	
-	 * 	
-	 * You should have received a copy of the GNU General Public License	
-	 * along with this program.  If not, see <http://www.gnu.org/licenses/>.	
-	 */	
-		
-	#include <string>	
-	#include <cstdio>	
-	#include <cstdlib>	
-	#include <iostream>	
-	#include <limits>	
-	#include <cstring>	
-		
-		
-	#include "PetriParse/PNMLParser.h"	
-	#include "PetriEngine/errorcodes.h"	
-		
-	using namespace PetriEngine;	
-	using namespace std;	
-	using namespace PetriEngine::PQL;	
-		
-	void PNMLParser::parse(ifstream& xml,	
-	        AbstractPetriNetBuilder* builder) {	
-	    //Clear any left overs	
-	    id2name.clear();	
-	    arcs.clear();	
-	    transitions.clear();	
-	    inhibarcs.clear();	
-	    colorTypes.clear();	
-		
-	    //Set the builder	
-	    this->builder = builder;	
-		
-	    //Parser the xml	
-	    rapidxml::xml_document<> doc;	
-	    vector<char> buffer((istreambuf_iterator<char>(xml)), istreambuf_iterator<char>());	
-	    buffer.push_back('\0');	
-	    doc.parse<0>(&buffer[0]);	
-	    	
-	    rapidxml::xml_node<>* root = doc.first_node();	
-	    if(strcmp(root->name(), "pnml") != 0)	
-	    {	
-	        std::cerr << "expecting <pnml> tag as root-node in xml tree." << std::endl;	
-	        exit(ErrorCode);	
-	    }	
-	    	
-	    auto declarations = root->first_node("net")->first_node("declaration");	
-	    isColored = declarations != nullptr;	
-	    if (isColored) {	
-	        builder->enableColors();	
-	        parseDeclarations(declarations);	
-	    }	
-	    parseElement(root);	
-		
-		
-	    //Add all the transition	
-	    for (auto & transition : transitions) 	
-	        if (!isColored) {	
-	            builder->addTransition(transition.id, transition.x, transition.y);	
-	        } else {	
-	            builder->addTransition(transition.id, transition.expr, transition.x, transition.y);	
-	        }	
-		
-	    //Add all the arcs	
-	    for (auto & arc : arcs) {	
-	        auto a = arc;	
-	        	
-	        //Check that source id exists	
-	        if (id2name.find(arc.source) == id2name.end()) {	
-	            fprintf(stderr,	
-	                    "XML Parsing error: Arc source with id=\"%s\" wasn't found!\n",	
-	                    arc.source.c_str());	
-	            continue;	
-	        }	
-	        //Check that target id exists	
-	        if (id2name.find(arc.target) == id2name.end()) {	
-	            fprintf(stderr,	
-	                    "XML Parsing error: Arc target with id=\"%s\" wasn't found!\n",	
-	                    arc.target.c_str());	
-	            continue;	
-	        }	
-	        //Find source and target	
-	        NodeName source = id2name[arc.source];	
-	        NodeName target = id2name[arc.target];	
-		
-	        if (source.isPlace && !target.isPlace) {	
-	            if (!isColored) {	
-	                builder->addInputArc(source.id, target.id, false, arc.weight);	
-	            } else {	
-	                builder->addInputArc(source.id, target.id, arc.expr);	
-	            }	
-		
-	        } else if (!source.isPlace && target.isPlace) {	
-	            if (!isColored) {	
-	                builder->addOutputArc(source.id, target.id, arc.weight);	
-	            } else {	
-	                builder->addOutputArc(source.id, target.id, arc.expr);	
-	            }	
-	        } else {	
-	            fprintf(stderr,	
-	                    "XML Parsing error: Arc from \"%s\" to \"%s\" is neither input nor output!\n",	
-	                    source.id.c_str(),	
-	                    target.id.c_str());	
-	        }	
-	    }	
-	    for(Arc& inhibitor : inhibarcs)	
-	    {	
-	        NodeName source = id2name[inhibitor.source];	
-	        NodeName target = id2name[inhibitor.target];	
-	        if (source.isPlace && !target.isPlace) {	
-	            builder->addInputArc(source.id, target.id, true, inhibitor.weight);	
-	        }	
-	        else	
-	        {	
-	            fprintf(stderr,	
-	                    "XML Parsing error: Inhibitor from \"%s\" to \"%s\" is not valid!\n",	
-	                    source.id.c_str(),	
-	                    target.id.c_str());	
-	        }	
-	    }	
-	    	
-	    //Unset the builder	
-	    this->builder = nullptr;	
-		
-	    //Cleanup	
-	    id2name.clear();	
-	    arcs.clear();	
-	    transitions.clear();	
-	    inhibarcs.clear();	
-	    colorTypes.clear();	
-	    builder->sort();	
-	}	
-		
-	void PNMLParser::parseDeclarations(rapidxml::xml_node<>* element) {	
-	    for (auto it = element->first_node(); it; it = it->next_sibling()) {	
-	        if (strcmp(it->name(), "namedsort") == 0) {	
-	            parseNamedSort(it);	
-	        } else if (strcmp(it->name(), "variabledecl") == 0) {	
-	            auto var = new PetriEngine::Colored::Variable {	
-	                it->first_attribute("id")->value(),	
-	                parseUserSort(it)	
-	            };	
-	            variables[it->first_attribute("id")->value()] = var;	
-	        } else {	
-	            parseDeclarations(element->first_node());	
-	        }	
-	    }	
-	}	
-		
-	bool isInitialBinding(std::vector<const PetriEngine::Colored::Color*>& binding) {	
-	    for (auto color : binding) {	
-	        if (color->getId() != 0)	
-	            return false;	
-	    }	
-	    return true;	
-	}	
-		
-	void PNMLParser::parseNamedSort(rapidxml::xml_node<>* element) {	
-	    auto type = element->first_node();	
-	    auto ct = strcmp(type->name(), "productsort") == 0 ?	
-	              new PetriEngine::Colored::ProductType(std::string(element->first_attribute("id")->value())) :	
-	              new PetriEngine::Colored::ColorType(std::string(element->first_attribute("id")->value()));	
-	    	
-	    if (strcmp(type->name(), "dot") == 0) {
-	        ct->addDot();	
-	    } else if (strcmp(type->name(), "productsort") == 0) {	
-	        for (auto it = type->first_node(); it; it = it->next_sibling()) {	
-	            if (strcmp(it->name(), "usersort") == 0) {	
-	                ((PetriEngine::Colored::ProductType*)ct)->addType(colorTypes[it->first_attribute("declaration")->value()]);	
-	            }	
-	        }	
-	    } else if (strcmp(type->name(), "finiteintrange") == 0) {	
-	        uint32_t start = (uint32_t)atoll(type->first_attribute("start")->value());	
-	        uint32_t end = (uint32_t)atoll(type->first_attribute("end")->value());	
-		
-		
-	        for (uint32_t i = start; i<=end;i++) {	
-	            ct->addColor(to_string(i).c_str());	
-	        }	
-	    } else {	
-	        for (auto it = type->first_node(); it; it = it->next_sibling()) {	
-	            auto id = it->first_attribute("id");	
-	            assert(id != nullptr);	
-	            ct->addColor(id->value());	
-	        }	
-	    }	
-		
-	    std::string id = element->first_attribute("id")->value();	
-		
-	    colorTypes[id] = ct;	
-	    builder->addColorType(id, ct);	
-	}	
-		
-	PetriEngine::Colored::ArcExpression_ptr PNMLParser::parseArcExpression(rapidxml::xml_node<>* element) {	
-	    if (strcmp(element->name(), "numberof") == 0) {	
-	        return parseNumberOfExpression(element);	
-	    } else if (strcmp(element->name(), "add") == 0) {	
-	        std::vector<PetriEngine::Colored::ArcExpression_ptr> constituents;	
-	        for (auto it = element->first_node(); it; it = it->next_sibling()) {	
-	            constituents.push_back(parseArcExpression(it));	
-	        }	
-	        return std::make_shared<PetriEngine::Colored::AddExpression>(std::move(constituents));	
-	    } else if (strcmp(element->name(), "subtract") == 0) {	
-	        auto left = element->first_node();	
-	        auto right = left->next_sibling();	
-	        auto res = std::make_shared<PetriEngine::Colored::SubtractExpression>(parseArcExpression(left), parseArcExpression(right));	
-	        auto next = right;	
-	        while ((next = next->next_sibling())) {	
-	            res = std::make_shared<PetriEngine::Colored::SubtractExpression>(res, parseArcExpression(next));	
-	        }	
-	        return res;	
-	    } else if (strcmp(element->name(), "scalarproduct") == 0) {	
-	        auto scalar = element->first_node();	
-	        auto ms = scalar->next_sibling();	
-	        return std::make_shared<PetriEngine::Colored::ScalarProductExpression>(parseArcExpression(ms), parseNumberConstant(scalar));	
-	    } else if (strcmp(element->name(), "all") == 0) {	
-	        return parseNumberOfExpression(element->parent());	
-	    } else if (strcmp(element->name(), "subterm") == 0 || strcmp(element->name(), "structure") == 0) {	
-	        return parseArcExpression(element->first_node());	
-	    } else if (strcmp(element->name(), "tuple") == 0) {	
-	        std::vector<std::vector<PetriEngine::Colored::ColorExpression_ptr>> collectedColors;	
-	        collectColorsInTuple(element, collectedColors);	
-	        auto expr = constructAddExpressionFromTupleExpression(element, collectedColors, 1);	
-	        return expr;	
-	    }	
-	    printf("Could not parse '%s' as an arc expression\n", element->name());	
-	    assert(false);	
-	    return nullptr;	
-	}	
-	PetriEngine::Colored::ArcExpression_ptr PNMLParser::constructAddExpressionFromTupleExpression(rapidxml::xml_node<>* element,std::vector<std::vector<PetriEngine::Colored::ColorExpression_ptr>> collectedColors, uint32_t numberof){	
-	    auto initCartesianSet = cartesianProduct(collectedColors[0], collectedColors[1]);	
-	    for(uint32_t i = 2; i < collectedColors.size(); i++){	
-	        initCartesianSet = cartesianProduct(initCartesianSet, collectedColors[i]);	
-	    }	
-	    std::vector<PetriEngine::Colored::NumberOfExpression_ptr> numberOfExpressions;	
-	    for(auto set : initCartesianSet){	
-	        std::vector<PetriEngine::Colored::ColorExpression_ptr> colors;	
-	        for (auto color : set) {	
-	            colors.push_back(color);	
-	        }	
-	        std::shared_ptr<PetriEngine::Colored::TupleExpression> tupleExpr = std::make_shared<PetriEngine::Colored::TupleExpression>(std::move(colors));	
-	        tupleExpr->setColorType(tupleExpr->getColorType(colorTypes));	
-	        std::vector<PetriEngine::Colored::ColorExpression_ptr> placeholderVector;	
-	        placeholderVector.push_back(tupleExpr);	
-	        numberOfExpressions.push_back(std::make_shared<PetriEngine::Colored::NumberOfExpression>(std::move(placeholderVector),numberof));	
-	    }	
-	    std::vector<PetriEngine::Colored::ArcExpression_ptr> constituents;	
-	    for (auto expr : numberOfExpressions) {	
-	        constituents.push_back(expr);	
-	    }	
-	    return std::make_shared<PetriEngine::Colored::AddExpression>(std::move(constituents));	
-=======
 /* PeTe - Petri Engine exTremE
  * Copyright (C) 2011  Jonas Finnemann Jensen <jopsen@gmail.com>,
  *                     Thomas Søndersø Nielsen <primogens@gmail.com>,
@@ -498,7 +231,7 @@
     } else if (strcmp(element->name(), "tuple") == 0) {	
 		std::vector<std::vector<PetriEngine::Colored::ColorExpression_ptr>> collectedColors;	
 		collectColorsInTuple(element, collectedColors);	
-		auto expr = constructAddExpressionFromTupleExpression(element, collectedColors);	
+		auto expr = constructAddExpressionFromTupleExpression(element, collectedColors, 1);	
 		std::cout << expr->toString() << std::endl;	
 		return expr;	
 	}
@@ -507,7 +240,7 @@
     return nullptr;
 }
 
-PetriEngine::Colored::ArcExpression_ptr PNMLParser::constructAddExpressionFromTupleExpression(rapidxml::xml_node<>* element,std::vector<std::vector<PetriEngine::Colored::ColorExpression_ptr>> collectedColors){	
+PetriEngine::Colored::ArcExpression_ptr PNMLParser::constructAddExpressionFromTupleExpression(rapidxml::xml_node<>* element,std::vector<std::vector<PetriEngine::Colored::ColorExpression_ptr>> collectedColors, uint32_t numberof){	
 	auto initCartesianSet = cartesianProduct(collectedColors[0], collectedColors[1]);	
 	for(uint32_t i = 2; i < collectedColors.size(); i++){	
 		initCartesianSet = cartesianProduct(initCartesianSet, collectedColors[i]);	
@@ -522,12 +255,11 @@
 		tupleExpr->setColorType(tupleExpr->getColorType(colorTypes));	
 		std::vector<PetriEngine::Colored::ColorExpression_ptr> placeholderVector;	
 		placeholderVector.push_back(tupleExpr);	
-		numberOfExpressions.push_back(std::make_shared<PetriEngine::Colored::NumberOfExpression>(std::move(placeholderVector),1));	
+		numberOfExpressions.push_back(std::make_shared<PetriEngine::Colored::NumberOfExpression>(std::move(placeholderVector),numberof));	
 	}	
 	std::vector<PetriEngine::Colored::ArcExpression_ptr> constituents;	
 	for (auto expr : numberOfExpressions) {	
 		constituents.push_back(expr);	
->>>>>>> 6653f058
 	}	
 	return std::make_shared<PetriEngine::Colored::AddExpression>(std::move(constituents));	
 }	
@@ -552,40 +284,6 @@
 			returnSet.push_back(set);	
 		}	
 	}	
-<<<<<<< HEAD
-		
-	void PNMLParser::collectColorsInTuple(rapidxml::xml_node<>* element, std::vector<std::vector<PetriEngine::Colored::ColorExpression_ptr>>& collectedColors){	
-	    if (strcmp(element->name(), "tuple") == 0) {	
-	        for (auto it = element->first_node(); it; it = it->next_sibling()) {	
-	            collectColorsInTuple(it->first_node(), collectedColors);	
-	        }	
-	    } else if (strcmp(element->name(), "all") == 0) {	
-	        std::vector<PetriEngine::Colored::ColorExpression_ptr> expressionsToAdd;	
-	        auto expr = parseAllExpression(element);	
-	        std::unordered_map<uint32_t, std::vector<const PetriEngine::Colored::Color *>> constantMap;	
-	        uint32_t index = 0;	
-	        expr->getConstants(constantMap, index);	
-	        for(auto positionColors : constantMap){	
-	            for(auto color : positionColors.second){	
-	                expressionsToAdd.push_back(std::make_shared<PetriEngine::Colored::UserOperatorExpression>(color));	
-	            }            	
-	        }	
-	        collectedColors.push_back(expressionsToAdd);	
-	        return;	
-	    } else if (strcmp(element->name(), "subterm") == 0 || strcmp(element->name(), "structure") == 0) {	
-	        collectColorsInTuple(element->first_node(), collectedColors);	
-	    } else if (strcmp(element->name(), "userOperator") == 0 || strcmp(element->name(), "useroperator") == 0 || strcmp(element->name(), "dotconstant") == 0 || strcmp(element->name(), "variable") == 0 	
-	                    || strcmp(element->name(), "successor") == 0 || strcmp(element->name(), "predecessor") == 0) {	
-	        std::vector<PetriEngine::Colored::ColorExpression_ptr> expressionsToAdd;	
-	        auto color = parseColorExpression(element);	
-	        expressionsToAdd.push_back(color);	
-	        collectedColors.push_back(expressionsToAdd);	
-	        return;	
-	    } else{	
-	        printf("Could not collect tuple colors from arc expression '%s'\n", element->name());
-	        return;	
-	    }	
-=======
 	return returnSet;	
 }	
 	
@@ -619,7 +317,6 @@
 	} else{	
 		printf("Could not parse '%s' as an arc expression\n", element->name());	
 		return;	
->>>>>>> 6653f058
 	}	
 }	
 	
@@ -710,336 +407,6 @@
 		return parseGuardExpression(element->first_node(), notFlag);	
 	}	
 		
-<<<<<<< HEAD
-	PetriEngine::Colored::AllExpression_ptr PNMLParser::parseAllExpression(rapidxml::xml_node<>* element) {	
-	    if (strcmp(element->name(), "all") == 0) {	
-	        return std::make_shared<PetriEngine::Colored::AllExpression>(parseUserSort(element));	
-	    } else if (strcmp(element->name(), "subterm") == 0) {	
-	        return parseAllExpression(element->first_node());	
-	    }	
-	    	
-	    return nullptr;	
-	}	
-		
-	PetriEngine::Colored::ColorType* PNMLParser::parseUserSort(rapidxml::xml_node<>* element) {	
-	    if (element) {	
-	        for (auto it = element->first_node(); it; it = it->next_sibling()) {	
-	            if (strcmp(it->name(), "usersort") == 0) {	
-	                return colorTypes[it->first_attribute("declaration")->value()];	
-	            } else if (strcmp(it->name(), "structure") == 0	
-	                    || strcmp(it->name(), "type") == 0	
-	                    || strcmp(it->name(), "subterm") == 0) {	
-	                return parseUserSort(it);	
-	            }	
-	        }	
-	    }	
-	    assert(false);	
-	    return nullptr;	
-	}	
-		
-	PetriEngine::Colored::ArcExpression_ptr PNMLParser::parseNumberOfExpression(rapidxml::xml_node<>* element) {	
-	    auto num = element->first_node();	
-	    uint32_t number = parseNumberConstant(num);	
-	    rapidxml::xml_node<>* first;	
-	    if (number) {	
-	        first = num->next_sibling();	
-	    } else {	
-	        number = 1;	
-	        first = num;	
-	    }
-		// if(strcmp(first->first_node()->name(), "tuple") == 0){
-		// 	std::vector<std::vector<PetriEngine::Colored::ColorExpression_ptr>> collectedColors;	
-		// 	collectColorsInTuple(first->first_node(), collectedColors);	
-		// 	return constructAddExpressionFromTupleExpression(first->first_node(), collectedColors, number);	
-		// }
-
-	    auto allExpr = parseAllExpression(first);	
-	    if (allExpr) {	
-	        return std::make_shared<PetriEngine::Colored::NumberOfExpression>(std::move(allExpr), number);	
-	    } else {	
-	        std::vector<PetriEngine::Colored::ColorExpression_ptr> colors;	
-	        for (auto it = first; it; it = it->next_sibling()) {	
-	            colors.push_back(parseColorExpression(it));	
-	        }	
-	        return std::make_shared<PetriEngine::Colored::NumberOfExpression>(std::move(colors), number);	
-	    }	
-	}	
-		
-	void PNMLParser::parseElement(rapidxml::xml_node<>* element) {	
-	    for (auto it = element->first_node(); it; it = it->next_sibling()) {	
-		
-	        if (strcmp(it->name(), "place") == 0) {	
-	            parsePlace(it);	
-	        } else if (strcmp(it->name(),"transition") == 0) {	
-	            parseTransition(it);	
-	        } else if ( strcmp(it->name(),"arc") == 0 ||	
-	                    strcmp(it->name(), "inputArc") == 0 ||	
-	                    strcmp(it->name(), "outputArc") == 0) {	
-	            parseArc(it);	
-	        } else if (strcmp(it->name(),"transportArc") == 0) {	
-	            parseTransportArc(it);	
-	        } else if (strcmp(it->name(),"inhibitorArc") == 0) {	
-	            parseArc(it, true);	
-	        } else if (strcmp(it->name(), "variable") == 0) {	
-	            std::cerr << "variable not supported" << std::endl;	
-	            exit(ErrorCode);	
-	        } else if (strcmp(it->name(),"queries") == 0) {	
-	            parseQueries(it);	
-	        } else if (strcmp(it->name(), "k-bound") == 0) {	
-	            std::cerr << "k-bound should be given as command line option -k" << std::endl;	
-	            exit(ErrorCode);	
-	        } else if (strcmp(it->name(),"query") == 0) {	
-	            std::cerr << "query tag not supported, please use PQL or XML-style queries instead" << std::endl;	
-	            exit(ErrorCode);            	
-	        }	
-	        else	
-	        {	
-	            parseElement(it);	
-	        }	
-	    }	
-	}	
-		
-	void PNMLParser::parseQueries(rapidxml::xml_node<>* element) {	
-	    string query;	
-		
-	    for (auto it = element->first_node(); it; it = it->next_sibling()) {	
-	        string name(element->first_attribute("name")->value());	
-	        parseValue(element, query);	
-	        Query q;	
-	        q.name = name;	
-	        q.text = query;	
-	        this->queries.push_back(q);	
-	    }	
-	}	
-		
-	void PNMLParser::parsePlace(rapidxml::xml_node<>* element) {	
-	    double x = 0, y = 0;	
-	    string id(element->first_attribute("id")->value());	
-		
-	    auto initial = element->first_attribute("initialMarking");	
-	    long long initialMarking = 0;	
-	    PetriEngine::Colored::Multiset hlinitialMarking;	
-	    PetriEngine::Colored::ColorType* type = nullptr;	
-	    if(initial)	
-	         initialMarking = atoll(initial->value());	
-	    	
-		
-	    for (auto it = element->first_node(); it; it = it->next_sibling()) {	
-	        // name element is ignored	
-	        if (strcmp(it->name(), "graphics") == 0) {	
-	            parsePosition(it, x, y);	
-	        } else if (strcmp(it->name(),"initialMarking") == 0) {	
-	            string text;	
-	            parseValue(it, text);	
-	            initialMarking = atoll(text.c_str());	
-	        } else if (strcmp(it->name(),"hlinitialMarking") == 0) {	
-	            std::unordered_map<const PetriEngine::Colored::Variable*, const PetriEngine::Colored::Color*> binding;	
-				PetriEngine::Colored::EquivalenceVec placePartition;
-	            PetriEngine::Colored::ExpressionContext context {binding, colorTypes, placePartition};	
-	            hlinitialMarking = parseArcExpression(it->first_node("structure"))->eval(context);	
-	        } else if (strcmp(it->name(), "type") == 0) {	
-	            type = parseUserSort(it);	
-	        }	
-	    }	
-	    if(initialMarking > std::numeric_limits<int>::max())	
-	    {	
-	        std::cerr << "Number of tokens in " << id << " exceeded " << std::numeric_limits<int>::max() << std::endl;	
-	        exit(ErrorCode);	
-	    }	
-	    //Create place	
-	    if (!isColored) {	
-	        builder->addPlace(id, initialMarking, x, y);	
-	    } else {	
-	        if (!type) {	
-	            std::cerr << "Place '" << id << "' is missing color type" << std::endl;	
-	            exit(ErrorCode);	
-	        }	
-	        else	
-	        {	
-	            builder->addPlace(id, type, std::move(hlinitialMarking), x, y);	
-	        }	
-	    }	
-	    //Map id to name	
-	    NodeName nn;	
-	    nn.id = id;	
-	    nn.isPlace = true;	
-	    id2name[id] = nn;	
-	}	
-		
-	void PNMLParser::parseArc(rapidxml::xml_node<>* element, bool inhibitor) {	
-	    string source = element->first_attribute("source")->value(),	
-	            target = element->first_attribute("target")->value();	
-	    int weight = 1;	
-	    auto type = element->first_attribute("type");	
-	    if(type && strcmp(type->value(), "timed") == 0)	
-	    {	
-	        std::cerr << "timed arcs are not supported" << std::endl;	
-	        exit(ErrorCode);	
-	    }	
-	    else if(type && strcmp(type->value(), "inhibitor") == 0)	
-	    {	
-	        inhibitor = true;	
-	    }	
-		
-	    bool first = true;	
-	    for (auto it = element->first_node("inscription"); it; it = it->next_sibling("inscription")) {	
-	        string text;	
-	        parseValue(it, text);	
-	        weight = atoi(text.c_str());	
-	        if(std::find_if(text.begin(), text.end(), [](char c) { return !std::isdigit(c) && !std::isblank(c); }) != text.end())	
-	        {	
-	            std::cerr << "ERROR: Found non-integer-text in inscription-tag (weight) on arc from " << source << " to " << target << " with value \"" << text << "\". An integer was expected." << std::endl;	
-	            exit(ErrorCode);	
-	        }	
-	        assert(weight > 0);	
-	        if(!first)	
-	        {	
-	            std::cerr << "ERROR: Multiple inscription tags in xml of a arc from " << source << " to " << target << "." << std::endl;	
-	            exit(ErrorCode);	
-	        }	
-	        first = false;	
-	    }	
-	    	
-	    PetriEngine::Colored::ArcExpression_ptr expr;	
-	    first = true;	
-	    for (auto it = element->first_node("hlinscription"); it; it = it->next_sibling("hlinscription")) {	
-	        expr = parseArcExpression(it->first_node("structure"));	
-	        if(!first)	
-	        {	
-	            std::cerr << "ERROR: Multiple hlinscription tags in xml of a arc from " << source << " to " << target << "." << std::endl;	
-	            exit(ErrorCode);            	
-	        }	
-	        first = false;	
-	    }	
-	    	
-	    if (isColored)	
-	        assert(expr != nullptr);	
-	    Arc arc;	
-	    arc.source = source;	
-	    arc.target = target;	
-	    arc.weight = weight;	
-	    arc.expr = expr;	
-	    assert(weight > 0);	
-	    	
-	    if (inhibitor && isColored) {	
-	        std::cerr << "inhibitor arcs are not supported in colored Petri nets" << std::endl;	
-	        exit(ErrorCode);	
-	    }	
-	    	
-	    if(weight != 0)	
-	    {	
-	        if(inhibitor)	
-	        {	
-	            inhibarcs.push_back(arc);   	
-	        }	
-	        else	
-	        {	
-	            arcs.push_back(arc);	
-	        }	
-	    }	
-	    else	
-	    {	
-	        std::cerr << "ERROR: Arc from " << source << " to " << target << " has non-sensible weight 0." << std::endl;         	
-	        exit(ErrorCode);	
-	    }	
-	}	
-		
-	void PNMLParser::parseTransportArc(rapidxml::xml_node<>* element){	
-	    string source	= element->first_attribute("source")->value(),	
-	           transiton	= element->first_attribute("transition")->value(),	
-	           target	= element->first_attribute("target")->value();	
-	    int weight = 1;	
-		
-	    for(auto it = element->first_node("inscription"); it; it = it->next_sibling("inscription")){	
-	        string text;	
-	        parseValue(it, text);	
-	        weight = atoi(text.c_str());	
-	    }	
-		
-	    Arc inArc;	
-	    inArc.source = source;	
-	    inArc.target = transiton;	
-	    inArc.weight = weight;	
-	    arcs.push_back(inArc);	
-		
-	    Arc outArc;	
-	    outArc.source = transiton;	
-	    outArc.target = target;	
-	    outArc.weight = weight;	
-	    arcs.push_back(outArc);	
-	}	
-		
-	void PNMLParser::parseTransition(rapidxml::xml_node<>* element) {	
-	    Transition t;	
-	    t.x = 0;	
-	    t.y = 0;	
-	    t.id = element->first_attribute("id")->value();	
-	    t.expr = nullptr;	
-		
-		
-	    for (auto it = element->first_node(); it; it = it->next_sibling()) {	
-	        // name element is ignored	
-	        if (strcmp(it->name(), "graphics") == 0) {	
-	            parsePosition(it, t.x, t.y);	
-	        } else if (strcmp(it->name(), "condition") == 0) {	
-	            t.expr = parseGuardExpression(it->first_node("structure"), false);	
-	        } else if (strcmp(it->name(), "conditions") == 0) {	
-	            std::cerr << "conditions not supported" << std::endl;	
-	            exit(ErrorCode);	
-	        } else if (strcmp(it->name(), "assignments") == 0) {	
-	            std::cerr << "assignments not supported" << std::endl;	
-	            exit(ErrorCode);	
-	        }	
-	    }	
-	    //Add transition to list	
-	    transitions.push_back(t);	
-	    //Map id to name	
-	    NodeName nn;	
-	    nn.id = t.id;	
-	    nn.isPlace = false;	
-	    id2name[t.id] = nn;	
-	}	
-		
-	void PNMLParser::parseValue(rapidxml::xml_node<>* element, string& text) {	
-	    for (auto it = element->first_node(); it; it = it->next_sibling()) {	
-	        if (strcmp(it->name(), "value") == 0 || strcmp(it->name(), "text") == 0) {	
-	            text = it->value();	
-	        } else	
-	            parseValue(it, text);	
-	    }	
-	}	
-		
-	uint32_t PNMLParser::parseNumberConstant(rapidxml::xml_node<>* element) {	
-	    if (strcmp(element->name(), "numberconstant") == 0) {	
-	        auto value = element->first_attribute("value")->value();	
-	        return (uint32_t)atoll(value);	
-	    } else if (strcmp(element->name(), "subterm") == 0) {	
-	        return parseNumberConstant(element->first_node());	
-	    }	
-	    return 0;	
-	}	
-		
-	void PNMLParser::parsePosition(rapidxml::xml_node<>* element, double& x, double& y) {	
-	    for (auto it = element->first_node(); it; it = it->first_node()) {	
-	        if (strcmp(it->name(), "position") == 0) {	
-	            x = atof(it->first_attribute("x")->value());	
-	            y = atof(it->first_attribute("y")->value());	
-	        } else	
-	        {	
-	            parsePosition(it, x, y);	
-	        }	
-	    }	
-	}	
-		
-	const PetriEngine::Colored::Color* PNMLParser::findColor(const char* name) const {	
-	    for (const auto& elem : colorTypes) {	
-	        auto col = (*elem.second)[name];	
-	        if (col)	
-	            return col;	
-	    }	
-	    printf("Could not find color: %s\nCANNOT_COMPUTE\n", name);	
-	    exit(ErrorCode);	
-=======
 	printf("Could not parse '%s' as a guard expression\n", element->name());	
 	assert(false);	
 	return nullptr;	
@@ -1104,7 +471,7 @@
     return nullptr;
 }
 
-PetriEngine::Colored::NumberOfExpression_ptr PNMLParser::parseNumberOfExpression(rapidxml::xml_node<>* element) {
+PetriEngine::Colored::ArcExpression_ptr PNMLParser::parseNumberOfExpression(rapidxml::xml_node<>* element) {
     auto num = element->first_node();
     uint32_t number = parseNumberConstant(num);
     rapidxml::xml_node<>* first;
@@ -1194,7 +561,8 @@
             initialMarking = atoll(text.c_str());
         } else if (strcmp(it->name(),"hlinitialMarking") == 0) {
             std::unordered_map<const PetriEngine::Colored::Variable*, const PetriEngine::Colored::Color*> binding;
-            PetriEngine::Colored::ExpressionContext context {binding, colorTypes};
+            PetriEngine::Colored::EquivalenceVec placePartition;
+			PetriEngine::Colored::ExpressionContext context {binding, colorTypes, placePartition};
             hlinitialMarking = parseArcExpression(it->first_node("structure"))->eval(context);
         } else if (strcmp(it->name(), "type") == 0) {
             type = parseUserSort(it);
@@ -1408,7 +776,6 @@
 			if((*elem.second).operator[](0).getId() == (start -1) && (*elem.second).operator[]((*elem.second).size()-1).getId() == end -1)	
 				return col;	
 		}	
->>>>>>> 6653f058
 	}	
 	printf("Could not find color: %s\nCANNOT_COMPUTE\n", value);	
 	exit(ErrorCode);	
