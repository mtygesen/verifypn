--- conflicted
+++ resolved
@@ -365,8 +365,6 @@
         }		
 	} else if (strcmp(element->name(), "subterm") == 0 || strcmp(element->name(), "structure") == 0) {	
 		collectColorsInTuple(element->first_node(), collectedColors);	
-<<<<<<< HEAD
-=======
 	} else if (strcmp(element->name(), "finiteintrangeconstant") == 0){	
         std::vector<PetriEngine::Colored::ColorExpression_ptr> expressionsToAdd;
 		auto value = element->first_attribute("value")->value();	
@@ -375,7 +373,6 @@
 		uint32_t end = (uint32_t)atoll(intRangeElement->first_attribute("end")->value());	
 		expressionsToAdd.push_back(std::make_shared<PetriEngine::Colored::UserOperatorExpression>(findColorForIntRange(value, start,end)));	
         collectedColors.push_back(expressionsToAdd);
->>>>>>> 339d8a58
 	} else if (strcmp(element->name(), "useroperator") == 0 || strcmp(element->name(), "dotconstant") == 0 || strcmp(element->name(), "variable") == 0 	
 					|| strcmp(element->name(), "successor") == 0 || strcmp(element->name(), "predecessor") == 0) {	
 		std::vector<PetriEngine::Colored::ColorExpression_ptr> expressionsToAdd = findPartitionColors(element);
