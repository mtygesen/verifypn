/* PeTe - Petri Engine exTremE
 * Copyright (C) 2011  Jonas Finnemann Jensen <jopsen@gmail.com>,
 *                     Thomas Søndersø Nielsen <primogens@gmail.com>,
 *                     Lars Kærlund Østergaard <larsko@gmail.com>,
 *                     Peter Gjøl Jensen <root@petergjoel.dk>
 * 
 * This program is free software: you can redistribute it and/or modify
 * it under the terms of the GNU General Public License as published by
 * the Free Software Foundation, either version 3 of the License, or
 * (at your option) any later version.
 * 
 * This program is distributed in the hope that it will be useful,
 * but WITHOUT ANY WARRANTY; without even the implied warranty of
 * MERCHANTABILITY or FITNESS FOR A PARTICULAR PURPOSE.  See the
 * GNU General Public License for more details.
 * 
 * You should have received a copy of the GNU General Public License
 * along with this program.  If not, see <http://www.gnu.org/licenses/>.
 */

#include <string>
#include <cstdio>
#include <cstdlib>
#include <iostream>
#include <limits>
#include <cstring>


#include "PetriParse/PNMLParser.h"
#include "PetriEngine/errorcodes.h"

using namespace PetriEngine;
using namespace PetriEngine::PQL;

void PNMLParser::parse(std::ifstream& xml,
        AbstractPetriNetBuilder* builder) {
    //Clear any left overs
    id2name.clear();
    arcs.clear();
    transitions.clear();
    colorTypes.clear();

    //Set the builder
    this->builder = builder;

    //Parser the xml
    rapidxml::xml_document<> doc;
    std::vector<char> buffer((std::istreambuf_iterator<char>(xml)), std::istreambuf_iterator<char>());
    buffer.push_back('\0');
    doc.parse<0>(&buffer[0]);
    
    rapidxml::xml_node<>* root = doc.first_node();
    if(strcmp(root->name(), "pnml") != 0)
    {
        std::cerr << "expecting <pnml> tag as root-node in xml tree." << std::endl;
        exit(ErrorCode);
    }
    
        auto declarations = root->first_node("declaration");
    if(declarations == nullptr){
        declarations = root->first_node("net")->first_node("declaration");
    }

    isColored = declarations != nullptr;
    if (isColored) {
        builder->enableColors();
        parseDeclarations(declarations);
    }

    auto netType = root->first_node("net");
    rapidxml::xml_node<> *placeElement = netType->first_node("place");
    while(placeElement == nullptr && netType != nullptr){
        netType = netType->first_node();
        placeElement = netType->first_node("place");
    }

    parseElement(root);

    //Add all the transition
    for (auto & transition : transitions)
        if (!isColored) {
            builder->addTransition(transition.id, transition.x, transition.y);
        } else {
            builder->addTransition(transition.id, transition.expr, transition.x, transition.y);
        }

    //Add all the arcs
    for (auto & arc : arcs) {
        auto a = arc;
        
        //Check that source id exists
        if (id2name.find(arc.source) == id2name.end()) {
            fprintf(stderr,
                    "XML Parsing error: Arc source with id=\"%s\" wasn't found!\n",
                    arc.source.c_str());
            continue;
        }
        //Check that target id exists
        if (id2name.find(arc.target) == id2name.end()) {
            fprintf(stderr,
                    "XML Parsing error: Arc target with id=\"%s\" wasn't found!\n",
                    arc.target.c_str());
            continue;
        }
        //Find source and target
        NodeName source = id2name[arc.source];
        NodeName target = id2name[arc.target];

        if (source.isPlace && !target.isPlace) {
            if (!isColored) {
                builder->addInputArc(source.id, target.id, arc.inhib, arc.weight);
            } else {
                builder->addInputArc(source.id, target.id, arc.expr, arc.inhib, arc.weight);
            }

        } else if (!source.isPlace && target.isPlace) {
            if (!isColored) {
                builder->addOutputArc(source.id, target.id, arc.weight);
            } else {
                builder->addOutputArc(source.id, target.id, arc.expr);
            }
        } else {
            fprintf(stderr,
                    "XML Parsing error: Arc from \"%s\" to \"%s\" is neither input nor output!\n",
                    source.id.c_str(),
                    target.id.c_str());
        }
    }

    // for(Arc& inhibitor : inhibarcs)
    // {
    //     NodeName source = id2name[inhibitor.source];
    //     NodeName target = id2name[inhibitor.target];
    //     if (source.isPlace && !target.isPlace) {
    //         builder->addInputArc(source.id, target.id, true, inhibitor.weight);
    //     }
    //     else
    //     {
    //         fprintf(stderr,
    //                 "XML Parsing error: Inhibitor from \"%s\" to \"%s\" is not valid!\n",
    //                 source.id.c_str(),
    //                 target.id.c_str());
    //     }
    // }
    
    //Unset the builder
    this->builder = nullptr;

    //Cleanup
    id2name.clear();
    arcs.clear();
    transitions.clear();
    colorTypes.clear();
    builder->sort();
}

void PNMLParser::parseDeclarations(rapidxml::xml_node<>* element) {
    for (auto it = element->first_node(); it; it = it->next_sibling()) {
        if (strcmp(it->name(), "namedsort") == 0) {
            parseNamedSort(it);
        } else if (strcmp(it->name(), "variabledecl") == 0) {
            auto var = new PetriEngine::Colored::Variable {
                it->first_attribute("id")->value(),
                parseUserSort(it)
            };
            variables[it->first_attribute("id")->value()] = var;
        } else if (strcmp(it->name(), "partition") == 0) {
            parsePartitions(it);
        } else {
            parseDeclarations(it);
        }
    }

    for(auto missingCTPair : missingCTs){
        if(colorTypes.count(missingCTPair.first) == 0){
            std::cerr << "Unable to find colortype " << missingCTPair.first << " used in product type " << missingCTPair.second->getName() << std::endl;
            exit(ErrorCode);
        }
        missingCTPair.second->addType(colorTypes[missingCTPair.first]);
    }
    missingCTs.clear();
}

void PNMLParser::parsePartitions(rapidxml::xml_node<>* element){
    auto partitionCT = parseUserSort(element);
    for (auto it = element->first_node(); it; it = it->next_sibling()) {
        if (strcmp(it->name(), "partitionelement") == 0) {
            auto id = it->first_attribute("id")->value();
            std::vector<const PetriEngine::Colored::Color *> colors;
            for(auto partitionElement = it->first_node(); partitionElement; partitionElement = partitionElement->next_sibling()){
                colors.push_back(partitionCT->operator[](partitionElement->first_attribute("declaration")->value()));
            }
            partitions.push_back({colors, id});
        }
    }
}

bool isInitialBinding(std::vector<const PetriEngine::Colored::Color*>& binding) {
    for (auto color : binding) {
        if (color->getId() != 0)
            return false;
    }
    return true;
}

void PNMLParser::parseNamedSort(rapidxml::xml_node<>* element) {
    auto type = element->first_node();
    auto ct = strcmp(type->name(), "productsort") == 0 ?
              new PetriEngine::Colored::ProductType(std::string(element->first_attribute("id")->value())) :
              new PetriEngine::Colored::ColorType(std::string(element->first_attribute("id")->value()));
    
    if (strcmp(type->name(), "dot") == 0) {
        ct->addDot();
    } else if (strcmp(type->name(), "productsort") == 0) {
        bool missingType = false;
        for (auto it = type->first_node(); it; it = it->next_sibling()) {
            if (strcmp(it->name(), "usersort") == 0) {
                auto ctName = it->first_attribute("declaration")->value();
                if(!missingType && colorTypes.count(ctName)){
                    ((PetriEngine::Colored::ProductType*)ct)->addType(colorTypes[ctName]);
                } else {
                    missingType = true;
                    missingCTs.push_back(std::make_pair(ctName, (PetriEngine::Colored::ProductType*)ct));
                }                
            }
        }
    } else if (strcmp(type->name(), "finiteintrange") == 0) {	
		uint32_t start = (uint32_t)atoll(type->first_attribute("start")->value());	
		uint32_t end = (uint32_t)atoll(type->first_attribute("end")->value());	
	
		for (uint32_t i = start; i<=end;i++) {	
			ct->addColor(std::to_string(i).c_str());	
		}	
	} else {
        for (auto it = type->first_node(); it; it = it->next_sibling()) {
            auto id = it->first_attribute("id");
            assert(id != nullptr);
            ct->addColor(id->value());
        }
    }

    std::string id = element->first_attribute("id")->value();
    colorTypes[id] = ct;
    builder->addColorType(id, ct);
}

PetriEngine::Colored::ArcExpression_ptr PNMLParser::parseArcExpression(rapidxml::xml_node<>* element) {
    if (strcmp(element->name(), "numberof") == 0) {
        return parseNumberOfExpression(element);
    } else if (strcmp(element->name(), "add") == 0) {
        std::vector<PetriEngine::Colored::ArcExpression_ptr> constituents;
        for (auto it = element->first_node(); it; it = it->next_sibling()) {
            constituents.push_back(parseArcExpression(it));
        }
        return std::make_shared<PetriEngine::Colored::AddExpression>(std::move(constituents));
    } else if (strcmp(element->name(), "subtract") == 0) {
        auto left = element->first_node();
        auto right = left->next_sibling();
        auto res = std::make_shared<PetriEngine::Colored::SubtractExpression>(parseArcExpression(left), parseArcExpression(right));
        auto next = right;
        while ((next = next->next_sibling())) {
            res = std::make_shared<PetriEngine::Colored::SubtractExpression>(res, parseArcExpression(next));
        }
        return res;
    } else if (strcmp(element->name(), "scalarproduct") == 0) {
        auto scalar = element->first_node();
        auto ms = scalar->next_sibling();
        return std::make_shared<PetriEngine::Colored::ScalarProductExpression>(parseArcExpression(ms), parseNumberConstant(scalar));
    } else if (strcmp(element->name(), "all") == 0) {
        return parseNumberOfExpression(element->parent());
    } else if (strcmp(element->name(), "subterm") == 0 || strcmp(element->name(), "structure") == 0) {
        return parseArcExpression(element->first_node());
    } else if (strcmp(element->name(), "tuple") == 0) {	
		std::vector<std::vector<PetriEngine::Colored::ColorExpression_ptr>> collectedColors;	
		collectColorsInTuple(element, collectedColors);	
		auto expr = constructAddExpressionFromTupleExpression(element, collectedColors, 1);	
		return expr;	
	}
    printf("Could not parse '%s' as an arc expression\n", element->name());
    assert(false);
    return nullptr;
}

PetriEngine::Colored::ArcExpression_ptr PNMLParser::constructAddExpressionFromTupleExpression(rapidxml::xml_node<>* element,std::vector<std::vector<PetriEngine::Colored::ColorExpression_ptr>> collectedColors, uint32_t numberof){	
	auto initCartesianSet = cartesianProduct(collectedColors[0], collectedColors[1]);	
	for(uint32_t i = 2; i < collectedColors.size(); i++){	
		initCartesianSet = cartesianProduct(initCartesianSet, collectedColors[i]);	
	}	
	std::vector<PetriEngine::Colored::NumberOfExpression_ptr> numberOfExpressions;	
	for(auto set : initCartesianSet){	
		std::vector<PetriEngine::Colored::ColorExpression_ptr> colors;	
		for (auto color : set) {	
			colors.push_back(color);	
		}	
		std::shared_ptr<PetriEngine::Colored::TupleExpression> tupleExpr = std::make_shared<PetriEngine::Colored::TupleExpression>(std::move(colors));	
		tupleExpr->setColorType(tupleExpr->getColorType(colorTypes));	
		std::vector<PetriEngine::Colored::ColorExpression_ptr> placeholderVector;	
		placeholderVector.push_back(tupleExpr);	
		numberOfExpressions.push_back(std::make_shared<PetriEngine::Colored::NumberOfExpression>(std::move(placeholderVector),numberof));	
	}	
	std::vector<PetriEngine::Colored::ArcExpression_ptr> constituents;	
	for (auto expr : numberOfExpressions) {	
		constituents.push_back(expr);	
	}	
	return std::make_shared<PetriEngine::Colored::AddExpression>(std::move(constituents));	
}	
	
std::vector<std::vector<PetriEngine::Colored::ColorExpression_ptr>> PNMLParser::cartesianProduct(std::vector<PetriEngine::Colored::ColorExpression_ptr> rightSet, std::vector<PetriEngine::Colored::ColorExpression_ptr> leftSet){	
	std::vector<std::vector<PetriEngine::Colored::ColorExpression_ptr>> returnSet;	
	for(auto expr : rightSet){	
		for(auto expr2 : leftSet){	
			std::vector<PetriEngine::Colored::ColorExpression_ptr> toAdd;	
			toAdd.push_back(expr);	
			toAdd.push_back(expr2);	
			returnSet.push_back(toAdd);	
		}	
	}	
	return returnSet;	
}	
std::vector<std::vector<PetriEngine::Colored::ColorExpression_ptr>> PNMLParser::cartesianProduct(std::vector<std::vector<PetriEngine::Colored::ColorExpression_ptr>> rightSet, std::vector<PetriEngine::Colored::ColorExpression_ptr> leftSet){	
	std::vector<std::vector<PetriEngine::Colored::ColorExpression_ptr>> returnSet;	
	for(auto set : rightSet){	
		for(auto expr2 : leftSet){	
            auto setCopy = set;
			setCopy.push_back(expr2);	
			returnSet.push_back(std::move(setCopy));	
		}	
	}	
	return returnSet;	
}	
	
void PNMLParser::collectColorsInTuple(rapidxml::xml_node<>* element, std::vector<std::vector<PetriEngine::Colored::ColorExpression_ptr>>& collectedColors){	
	if (strcmp(element->name(), "tuple") == 0) {	
		for (auto it = element->first_node(); it; it = it->next_sibling()) {	
			collectColorsInTuple(it->first_node(), collectedColors);	
		}	
	} else if (strcmp(element->name(), "all") == 0) {	
		std::vector<PetriEngine::Colored::ColorExpression_ptr> expressionsToAdd;	
		auto expr = parseAllExpression(element);	
		std::unordered_map<uint32_t, std::vector<const PetriEngine::Colored::Color *>> constantMap;	
		uint32_t index = 0;	
		expr->getConstants(constantMap, index);	
		for(auto positionColors : constantMap){	
			for(auto color : positionColors.second){	
				expressionsToAdd.push_back(std::make_shared<PetriEngine::Colored::UserOperatorExpression>(color));	
			}            	
		}	
		collectedColors.push_back(expressionsToAdd);	
	} else if (strcmp(element->name(), "add") == 0) {
        std::vector<std::vector<PetriEngine::Colored::ColorExpression_ptr>> intermediateColors;	
        std::vector<std::vector<PetriEngine::Colored::ColorExpression_ptr>> intermediateColors2;
        for(auto it = element->first_node(); it; it = it->next_sibling()){
            collectColorsInTuple(it, intermediateColors2);
            if(intermediateColors.empty()){
                intermediateColors = intermediateColors2;
            } else {
                for(uint32_t i = 0; i < intermediateColors.size(); i++){
                    intermediateColors[i].insert(intermediateColors[i].end(), intermediateColors2[i].begin(), intermediateColors2[i].end());
                }
            }
            
        }
        for(auto &colorVec : intermediateColors){
            collectedColors.push_back(std::move(colorVec));
        }		
	} else if (strcmp(element->name(), "subterm") == 0 || strcmp(element->name(), "structure") == 0) {	
		collectColorsInTuple(element->first_node(), collectedColors);	
	} else if (strcmp(element->name(), "finiteintrangeconstant") == 0){	
        std::vector<PetriEngine::Colored::ColorExpression_ptr> expressionsToAdd;
		auto value = element->first_attribute("value")->value();	
		auto intRangeElement = element->first_node("finiteintrange");	
		uint32_t start = (uint32_t)atoll(intRangeElement->first_attribute("start")->value());	
		uint32_t end = (uint32_t)atoll(intRangeElement->first_attribute("end")->value());	
		expressionsToAdd.push_back(std::make_shared<PetriEngine::Colored::UserOperatorExpression>(findColorForIntRange(value, start,end)));	
        collectedColors.push_back(expressionsToAdd);
	} else if (strcmp(element->name(), "useroperator") == 0 || strcmp(element->name(), "dotconstant") == 0 || strcmp(element->name(), "variable") == 0 	
					|| strcmp(element->name(), "successor") == 0 || strcmp(element->name(), "predecessor") == 0) {	
		std::vector<PetriEngine::Colored::ColorExpression_ptr> expressionsToAdd = findPartitionColors(element);
        if(expressionsToAdd.empty()){
            auto color = parseColorExpression(element);	
            expressionsToAdd.push_back(color);	
        }
		collectedColors.push_back(expressionsToAdd);	
	} else{	
		printf("Could not parse '%s' as an arc expression when collecting tuple colors\n", element->name());	
	}	
}	
	
PetriEngine::Colored::GuardExpression_ptr PNMLParser::parseGuardExpression(rapidxml::xml_node<>* element, bool notFlag) {	
	if (strcmp(element->name(), "lt") == 0 || strcmp(element->name(), "lessthan") == 0) {	
		auto left = element->first_node();	
		auto right = left->next_sibling();	
		if(notFlag){
			return std::make_shared<PetriEngine::Colored::GreaterThanEqExpression>(parseColorExpression(left), parseColorExpression(right));
		} else {
			return std::make_shared<PetriEngine::Colored::LessThanExpression>(parseColorExpression(left), parseColorExpression(right));
		}	        	
	} else if (strcmp(element->name(), "gt") == 0 || strcmp(element->name(), "greaterthan") == 0) {	
		auto left = element->first_node();	
		auto right = left->next_sibling();

		if(notFlag){
			return std::make_shared<PetriEngine::Colored::LessThanEqExpression>(parseColorExpression(left), parseColorExpression(right));
		} else {
			return std::make_shared<PetriEngine::Colored::GreaterThanExpression>(parseColorExpression(left), parseColorExpression(right));
		}	        	
	} else if (strcmp(element->name(), "leq") == 0 || strcmp(element->name(), "lessthanorequal") == 0) {	
		auto left = element->first_node();	
		auto right = left->next_sibling();	

		if(notFlag){
			return std::make_shared<PetriEngine::Colored::GreaterThanExpression>(parseColorExpression(left), parseColorExpression(right));
		} else {
			return std::make_shared<PetriEngine::Colored::LessThanEqExpression>(parseColorExpression(left), parseColorExpression(right));
		}	        	
	} else if (strcmp(element->name(), "geq") == 0 || strcmp(element->name(), "greaterthanorequal") == 0) {	
		auto left = element->first_node();	
		auto right = left->next_sibling();

		if(notFlag){
			return std::make_shared<PetriEngine::Colored::LessThanExpression>(parseColorExpression(left), parseColorExpression(right));
		} else {
			return std::make_shared<PetriEngine::Colored::GreaterThanEqExpression>(parseColorExpression(left), parseColorExpression(right));
		}	
	} else if (strcmp(element->name(), "eq") == 0 || strcmp(element->name(), "equality") == 0) {	
		auto left = element->first_node();	
		auto right = left->next_sibling();	
		if(notFlag) {
			return std::make_shared<PetriEngine::Colored::InequalityExpression>(parseColorExpression(left), parseColorExpression(right));
		} else {
			return std::make_shared<PetriEngine::Colored::EqualityExpression>(parseColorExpression(left), parseColorExpression(right));
		}	
	} else if (strcmp(element->name(), "neq") == 0 || strcmp(element->name(), "inequality") == 0) {	
		auto left = element->first_node();	
		auto right = left->next_sibling();	

		if(notFlag){
			return std::make_shared<PetriEngine::Colored::EqualityExpression>(parseColorExpression(left), parseColorExpression(right));
		} else {
			return std::make_shared<PetriEngine::Colored::InequalityExpression>(parseColorExpression(left), parseColorExpression(right));
		}	        	
	} else if (strcmp(element->name(), "not") == 0) {	
		return parseGuardExpression(element->first_node(), true);	
	} else if (strcmp(element->name(), "and") == 0) {	
		auto left = element->first_node();	
		auto right = left->next_sibling();
		if(notFlag){
			return std::make_shared<PetriEngine::Colored::OrExpression>(parseGuardExpression(left, true), parseGuardExpression(right, true));
		} else {
			return std::make_shared<PetriEngine::Colored::AndExpression>(parseGuardExpression(left, false), parseGuardExpression(right, false));
		}	        	
	} else if (strcmp(element->name(), "or") == 0) {	
		auto left = element->first_node();	
		auto right = left->next_sibling();	
		//There must only be one constituent
		if(right == nullptr){
			return parseGuardExpression(left, notFlag);
		}
		if(notFlag) {
			auto parentAnd = std::make_shared<PetriEngine::Colored::AndExpression>(parseGuardExpression(left, true), parseGuardExpression(right, true));	
			for (auto it = right->next_sibling(); it; it = it->next_sibling()) {	
				parentAnd = std::make_shared<PetriEngine::Colored::AndExpression>(parentAnd, parseGuardExpression(it, true));	
			}	
			return parentAnd;
		} else {
			auto parentOr = std::make_shared<PetriEngine::Colored::OrExpression>(parseGuardExpression(left, false), parseGuardExpression(right, false));	
			for (auto it = right->next_sibling(); it; it = it->next_sibling()) {	
				parentOr = std::make_shared<PetriEngine::Colored::OrExpression>(parentOr, parseGuardExpression(it, false));	
			}	
			return parentOr;
		}	        	
	} else if (strcmp(element->name(), "subterm") == 0 || strcmp(element->name(), "structure") == 0) {	
		return parseGuardExpression(element->first_node(), notFlag);	
	}	
		
	printf("Could not parse '%s' as a guard expression\n", element->name());	
	assert(false);	
	return nullptr;	
}

PetriEngine::Colored::ColorExpression_ptr PNMLParser::parseColorExpression(rapidxml::xml_node<>* element) {
    if (strcmp(element->name(), "dotconstant") == 0) {
        return std::make_shared<PetriEngine::Colored::DotConstantExpression>();
    } else if (strcmp(element->name(), "variable") == 0) {
        return std::make_shared<PetriEngine::Colored::VariableExpression>(variables[element->first_attribute("refvariable")->value()]);
    } else if (strcmp(element->name(), "useroperator") == 0) {
        return std::make_shared<PetriEngine::Colored::UserOperatorExpression>(findColor(element->first_attribute("declaration")->value()));
    } else if (strcmp(element->name(), "successor") == 0) {
        return std::make_shared<PetriEngine::Colored::SuccessorExpression>(parseColorExpression(element->first_node()));
    } else if (strcmp(element->name(), "predecessor") == 0) {
        return std::make_shared<PetriEngine::Colored::PredecessorExpression>(parseColorExpression(element->first_node()));
    } else if (strcmp(element->name(), "finiteintrangeconstant") == 0){	
		auto value = element->first_attribute("value")->value();	
		auto intRangeElement = element->first_node("finiteintrange");	
		uint32_t start = (uint32_t)atoll(intRangeElement->first_attribute("start")->value());	
		uint32_t end = (uint32_t)atoll(intRangeElement->first_attribute("end")->value());	
		return std::make_shared<PetriEngine::Colored::UserOperatorExpression>(findColorForIntRange(value, start,end));	
	
	} else if (strcmp(element->name(), "tuple") == 0) {
        std::vector<PetriEngine::Colored::ColorExpression_ptr> colors;
        for (auto it = element->first_node(); it; it = it->next_sibling()) {
            colors.push_back(parseColorExpression(it));
        }
        std::shared_ptr<PetriEngine::Colored::TupleExpression> tupleExpr = std::make_shared<PetriEngine::Colored::TupleExpression>(std::move(colors));	
		tupleExpr->setColorType(tupleExpr->getColorType(colorTypes));	
		return tupleExpr;
    } else if (strcmp(element->name(), "subterm") == 0 || strcmp(element->name(), "structure") == 0) {
        return parseColorExpression(element->first_node());
    }
    assert(false);
    return nullptr;
}

PetriEngine::Colored::AllExpression_ptr PNMLParser::parseAllExpression(rapidxml::xml_node<>* element) {
    if (strcmp(element->name(), "all") == 0) {
        return std::make_shared<PetriEngine::Colored::AllExpression>(parseUserSort(element));
    } else if (strcmp(element->name(), "subterm") == 0) {
        return parseAllExpression(element->first_node());
    }
    
    return nullptr;
}

PetriEngine::Colored::ColorType* PNMLParser::parseUserSort(rapidxml::xml_node<>* element) {
    if (element) {
        for (auto it = element->first_node(); it; it = it->next_sibling()) {
            if (strcmp(it->name(), "usersort") == 0) {
                return colorTypes[it->first_attribute("declaration")->value()];
            } else if (strcmp(it->name(), "structure") == 0
                    || strcmp(it->name(), "type") == 0
                    || strcmp(it->name(), "subterm") == 0) {
                return parseUserSort(it);
            }
        }
    }
    assert(false);
    return nullptr;
}

PetriEngine::Colored::ArcExpression_ptr PNMLParser::parseNumberOfExpression(rapidxml::xml_node<>* element) {
    auto num = element->first_node();
    uint32_t number = parseNumberConstant(num);
    rapidxml::xml_node<>* first;
    if (number) {
        first = num->next_sibling();
    } else {
        number = 1;
        first = num;
    }

    if(strcmp(first->first_node()->name(), "tuple") == 0){
        std::vector<std::vector<PetriEngine::Colored::ColorExpression_ptr>> collectedColors;	
        collectColorsInTuple(first->first_node(), collectedColors);	
        return constructAddExpressionFromTupleExpression(first->first_node(), collectedColors, number);	
    }

    auto allExpr = parseAllExpression(first);
    if (allExpr) {
        return std::make_shared<PetriEngine::Colored::NumberOfExpression>(std::move(allExpr), number);
    } else {
        std::vector<PetriEngine::Colored::ColorExpression_ptr> colors;
        for (auto it = first; it; it = it->next_sibling()) {
            colors.push_back(parseColorExpression(it));
        }
        return std::make_shared<PetriEngine::Colored::NumberOfExpression>(std::move(colors), number);
    }
}

void PNMLParser::parseElement(rapidxml::xml_node<>* element) {
    
    for (auto it = element->first_node(); it; it = it->next_sibling()) {
        if (strcmp(it->name(), "place") == 0) {
            parsePlace(it);
        } else if (strcmp(it->name(),"transition") == 0) {
            parseTransition(it);
        } else if ( strcmp(it->name(),"arc") == 0 ||
                    strcmp(it->name(), "inputArc") == 0 ||
                    strcmp(it->name(), "outputArc") == 0) {
            parseArc(it);
        } else if (strcmp(it->name(),"transportArc") == 0) {
            parseTransportArc(it);
        } else if (strcmp(it->name(),"inhibitorArc") == 0) {
            parseArc(it, true);
        } else if (strcmp(it->name(), "variable") == 0) {
            std::cerr << "variable not supported" << std::endl;
            exit(ErrorCode);
        } else if (strcmp(it->name(),"queries") == 0) {
            parseQueries(it);
        } else if (strcmp(it->name(), "k-bound") == 0) {
            std::cerr << "k-bound should be given as command line option -k" << std::endl;
            //exit(ErrorCode);
        } else if (strcmp(it->name(),"query") == 0) {
            std::cerr << "query tag not supported, please use PQL or XML-style queries instead" << std::endl;
            //exit(ErrorCode);            
        }
        else
        {
            parseElement(it);
        }
    }
}

void PNMLParser::parseQueries(rapidxml::xml_node<>* element) {
    std::string query;

    for (auto it = element->first_node(); it; it = it->next_sibling()) {
        std::string name(element->first_attribute("name")->value());
        parseValue(element, query);
        Query q;
        q.name = name;
        q.text = query;
        this->queries.push_back(q);
    }
}

void PNMLParser::parsePlace(rapidxml::xml_node<>* element) {
    double x = 0, y = 0;
    std::string id(element->first_attribute("id")->value());
    
    auto initial = element->first_attribute("initialMarking");
    long long initialMarking = 0;
    PetriEngine::Colored::Multiset hlinitialMarking;
    PetriEngine::Colored::ColorType* type = nullptr;
    if(initial)
         initialMarking = atoll(initial->value());

    for (auto it = element->first_node(); it; it = it->next_sibling()) {
        // name element is ignored
        if (strcmp(it->name(), "graphics") == 0) {
            parsePosition(it, x, y);
        } else if (strcmp(it->name(),"initialMarking") == 0) {
            std::string text;
            parseValue(it, text);
            initialMarking = atoll(text.c_str());
        } else if (strcmp(it->name(),"hlinitialMarking") == 0) {
            std::unordered_map<const PetriEngine::Colored::Variable*, const PetriEngine::Colored::Color*> binding;
            PetriEngine::Colored::EquivalenceVec placePartition;
			PetriEngine::Colored::ExpressionContext context {binding, colorTypes, placePartition};
            for(auto ct : colorTypes){
            }
            hlinitialMarking = parseArcExpression(it->first_node("structure"))->eval(context);
        } else if (strcmp(it->name(), "type") == 0) {
            type = parseUserSort(it);
        }
    }
    
    if(initialMarking > std::numeric_limits<int>::max())
    {
        std::cerr << "Number of tokens in " << id << " exceeded " << std::numeric_limits<int>::max() << std::endl;
        exit(ErrorCode);
    }
    //Create place
    if (!isColored) {
        builder->addPlace(id, initialMarking, x, y);
    } else {
        if (!type) {
            std::cerr << "Place '" << id << "' is missing color type" << std::endl;
            exit(ErrorCode);
        }
        else
        {
            builder->addPlace(id, type, std::move(hlinitialMarking), x, y);
        }
    }
    //Map id to name
    NodeName nn;
    nn.id = id;
    nn.isPlace = true;
    id2name[id] = nn;
}

void PNMLParser::parseArc(rapidxml::xml_node<>* element, bool inhibitor) {
    std::string source = element->first_attribute("source")->value(),
            target = element->first_attribute("target")->value();
    int weight = 1;
    auto type = element->first_attribute("type");
    if(type && strcmp(type->value(), "timed") == 0)
    {
        std::cerr << "timed arcs are not supported" << std::endl;
        exit(ErrorCode);
    }
    else if(type && strcmp(type->value(), "inhibitor") == 0)
    {
        inhibitor = true;
    }

    bool first = true;
<<<<<<< HEAD
    for (auto it = element->first_node("inscription"); it; it = it->next_sibling("inscription")) {
        std::string text;
        parseValue(it, text);
        weight = atoi(text.c_str());
        if(std::find_if(text.begin(), text.end(), [](char c) { return !(std::isdigit(c) || std::isblank(c) || c == '\n'); }) != text.end())
        {
            std::cerr << "ERROR: Found non-integer-text in inscription-tag (weight) on arc from " << source << " to " << target << " with value \"" << text << "\". An integer was expected." << std::endl;
            exit(ErrorCode);
        }
=======
    auto weightTag = element->first_attribute("weight");
    if(weightTag != nullptr){
        weight = atoi(weightTag->value());
>>>>>>> 58846ada
        assert(weight > 0);
    } else {
        for (auto it = element->first_node("inscription"); it; it = it->next_sibling("inscription")) {
            std::string text;
            parseValue(it, text);
            weight = atoi(text.c_str());
            // if(std::find_if(text.begin(), text.end(), [](char c) { return !std::isdigit(c) && !std::isblank(c); }) != text.end())
            // {
            //     std::cerr << "ERROR: Found non-integer-text in inscription-tag (weight) on arc from " << source << " to " << target << " with value \"" << text << "\". An integer was expected." << std::endl;
            //     exit(ErrorCode);
            // }
            assert(weight > 0);
            if(!first)
            {
                std::cerr << "ERROR: Multiple inscription tags in xml of a arc from " << source << " to " << target << "." << std::endl;
                exit(ErrorCode);
            }
            first = false;
        }
    }
    
    PetriEngine::Colored::ArcExpression_ptr expr;
    first = true;
    for (auto it = element->first_node("hlinscription"); it; it = it->next_sibling("hlinscription")) {
        expr = parseArcExpression(it->first_node("structure"));
        if(!first)
        {
            std::cerr << "ERROR: Multiple hlinscription tags in xml of a arc from " << source << " to " << target << "." << std::endl;
            exit(ErrorCode);            
        }
        first = false;
    }
    
    if (isColored && !inhibitor)
        assert(expr != nullptr);
    Arc arc;
    arc.source = source;
    arc.target = target;
    arc.weight = weight;
    arc.inhib = inhibitor;
    if(!inhibitor)
        arc.expr = expr;
    assert(weight > 0);
    
    if(weight != 0)
    {
        arcs.push_back(arc);
    }
    else
    {
        std::cerr << "ERROR: Arc from " << source << " to " << target << " has non-sensible weight 0." << std::endl;         
        exit(ErrorCode);
    }
}

void PNMLParser::parseTransportArc(rapidxml::xml_node<>* element){
    std::string source	= element->first_attribute("source")->value(),
           transiton	= element->first_attribute("transition")->value(),
           target	= element->first_attribute("target")->value();
    int weight = 1;

    for(auto it = element->first_node("inscription"); it; it = it->next_sibling("inscription")){
        std::string text;
        parseValue(it, text);
        weight = atoi(text.c_str());
    }

    Arc inArc;
    inArc.source = source;
    inArc.target = transiton;
    inArc.weight = weight;
    arcs.push_back(inArc);

    Arc outArc;
    outArc.source = transiton;
    outArc.target = target;
    outArc.weight = weight;
    arcs.push_back(outArc);
}

void PNMLParser::parseTransition(rapidxml::xml_node<>* element) {
    Transition t;
    t.x = 0;
    t.y = 0;
    t.id = element->first_attribute("id")->value();
    t.expr = nullptr;


    for (auto it = element->first_node(); it; it = it->next_sibling()) {
        // name element is ignored
        if (strcmp(it->name(), "graphics") == 0) {
            parsePosition(it, t.x, t.y);
        } else if (strcmp(it->name(), "condition") == 0) {
            t.expr = parseGuardExpression(it->first_node("structure"), false);
        } else if (strcmp(it->name(), "conditions") == 0) {
            std::cerr << "conditions not supported" << std::endl;
            exit(ErrorCode);
        } else if (strcmp(it->name(), "assignments") == 0) {
            std::cerr << "assignments not supported" << std::endl;
            exit(ErrorCode);
        }
    }
    //Add transition to list
    transitions.push_back(t);
    //Map id to name
    NodeName nn;
    nn.id = t.id;
    nn.isPlace = false;
    id2name[t.id] = nn;
}

void PNMLParser::parseValue(rapidxml::xml_node<>* element, std::string& text) {
    for (auto it = element->first_node(); it; it = it->next_sibling()) {
        if (strcmp(it->name(), "value") == 0 || strcmp(it->name(), "text") == 0) {
            text = it->value();
        } else
            parseValue(it, text);
    }
}

uint32_t PNMLParser::parseNumberConstant(rapidxml::xml_node<>* element) {
    if (strcmp(element->name(), "numberconstant") == 0) {
        auto value = element->first_attribute("value")->value();
        return (uint32_t)atoll(value);
    } else if (strcmp(element->name(), "subterm") == 0) {
        return parseNumberConstant(element->first_node());
    }
    return 0;
}

void PNMLParser::parsePosition(rapidxml::xml_node<>* element, double& x, double& y) {
    for (auto it = element->first_node(); it; it = it->first_node()) {
        if (strcmp(it->name(), "position") == 0) {
            x = atof(it->first_attribute("x")->value());
            y = atof(it->first_attribute("y")->value());
        } else
        {
            parsePosition(it, x, y);
        }
    }
}

const PetriEngine::Colored::Color* PNMLParser::findColor(const char* name) const {
    for (const auto& elem : colorTypes) {
        auto col = (*elem.second)[name];
        if (col)
            return col;
    }
    printf("Could not find color: %s\nCANNOT_COMPUTE\n", name);
    exit(ErrorCode);
}

std::vector<PetriEngine::Colored::ColorExpression_ptr> PNMLParser::findPartitionColors(rapidxml::xml_node<>* element) const {
    std::vector<PetriEngine::Colored::ColorExpression_ptr> colorExpressions;
    char *name;
    if (strcmp(element->name(), "useroperator") == 0) {
         name = element->first_attribute("declaration")->value();
    } else if (strcmp(element->name(), "successor") == 0) {
        auto colorExpressionVec = findPartitionColors(element->first_node());
        for(auto &colorExpression : colorExpressionVec){
            colorExpressions.push_back(std::make_shared<PetriEngine::Colored::SuccessorExpression>(std::move(colorExpression)));
        }
        return colorExpressions;
    } else if (strcmp(element->name(), "predecessor") == 0) {
        auto colorExpressionVec = findPartitionColors(element->first_node());
        for(auto &colorExpression : colorExpressionVec){
            colorExpressions.push_back(std::make_shared<PetriEngine::Colored::PredecessorExpression>(std::move(colorExpression)));
        }
        return colorExpressions;
    } else if (strcmp(element->name(), "variable") == 0 || strcmp(element->name(), "dotconstant") == 0 || strcmp(element->name(), "finiteintrangeconstant") == 0) {
        return colorExpressions;
    } else if (strcmp(element->name(), "subterm") == 0) {
        return findPartitionColors(element->first_node());
    } else {
        printf("Could not find color expression in expression: %s\nCANNOT_COMPUTE\n", element->name());	
	    exit(ErrorCode);
    }

    for (auto partition : partitions) {
        if (strcmp(partition.name.c_str(), name) == 0){
            for(auto color : partition.colors){
                colorExpressions.push_back(std::make_shared<PetriEngine::Colored::UserOperatorExpression>(color));
            }
        }   
    }
    return colorExpressions;
}

const PetriEngine::Colored::Color* PNMLParser::findColorForIntRange(const char* value, uint32_t start, uint32_t end) const{	
	for (const auto& elem : colorTypes) {	
		auto col = (*elem.second)[value];	
		if (col){	
			if((*elem.second).operator[](0).getId() == (start -1) && (*elem.second).operator[]((*elem.second).size()-1).getId() == end -1)	
				return col;	
		}	
	}	
	printf("Could not find color: %s\nCANNOT_COMPUTE\n", value);	
	exit(ErrorCode);	
}<|MERGE_RESOLUTION|>--- conflicted
+++ resolved
@@ -685,21 +685,9 @@
     }
 
     bool first = true;
-<<<<<<< HEAD
-    for (auto it = element->first_node("inscription"); it; it = it->next_sibling("inscription")) {
-        std::string text;
-        parseValue(it, text);
-        weight = atoi(text.c_str());
-        if(std::find_if(text.begin(), text.end(), [](char c) { return !(std::isdigit(c) || std::isblank(c) || c == '\n'); }) != text.end())
-        {
-            std::cerr << "ERROR: Found non-integer-text in inscription-tag (weight) on arc from " << source << " to " << target << " with value \"" << text << "\". An integer was expected." << std::endl;
-            exit(ErrorCode);
-        }
-=======
     auto weightTag = element->first_attribute("weight");
     if(weightTag != nullptr){
         weight = atoi(weightTag->value());
->>>>>>> 58846ada
         assert(weight > 0);
     } else {
         for (auto it = element->first_node("inscription"); it; it = it->next_sibling("inscription")) {
