--- conflicted
+++ resolved
@@ -297,10 +297,12 @@
     } else if (strcmp(element->name(), "all") == 0) {
         std::vector<PetriEngine::Colored::ColorExpression_ptr> expressionsToAdd;
         auto expr = parseAllExpression(element);
-        auto ms = expr->getConstants();
-        for(auto color : ms){
-            std::cout << "all expr " << color->toString() << std::endl;
-            expressionsToAdd.push_back(std::make_shared<PetriEngine::Colored::UserOperatorExpression>(color));
+        std::unordered_map<const Colored::Color*, std::vector<uint32_t>> constantMap;
+        uint32_t index = 0;
+        expr->getConstants(constantMap, index);
+        for(auto color : constantMap){
+            std::cout << "all expr " << color.first->toString() << std::endl;
+            expressionsToAdd.push_back(std::make_shared<PetriEngine::Colored::UserOperatorExpression>(color.first));
         }
         collectedColors.push_back(expressionsToAdd);
         return;
@@ -498,10 +500,6 @@
 void PNMLParser::parsePlace(rapidxml::xml_node<>* element) {
     double x = 0, y = 0;
     string id(element->first_attribute("id")->value());
-<<<<<<< HEAD
-=======
-
->>>>>>> dc7c9524
     auto initial = element->first_attribute("initialMarking");
     long long initialMarking = 0;
     PetriEngine::Colored::Multiset hlinitialMarking;
