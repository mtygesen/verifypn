/* VerifyPN - TAPAAL Petri Net Engine
 * Copyright (C) 2014 Jiri Srba <srba.jiri@gmail.com>,
 *                    Peter Gjøl Jensen <root@petergjoel.dk>
 *
 * This program is free software: you can redistribute it and/or modify
 * it under the terms of the GNU General Public License as published by
 * the Free Software Foundation, either version 3 of the License, or
 * (at your option) any later version.
 *
 * This program is distributed in the hope that it will be useful,
 * but WITHOUT ANY WARRANTY; without even the implied warranty of
 * MERCHANTABILITY or FITNESS FOR A PARTICULAR PURPOSE. See the
 * GNU General Public License for more details.
 *
 * You should have received a copy of the GNU General Public License
 * along with this program. If not, see <http://www.gnu.org/licenses/>.
 */

#include "PetriParse/QueryXMLParser.h"
#include "PetriEngine/PQL/Expressions.h"
#include "PetriEngine/PQL/QueryPrinter.h"

#include <string>
#include <cstdio>
#include <cstdlib>
#include <iostream>
#include <algorithm>

int getChildCount(rapidxml::xml_node<> *n)
{
  int c = 0;
  for (rapidxml::xml_node<> *child = n->first_node(); child != nullptr; child = child->next_sibling())
  {
    c++;
  }
  return c;
}

QueryXMLParser::QueryXMLParser(shared_string_set& string_set)
: _string_set(string_set) { }

QueryXMLParser::~QueryXMLParser() = default;

bool QueryXMLParser::parse(std::istream& xml, const std::set<size_t>& parse_only) {
    //Parse the xml
    rapidxml::xml_document<> doc;
    std::vector<char> buffer((std::istreambuf_iterator<char>(xml)), std::istreambuf_iterator<char>());
    buffer.push_back('\0');
    doc.parse<0>(&buffer[0]);
    rapidxml::xml_node<>*  root = doc.first_node();
    bool parsingOK;
    if (root) {
        parsingOK = parsePropertySet(root, parse_only);
    } else {
        parsingOK = false;
    }

    //Release DOM tree
    return parsingOK;
}

bool QueryXMLParser::parsePropertySet(rapidxml::xml_node<>*  element, const std::set<size_t>& parse_only) {
    if (strcmp(element->name(), "property-set") != 0) {
        fprintf(stderr, "ERROR missing property-set\n");
        return false; // missing property-set element
    }

    size_t i = 0;
    for (auto it = element->first_node(); it; it = it->next_sibling()) {
        if(parse_only.empty() || parse_only.count(i) > 0)
        {
            if (!parseProperty(it)) {
                return false;
            }
        }
        else
        {
            QueryItem queryItem;
            queryItem.query = nullptr;
            queryItem.parsingResult = QueryItem::PARSING_OK;
            queries.push_back(queryItem);
        }
        ++i;
    }
    return true;
}

bool QueryXMLParser::parseProperty(rapidxml::xml_node<>*  element) {
    if (strcmp(element->name(), "property") != 0) {
        fprintf(stderr, "ERROR missing property\n");
        return false; // unexpected element (only property is allowed)
    }
    std::string id;
    bool tagsOK = true;
    rapidxml::xml_node<>* formulaPtr = nullptr;
    for (auto it = element->first_node(); it; it = it->next_sibling()) {
        if (strcmp(it->name(), "id") == 0) {
            id = it->value();
        } else if (strcmp(it->name(), "formula") == 0) {
            formulaPtr = it;
        } else if (strcmp(it->name(), "tags") == 0) {
            tagsOK = parseTags(it);
        }
    }

    if (id.empty()) {
        fprintf(stderr, "ERROR a query with empty id\n");
        return false;
    }

    QueryItem queryItem;
    queryItem.id = id;
    if(tagsOK)
    {
        queryItem.query = parseFormula(formulaPtr);
        assert(queryItem.query);
        queryItem.parsingResult = QueryItem::PARSING_OK;
    } else {
        queryItem.query = nullptr;
        queryItem.parsingResult = QueryItem::UNSUPPORTED_QUERY;
    }
    queries.push_back(queryItem);
    return true;
}

bool QueryXMLParser::parseTags(rapidxml::xml_node<>*  element) {
    // we can accept only reachability query
    for (auto it = element->first_node(); it; it = it->next_sibling()) {
        if (strcmp(it->name(), "is-reachability") == 0 && strcmp(it->value(), "true") == 0) {
            return false;
        }
    }
    return true;
}

void QueryXMLParser::fatal_error(const std::string &token) {
    throw base_error("An error occurred while parsing the query.", token);
}

Condition_ptr QueryXMLParser::parseFormula(rapidxml::xml_node<>*  element) {
    if (getChildCount(element) != 1)
    {
        assert(false);
        return nullptr;
    }
    auto child = element->first_node();
    std::string childName = child->name();
    Condition_ptr cond = nullptr;

    // Formula is either CTL/Reachability, UpperBounds or one of the global properties
    // - k-safe (contains integer bound) : for all p. it holds that AG p <= bound
    // - quasi-liveness : for all t. EF is-fireable(t)
    // - stable-marking : exists p. and x. s.t. AG p == x (i.e. the initial marking)
    // - liveness : for all t. AG EF is-fireable(t)
    // we unfold global properties here to avoid introducing special-cases in the AST.
    if (childName == "k-safe")
    {
        Expr_ptr bound = nullptr;
        for (auto it = child->first_node(); it ; it = it->next_sibling()) {
            if(bound != nullptr) fatal_error(childName);
            bound = parseIntegerExpression(child->first_node());
            if(bound == nullptr) fatal_error(childName);
        }
        if(bound == nullptr) fatal_error(childName);
        return std::make_shared<KSafeCondition>(bound);
    }
    else if(childName == "quasi-liveness")
    {
        return std::make_shared<QuasiLivenessCondition>();
    }
    else if(childName == "stable-marking")
    {
        return std::make_shared<StableMarkingCondition>();
    }
    else if(childName == "liveness")
    {
        return std::make_shared<LivenessCondition>();
    }
    else if (childName == "place-bound") {
        std::vector<shared_const_string> places;
        for (auto it = child->first_node(); it ; it = it->next_sibling()) {
            if (strcmp(it->name(), "place") != 0)
            {
                assert(false);
                return nullptr;
            }
            auto place = parsePlace(it);
<<<<<<< HEAD
            if (place.empty())
=======
            if (place->empty())
>>>>>>> 9a37c4ae
            {
                assert(false);
                return nullptr; // invalid place name
            }
            places.emplace_back(place);
        }
        auto bnds = std::make_shared<UpperBoundsCondition>(places);
        return std::make_shared<EFCondition>(bnds);
    } else if ((cond = parseBooleanFormula(child)) != nullptr) {
        return cond;
    } else {
        assert(false);
        return nullptr;
    }
}


Condition_ptr QueryXMLParser::parseBooleanFormula(rapidxml::xml_node<>*  element) {
    /*
     Describe here how to parse
     * INV phi =  AG phi =  not EF not phi
     * IMPOS phi = AG not phi = not EF phi
     * POS phi = EF phi
     * NEG INV phi = not AG phi = EF not phi
     * NEG IMPOS phi = not AG not phi = EF phi
     * NEG POS phi = not EF phi
     */

    std::string elementName = element->name();
    Condition_ptr cond = nullptr, cond2 = nullptr;

    //TODO: Break invariant, impossibility, and possibility into their own nodes. What is the corresponding semantics of these nodes?
    if (elementName == "invariant") {
        if ((cond = parseBooleanFormula(element->first_node())) != nullptr)
            return std::make_shared<NotCondition>(std::make_shared<EFCondition>(std::make_shared<NotCondition>(cond)));
    } else if (elementName == "impossibility") {
        if ((cond = parseBooleanFormula(element->first_node())) != nullptr)
            return std::make_shared<NotCondition>(std::make_shared<EFCondition>(cond));
    } else if (elementName == "possibility") {
        if ((cond = parseBooleanFormula(element->first_node())) != nullptr)
            return std::make_shared<EFCondition>(cond);
    } else if (elementName == "control") {
        if (getChildCount(element) != 1) {
            assert(false);
            return nullptr;
        }
        if ((cond = parseBooleanFormula(element->first_node())) != nullptr)
            return std::make_shared<ControlCondition>(cond);
    } else if (elementName == "exists-path") {
        if (getChildCount(element) != 1) {
            assert(false);
            return nullptr;
        }
        if ((cond = parseBooleanFormula(element->first_node())) != nullptr)
            return std::make_shared<ECondition>(cond);

    } else if (elementName == "next") {
        if (getChildCount(element) != 1) {
            assert(false);
            return nullptr;
        }
        if ((cond = parseBooleanFormula(element->first_node())) != nullptr)
            return std::make_shared<XCondition>(cond);

    } else if (elementName == "globally") {
        if (getChildCount(element) != 1) {
            assert(false);
            return nullptr;
        }
        if ((cond = parseBooleanFormula(element->first_node())) != nullptr)
            return std::make_shared<GCondition>(cond);
    } else if (elementName == "finally") {
        if (getChildCount(element) != 1) {
            assert(false);
            return nullptr;
        }
        if ((cond = parseBooleanFormula(element->first_node())) != nullptr)
            return std::make_shared<FCondition>(cond);
    } else if (elementName == "until") {
        if (getChildCount(element) != 2)
        {
            assert(false);
            return nullptr;
        }
        auto before = element->first_node();
        auto reach = before->next_sibling();
        if (getChildCount(before) != 1 || getChildCount(reach) != 1 ||
            strcmp(before->name(), "before") != 0 || strcmp(reach->name(), "reach") != 0)
        {
            assert(false);
            return nullptr;
        }
        if ((cond = parseBooleanFormula(before->first_node())) != nullptr) {
            if ((cond2 = parseBooleanFormula(reach->first_node())) != nullptr) {
                return std::make_shared<UntilCondition>(cond, cond2);
            }
        }
    } else if (elementName == "all-paths") {
        if (getChildCount(element) != 1)
        {
            assert(false);
            return nullptr;
        }
        if ((cond = parseBooleanFormula(element->first_node())) != nullptr)
            return std::make_shared<ACondition>(cond);
    } else if (elementName == "deadlock") {
        return std::make_shared<DeadlockCondition>();
    } else if (elementName == "true") {
        return BooleanCondition::TRUE_CONSTANT;
    } else if (elementName == "false") {
        return BooleanCondition::FALSE_CONSTANT;
    } else if (elementName == "negation" || elementName == "not") {
        if (getChildCount(element) != 1)
        {
            assert(false);
            return nullptr;
        }
        if ((cond = parseBooleanFormula(element->first_node())) != nullptr)
            return std::make_shared<NotCondition>(cond);
    } else if (elementName == "conjunction" || elementName == "and") {
<<<<<<< HEAD
        auto children = element->first_node();
        if (getChildCount(element) < 2)
        {
            assert(false);
            return nullptr;
        }
        auto it = children;
        cond = parseBooleanFormula(it);
        // skip a sibling
        for (it = it->next_sibling(); it; it = it->next_sibling()) {
            Condition_ptr child = parseBooleanFormula(it);
            if(child == nullptr || cond == nullptr)
=======
        std::vector<Condition_ptr> res;
        for (auto it = element->first_node(); it; it = it->next_sibling()) {
            Condition_ptr child = parseBooleanFormula(it);
            if(child == nullptr)
>>>>>>> 9a37c4ae
            {
                assert(false);
                return nullptr;
            }
            res.emplace_back(child);
        }
<<<<<<< HEAD
        return cond;
    } else if (elementName == "disjunction" || elementName == "or") {
        auto children = element->first_node();
        if (getChildCount(element) < 2)
=======
        if (res.empty())
>>>>>>> 9a37c4ae
        {
            throw base_error("Found `", elementName, "` without any children in XML, cannot parse.");
        }
        else if(res.size() == 1)
            return res.back();
        else
            return std::make_shared<AndCondition>(std::move(res));
    } else if (elementName == "disjunction" || elementName == "or") {
        std::vector<Condition_ptr> res;
        for (auto it = element->first_node(); it; it = it->next_sibling()) {
            Condition_ptr child = parseBooleanFormula(it);
<<<<<<< HEAD
            if(child == nullptr || cond == nullptr)
=======
            if(child == nullptr)
>>>>>>> 9a37c4ae
            {
                assert(false);
                return nullptr;
            }
            res.emplace_back(child);
        }
        if (res.empty())
        {
            throw base_error("Found `", elementName, "` without any children in XML, cannot parse.");
        }
        else if(res.size() == 1)
            return res.back();
        else
            return std::make_shared<OrCondition>(std::move(res));
    } else if (elementName == "exclusive-disjunction") {
        auto children = element->first_node();
        if (getChildCount(element) != 2)
        {
            assert(false);
            return nullptr;
        }
        cond = parseBooleanFormula(children);
        cond2 = parseBooleanFormula(children->next_sibling());
        if (cond == nullptr || cond2 == nullptr)
        {
            assert(false);
            return nullptr;
        }
        return std::make_shared<OrCondition>(
                std::make_shared<AndCondition>(cond, std::make_shared<NotCondition>(cond2)),
                std::make_shared<AndCondition>(std::make_shared<NotCondition>(cond), cond2));
    } else if (elementName == "implication") {
        auto children = element->first_node();
        if (getChildCount(element) != 2)
        {
            assert(false);
            return nullptr;
        }
        cond = parseBooleanFormula(children);
        cond2 = parseBooleanFormula(children->next_sibling());
        if (cond == nullptr || cond2 == nullptr)
        {
            assert(false);
            return nullptr;
        }
        return std::make_shared<OrCondition>(std::make_shared<NotCondition>(cond), cond2);
    } else if (elementName == "equivalence") {
        auto children = element->first_node();
        if (getChildCount(element) != 2)
        {
            assert(false);
            return nullptr;
        }
        cond = parseBooleanFormula(children);
        cond2 = parseBooleanFormula(children->next_sibling());
        if (cond == nullptr || cond2 == nullptr) return nullptr;
        return std::make_shared<OrCondition>(std::make_shared<AndCondition>(cond, cond2),
                std::make_shared<AndCondition>(std::make_shared<NotCondition>(cond),
                std::make_shared<NotCondition>(cond2)));
    } else if (elementName == "integer-eq" || elementName == "integer-ne" ||
            elementName == "integer-lt" || elementName == "integer-le" ||
            elementName == "integer-gt" || elementName == "integer-ge") {
        auto children = element->first_node();
        if (getChildCount(element) != 2)
        {
            assert(false);
            return nullptr;
        }
        Expr_ptr expr1 = parseIntegerExpression(children);
        Expr_ptr expr2 = parseIntegerExpression(children->next_sibling());
        if(expr1 == nullptr || expr2 == nullptr)
        {
            assert(false);
            return nullptr;
        }
        if (elementName == "integer-eq") return std::make_shared<EqualCondition>(expr1, expr2);
        else if (elementName == "integer-ne") return std::make_shared<NotEqualCondition>(expr1, expr2);
        else if (elementName == "integer-lt") return std::make_shared<LessThanCondition>(expr1, expr2);
        else if (elementName == "integer-le") return std::make_shared<LessThanOrEqualCondition>(expr1, expr2);
        else if (elementName == "integer-gt") return std::make_shared<LessThanCondition>(expr2, expr1);
        else if (elementName == "integer-ge") return std::make_shared<LessThanOrEqualCondition>(expr2, expr1);
    } else if (elementName == "is-fireable") {
        size_t nrOfChildren = getChildCount(element);
        if (nrOfChildren == 0)
        {
            assert(false);
            return nullptr;
        }
        std::vector<Condition_ptr> conds;
        for (auto it = element->first_node(); it; it = it->next_sibling()) {
            if (strcmp(it->name(), "transition") != 0)
            {
                assert(false);
                return nullptr;
            }
            auto name = std::make_shared<const_string>(it->value());
            conds.emplace_back(std::make_shared<FireableCondition>(*_string_set.insert(name).first));
        }
        return std::make_shared<OrCondition>(conds);
    }
    fatal_error(elementName);
    return nullptr;
}

Expr_ptr QueryXMLParser::parseIntegerExpression(rapidxml::xml_node<>*  element) {
    std::string elementName = element->name();
    if (elementName == "integer-constant") {
        int i;
        if (sscanf(element->value(), "%d", &i) == EOF)
        {
            assert(false);
            return nullptr;
        }
        return std::make_shared<LiteralExpr>(i);
    } else if (elementName == "tokens-count") {
        auto children = element->first_node();
        std::vector<Expr_ptr> ids;
        for (auto it = children; it; it = it->next_sibling()) {
            if (strcmp(it->name(), "place") != 0)
            {
                assert(false);
                return nullptr;
            }
            auto placeName = parsePlace(it);
            if (placeName->empty())
            {
                assert(false);
                return nullptr; // invalid place name
            }
            auto id = std::make_shared<IdentifierExpr>(*_string_set.insert(placeName).first);
            ids.emplace_back(id);
        }

        if (ids.empty())
        {
            assert(false);
            return nullptr;
        }
        if (ids.size() == 1) return ids[0];

<<<<<<< HEAD
        return std::make_shared<PlusExpr>(std::move(ids), true);
=======
        return std::make_shared<PlusExpr>(std::move(ids));
>>>>>>> 9a37c4ae
    } else if (elementName == "integer-sum" || elementName == "integer-product") {
        auto children = element->first_node();
        bool isMult = false;
        if (elementName == "integer-sum") isMult = false;
        else if (elementName == "integer-product") isMult = true;

        std::vector<Expr_ptr> els;
        auto it = children;

        for (; it; it = it->next_sibling()) {
            els.emplace_back(parseIntegerExpression(it));
            if(!els.back())
        {
            assert(false);
            return nullptr;
        }
        }

        if (els.size() < 2)
        {
<<<<<<< HEAD
            assert(false);
            return nullptr;
=======
            if(els.size() == 0)
            {
                throw base_error("`", elementName, "` found without any children in XML-file");
            }
            return els[0];
>>>>>>> 9a37c4ae
        }

        return  isMult ?
                std::dynamic_pointer_cast<Expr>(std::make_shared<MultiplyExpr>(std::move(els))) :
                std::dynamic_pointer_cast<Expr>(std::make_shared<PlusExpr>(std::move(els)));

    } else if (elementName == "integer-difference") {
        auto children = element->first_node();
        std::vector<Expr_ptr> els;
        for (auto it = children; it; it = it->next_sibling()) {
            els.emplace_back(parseIntegerExpression(it));
        }
        if(els.size() == 1)
            els.emplace(els.begin(), std::make_shared<LiteralExpr>(0));
        return std::make_shared<SubtractExpr>(std::move(els));
    }
    assert(false);
    return nullptr;
}

shared_const_string QueryXMLParser::parsePlace(rapidxml::xml_node<>*  element) {
    if (strcmp(element->name(), "place") != 0)
        return std::make_shared<const_string>(""); // missing place tag
    std::string tmp{element->value()};
    tmp.erase(std::remove_if(tmp.begin(), tmp.end(), ::isspace), tmp.end());
    return std::make_shared<const_string>(std::move(tmp));
}

void QueryXMLParser::printQueries(size_t i) {
    //	QueryXMLParser::QueriesIterator it;
    if (i <= 0 || i > queries.size()) {
        std::cout << "In printQueries the query index is out of scope\n\n";
        return;
    }
    QueryItem it = queries[i - 1];
    std::cout << it.id << ": " ;
    if (it.parsingResult == QueryItem::UNSUPPORTED_QUERY) {
        std::cout << "\t---------- unsupported query ----------" << std::endl;
    } else {
        std::cout << "\t";
        PetriEngine::PQL::QueryPrinter printer;
        Visitor::visit(printer, it.query);
        std::cout << std::endl;
    }
}

void QueryXMLParser::printQueries() {
    for (size_t i = 1; i <= queries.size(); i++) {
        printQueries(i);
    }
}<|MERGE_RESOLUTION|>--- conflicted
+++ resolved
@@ -185,11 +185,7 @@
                 return nullptr;
             }
             auto place = parsePlace(it);
-<<<<<<< HEAD
-            if (place.empty())
-=======
             if (place->empty())
->>>>>>> 9a37c4ae
             {
                 assert(false);
                 return nullptr; // invalid place name
@@ -310,39 +306,17 @@
         if ((cond = parseBooleanFormula(element->first_node())) != nullptr)
             return std::make_shared<NotCondition>(cond);
     } else if (elementName == "conjunction" || elementName == "and") {
-<<<<<<< HEAD
-        auto children = element->first_node();
-        if (getChildCount(element) < 2)
-        {
-            assert(false);
-            return nullptr;
-        }
-        auto it = children;
-        cond = parseBooleanFormula(it);
-        // skip a sibling
-        for (it = it->next_sibling(); it; it = it->next_sibling()) {
-            Condition_ptr child = parseBooleanFormula(it);
-            if(child == nullptr || cond == nullptr)
-=======
         std::vector<Condition_ptr> res;
         for (auto it = element->first_node(); it; it = it->next_sibling()) {
             Condition_ptr child = parseBooleanFormula(it);
             if(child == nullptr)
->>>>>>> 9a37c4ae
             {
                 assert(false);
                 return nullptr;
             }
             res.emplace_back(child);
         }
-<<<<<<< HEAD
-        return cond;
-    } else if (elementName == "disjunction" || elementName == "or") {
-        auto children = element->first_node();
-        if (getChildCount(element) < 2)
-=======
         if (res.empty())
->>>>>>> 9a37c4ae
         {
             throw base_error("Found `", elementName, "` without any children in XML, cannot parse.");
         }
@@ -354,11 +328,7 @@
         std::vector<Condition_ptr> res;
         for (auto it = element->first_node(); it; it = it->next_sibling()) {
             Condition_ptr child = parseBooleanFormula(it);
-<<<<<<< HEAD
-            if(child == nullptr || cond == nullptr)
-=======
             if(child == nullptr)
->>>>>>> 9a37c4ae
             {
                 assert(false);
                 return nullptr;
@@ -499,11 +469,7 @@
         }
         if (ids.size() == 1) return ids[0];
 
-<<<<<<< HEAD
-        return std::make_shared<PlusExpr>(std::move(ids), true);
-=======
         return std::make_shared<PlusExpr>(std::move(ids));
->>>>>>> 9a37c4ae
     } else if (elementName == "integer-sum" || elementName == "integer-product") {
         auto children = element->first_node();
         bool isMult = false;
@@ -524,16 +490,11 @@
 
         if (els.size() < 2)
         {
-<<<<<<< HEAD
-            assert(false);
-            return nullptr;
-=======
             if(els.size() == 0)
             {
                 throw base_error("`", elementName, "` found without any children in XML-file");
             }
             return els[0];
->>>>>>> 9a37c4ae
         }
 
         return  isMult ?
