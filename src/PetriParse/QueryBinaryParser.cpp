--- conflicted
+++ resolved
@@ -54,11 +54,7 @@
     return parsingOK;
 }
 
-<<<<<<< HEAD
-Condition_ptr QueryBinaryParser::parseQuery(std::istream& binary, const std::vector<std::string>& names)
-=======
 Condition_ptr QueryBinaryParser::parseQuery(std::istream& binary, const std::vector<shared_const_string>& names)
->>>>>>> 9a37c4ae
 {
     Path p;
     binary.read(reinterpret_cast<char*>(&p), sizeof(Path));
@@ -244,11 +240,7 @@
     return nullptr;
 }
 
-<<<<<<< HEAD
-Expr_ptr QueryBinaryParser::parseExpr(std::istream& bin, const std::vector<std::string>& names) {
-=======
 Expr_ptr QueryBinaryParser::parseExpr(std::istream& bin, const std::vector<shared_const_string>& names) {
->>>>>>> 9a37c4ae
     char t;
     bin.read(&t, sizeof(char));
     if(t == 'l')
