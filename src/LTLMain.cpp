--- conflicted
+++ resolved
@@ -513,7 +513,6 @@
         std::cerr << "Error performing context analysis" << std::endl;
         return v;
     }
-<<<<<<< HEAD
 
     //--------------------- Apply Net Reduction ---------------//
 
@@ -557,7 +556,7 @@
         std::unique_ptr<LTL::ModelChecker> modelChecker;
         switch (options.ltlalgorithm) {
             case LTL::Algorithm::NDFS:
-                modelChecker = std::make_unique<LTL::NestedDepthFirstSearch>(*net, negated_formula);
+                    modelChecker = std::make_unique<LTL::NestedDepthFirstSearch>(*net, negated_formula, true);
                 break;
             case LTL::Algorithm::Tarjan:
               if (options.trace)
@@ -565,34 +564,11 @@
               else
                 modelChecker = std::make_unique<LTL::TarjanModelChecker<false>>(*net, negated_formula);
               break;
-=======
-    for (const auto &query : parser.queries) {
-        if (query.query) {
-            auto[negated_formula, negate_answer] = to_ltl(query.query);
-            if (!negated_formula) {
-                std::cerr << "Query file " << qfilename << " contained non-LTL formula";
-                return ErrorCode;
-            }
-            std::unique_ptr<LTL::ModelChecker> modelChecker;
-            switch (options.ltlalgorithm) {
-                case LTL::Algorithm::NDFS:
-                    modelChecker = std::make_unique<LTL::NestedDepthFirstSearch>(*net, negated_formula, true);
-                    break;
-                case LTL::Algorithm::Tarjan:
-                    if (options.trace)
-                        modelChecker = std::make_unique<LTL::TarjanModelChecker<true>>(*net, negated_formula);
-                    else
-                        modelChecker = std::make_unique<LTL::TarjanModelChecker<false>>(*net, negated_formula);
-                    break;
-            }
-
-            bool satisfied = negate_answer ^ modelChecker->isSatisfied();
-            std::cout  << "FORMULA " << query.id << (satisfied ? " TRUE" : " FALSE")  << " TECHNIQUES EXPLICIT" << (options.ltlalgorithm == LTL::Algorithm::NDFS ? " NDFS" : " TARJAN") << (modelChecker->weakskip ? " WEAK_SKIP" : "") << std::endl;
->>>>>>> def2a137
         }
 
         bool satisfied = negate_answer ^ modelChecker->isSatisfied();
-        std::cout  << "FORMULA " << id << (satisfied ? " TRUE" : " FALSE")  << " TECHNIQUES EXPLICIT" << (options.ltlalgorithm == LTL::Algorithm::NDFS ? " NDFS" : " TARJAN") << std::endl;
+            std::cout  << "FORMULA " << id << (satisfied ? " TRUE" : " FALSE")  << " TECHNIQUES EXPLICIT" << (options.ltlalgorithm == LTL::Algorithm::NDFS ? " NDFS" : " TARJAN") << (modelChecker->weakskip ? " WEAK_SKIP" : "") << std::endl;
+        }
     }
     return SuccessCode;
 }
