#include <cstdio>
#include <string>
#include <cstring>
#include <iostream>
#include <fstream>
#include <sstream>
#include <map>
#include <memory>
#include <utility>
#include <functional>
#include <PetriEngine/Colored/ColoredPetriNetBuilder.h>

#ifdef VERIFYPN_MC_Simplification
#include <thread>
#include <iso646.h>
#endif

#include "PetriEngine/PQL/Contexts.h"
#include "PetriEngine/Reachability/ReachabilitySearch.h"
#include "PetriEngine/TAR/TARReachability.h"
#include "PetriEngine/Reducer.h"
#include "PetriParse/QueryXMLParser.h"
#include "PetriParse/PNMLParser.h"
#include "PetriEngine/PetriNetBuilder.h"
#include "PetriEngine/PQL/PQL.h"
#include "PetriEngine/options.h"
#include "PetriEngine/errorcodes.h"
#include "PetriEngine/STSolver.h"
#include "PetriEngine/Simplification/Member.h"
#include "PetriEngine/Simplification/LinearPrograms.h"
#include "PetriEngine/Simplification/Retval.h"

#include "CTL/CTLEngine.h"
#include "PetriEngine/PQL/Expressions.h"
#include "LTL/LTLValidator.h"
#include "LTL/LTL_algorithm/NestedDepthFirstSearch.h"
#include "LTL/LTL_algorithm/TarjanModelChecker.h"
#include "LTL/LTL.h"

using namespace PetriEngine;
using namespace PetriEngine::PQL;
using namespace PetriEngine::Reachability;

<<<<<<< HEAD
void printStats(PetriNetBuilder& builder, options_t& options)
{
    if (options.printstatistics) {
        if (options.enablereduction != 0) {

            std::cout << "Size of net before structural reductions: " <<
                      builder.numberOfPlaces() << " places, " <<
                      builder.numberOfTransitions() << " transitions" << std::endl;
            std::cout << "Size of net after structural reductions: " <<
                      builder.numberOfPlaces() - builder.RemovedPlaces() << " places, " <<
                      builder.numberOfTransitions() - builder.RemovedTransitions() << " transitions" << std::endl;
            std::cout << "Structural reduction finished after " << builder.getReductionTime() <<
                      " seconds" << std::endl;

            std::cout   << "\nNet reduction is enabled.\n";
            builder.printStats(std::cout);
        }
    }
}

=======
>>>>>>> fcc8e3fc
std::vector<std::string> explode(std::string const & s)
{
    std::vector<std::string> result;
    std::istringstream iss(s);

    for (std::string token; std::getline(iss, token, ','); )
    {
        result.push_back(std::move(token));
        if(result.back().empty()) result.pop_back();
    }

    return result;
}

ReturnValue parseOptions(int argc, char* argv[], options_t& options)
{
    for (int i = 1; i < argc; i++) {
        if (strcmp(argv[i], "-k") == 0 || strcmp(argv[i], "--k-bound") == 0) {
            if (i == argc - 1) {
                fprintf(stderr, "Missing number after \"%s\"\n", argv[i]);
                return ErrorCode;
            }
            if (sscanf(argv[++i], "%d", &options.kbound) != 1 || options.kbound < 0) {
                fprintf(stderr, "Argument Error: Invalid number of tokens \"%s\"\n", argv[i]);
                return ErrorCode;
            }
        } else if(strcmp(argv[i], "-s") == 0 || strcmp(argv[i], "--search-strategy") == 0){
            if (i==argc-1) {
                fprintf(stderr, "Missing search strategy after \"%s\"\n\n", argv[i]);
                return ErrorCode;
            }
            char* s = argv[++i];
            if(strcmp(s, "BestFS") == 0)
                options.strategy = HEUR;
            else if(strcmp(s, "BFS") == 0)
                options.strategy = BFS;
            else if(strcmp(s, "DFS") == 0)
                options.strategy = DFS;
            else if(strcmp(s, "RDFS") == 0)
                options.strategy = RDFS;
            else if(strcmp(s, "OverApprox") == 0)
                options.strategy = OverApprox;
            else{
                fprintf(stderr, "Argument Error: Unrecognized search strategy \"%s\"\n", s);
                return ErrorCode;
            }
        } else if (strcmp(argv[i], "-q") == 0 || strcmp(argv[i], "--query-reduction") == 0) {
            if (i == argc - 1) {
                fprintf(stderr, "Missing number after \"%s\"\n\n", argv[i]);
                return ErrorCode;
            }
            if (sscanf(argv[++i], "%d", &options.queryReductionTimeout) != 1 || options.queryReductionTimeout < 0) {
                fprintf(stderr, "Argument Error: Invalid query reduction timeout argument \"%s\"\n", argv[i]);
                return ErrorCode;
            }
        } else if (strcmp(argv[i], "-l") == 0 || strcmp(argv[i], "--lpsolve-timeout") == 0) {
            if (i == argc - 1) {
                fprintf(stderr, "Missing number after \"%s\"\n\n", argv[i]);
                return ErrorCode;
            }
            if (sscanf(argv[++i], "%d", &options.lpsolveTimeout) != 1 || options.lpsolveTimeout < 0) {
                fprintf(stderr, "Argument Error: Invalid LPSolve timeout argument \"%s\"\n", argv[i]);
                return ErrorCode;
            }
        } else if (strcmp(argv[i], "-e") == 0 || strcmp(argv[i], "--state-space-exploration") == 0) {
            options.statespaceexploration = true;
        } else if (strcmp(argv[i], "-n") == 0 || strcmp(argv[i], "--no-statistics") == 0) {
            options.printstatistics = false;
        } else if (strcmp(argv[i], "-t") == 0 || strcmp(argv[i], "--trace") == 0) {
            options.trace = true;
        } else if (strcmp(argv[i], "-x") == 0 || strcmp(argv[i], "--xml-queries") == 0) {
            if (i == argc - 1) {
                fprintf(stderr, "Missing number after \"%s\"\n\n", argv[i]);
                return ErrorCode;
            }
            std::vector<std::string> q = explode(argv[++i]);
            for(auto& qn : q)
            {
                int32_t n;
                if(sscanf(qn.c_str(), "%d", &n) != 1 || n <= 0)
                {
                    std::cerr << "Error in query numbers : " << qn << std::endl;
                }
                else
                {
                    options.querynumbers.insert(--n);
                }
            }
        } else if (strcmp(argv[i], "-r") == 0 || strcmp(argv[i], "--reduction") == 0) {
            if (i == argc - 1) {
                fprintf(stderr, "Missing number after \"%s\"\n\n", argv[i]);
                return ErrorCode;
            }
            if (sscanf(argv[++i], "%d", &options.enablereduction) != 1 || options.enablereduction < 0 || options.enablereduction > 3) {
                fprintf(stderr, "Argument Error: Invalid reduction argument \"%s\"\n", argv[i]);
                return ErrorCode;
            }
            if(options.enablereduction == 3)
            {
                options.reductions.clear();
                std::vector<std::string> q = explode(argv[++i]);
                for(auto& qn : q)
                {
                    int32_t n;
                    if(sscanf(qn.c_str(), "%d", &n) != 1 || n < 0 || n > 9)
                    {
                        std::cerr << "Error in reduction rule choice : " << qn << std::endl;
                        return ErrorCode;
                    }
                    else
                    {
                        options.reductions.push_back(n);
                    }
                }
            }
        } else if (strcmp(argv[i], "-d") == 0 || strcmp(argv[i], "--reduction-timeout") == 0) {
            if (i == argc - 1) {
                fprintf(stderr, "Missing number after \"%s\"\n\n", argv[i]);
                return ErrorCode;
            }
            if (sscanf(argv[++i], "%d", &options.reductionTimeout) != 1) {
                fprintf(stderr, "Argument Error: Invalid reduction timeout argument \"%s\"\n", argv[i]);
                return ErrorCode;
            }
        } else if(strcmp(argv[i], "--seed-offset") == 0) {
            if (sscanf(argv[++i], "%u", &options.seed_offset) != 1) {
                fprintf(stderr, "Argument Error: Invalid seed offset argument \"%s\"\n", argv[i]);
                return ErrorCode;
            }
        }  else if(strcmp(argv[i], "-p") == 0 || strcmp(argv[i], "--partial-order-reduction") == 0) {
            options.stubbornreduction = false;
        } else if(strcmp(argv[i], "-a") == 0 || strcmp(argv[i], "--siphon-trap") == 0) {
            if (i == argc - 1) {
                fprintf(stderr, "Missing number after \"%s\"\n\n", argv[i]);
                return ErrorCode;
            }
            if (sscanf(argv[++i], "%u", &options.siphontrapTimeout) != 1) {
                fprintf(stderr, "Argument Error: Invalid siphon-trap timeout \"%s\"\n", argv[i]);
                return ErrorCode;
            }
        } else if(strcmp(argv[i], "--siphon-depth") == 0) {
            if (i == argc - 1) {
                fprintf(stderr, "Missing number after \"%s\"\n\n", argv[i]);
                return ErrorCode;
            }
            if (sscanf(argv[++i], "%u", &options.siphonDepth) != 1) {
                fprintf(stderr, "Argument Error: Invalid siphon-depth count \"%s\"\n", argv[i]);
                return ErrorCode;
            }
        }
        else if (strcmp(argv[i], "-tar") == 0)
        {
            options.tar = true;

        }
        else if (strcmp(argv[i], "--write-simplified") == 0)
        {
            options.query_out_file = std::string(argv[++i]);
        }
        else if(strcmp(argv[i], "--binary-query-io") == 0)
        {
            if (sscanf(argv[++i], "%u", &options.binary_query_io) != 1 || options.binary_query_io > 3) {
                fprintf(stderr, "Argument Error: Invalid binary-query-io value \"%s\"\n", argv[i]);
                return ErrorCode;
            }
        }
        else if (strcmp(argv[i], "--write-reduced") == 0)
        {
            options.model_out_file = std::string(argv[++i]);
        }
#ifdef VERIFYPN_MC_Simplification
            else if (strcmp(argv[i], "-z") == 0)
        {
            if (i == argc - 1) {
                fprintf(stderr, "Missing number after \"%s\"\n\n", argv[i]);
                return ErrorCode;
            }
            if (sscanf(argv[++i], "%u", &options.cores) != 1) {
                fprintf(stderr, "Argument Error: Invalid cores count \"%s\"\n", argv[i]);
                return ErrorCode;
            }
        }
#endif
        else if (strcmp(argv[i], "-ctl") == 0){
            if(argc > i + 1){
                if(strcmp(argv[i + 1], "local") == 0){
                    options.ctlalgorithm = CTL::Local;
                }
                else if(strcmp(argv[i + 1], "czero") == 0){
                    options.ctlalgorithm = CTL::CZero;
                }
                else
                {
                    fprintf(stderr, "Argument Error: Invalid ctl-algorithm type \"%s\"\n", argv[i + 1]);
                    return ErrorCode;
                }
                options.isctl = true;
                options.isltl = false;
                i++;

            }
        } else if (strcmp(argv[i], "-ltl") == 0) {
            if(argc > i + 1){
                if(strcmp(argv[i + 1], "ndfs") == 0){
                    options.ltlalgorithm = LTL::Algorithm::NDFS;
                }
                else if(strcmp(argv[i + 1], "tarjan") == 0){
                    options.ltlalgorithm = LTL::Algorithm::Tarjan;
                }
                else {
                    fprintf(stderr, "Argument Error: Invalid ltl-algorithm type \"%s\"\n", argv[i + 1]);
                    return ErrorCode;
                }
                options.isctl = false;
                options.isltl = true;
                i++;
            }
        }

        else if (strcmp(argv[i], "-g") == 0 || strcmp(argv[i], "--game-mode") == 0){
            options.gamemode = true;
        } else if (strcmp(argv[i], "-c") == 0 || strcmp(argv[i], "--cpn-overapproximation") == 0) {
            options.cpnOverApprox = true;
        } else if (strcmp(argv[i], "-h") == 0 || strcmp(argv[i], "--help") == 0) {
            printf("Usage: verifypn [options] model-file query-file\n"
                   "A tool for answering CTL and reachability queries of place cardinality\n"
                   "deadlock and transition fireability for weighted P/T Petri nets\n"
                   "extended with inhibitor arcs.\n"
                   "\n"
                   "Options:\n"
                   "  -k, --k-bound <number of tokens>   Token bound, 0 to ignore (default)\n"
                   "  -t, --trace                        Provide XML-trace to stderr\n"
                   "  -s, --search-strategy <strategy>   Search strategy:\n"
                   "                                     - BestFS       Heuristic search (default)\n"
                   "                                     - BFS          Breadth first search\n"
                   "                                     - DFS          Depth first search (CTL default)\n"
                   "                                     - RDFS         Random depth first search\n"
                   "                                     - OverApprox   Linear Over Approx\n"
                   "  --seed-offset <number>             Extra noise to add to the seed of the random number generation\n"
                   "  -e, --state-space-exploration      State-space exploration only (query-file is irrelevant)\n"
                   "  -x, --xml-query <query index>      Parse XML query file and verify query of a given index\n"
                   "  -r, --reduction <type>             Change structural net reduction:\n"
                   "                                     - 0  disabled\n"
                   "                                     - 1  aggressive reduction (default)\n"
                   "                                     - 2  reduction preserving k-boundedness\n"
                   "                                     - 3  user defined reduction sequence, eg -r 3 0,1,2,3 to use rules A,B,C,D only, and in that order\n"
                   "  -d, --reduction-timeout <timeout>  Timeout for structural reductions in seconds (default 60)\n"
                   "  -q, --query-reduction <timeout>    Query reduction timeout in seconds (default 30)\n"
                   "                                     write -q 0 to disable query reduction\n"
                   "  -l, --lpsolve-timeout <timeout>    LPSolve timeout in seconds, default 10\n"
                   "  -p, --partial-order-reduction      Disable partial order reduction (stubborn sets)\n"
                   "  -a, --siphon-trap <timeout>        Siphon-Trap analysis timeout in seconds (default 0)\n"
                   "      --siphon-depth <place count>   Search depth of siphon (default 0, which counts all places)\n"
                   "  -n, --no-statistics                Do not display any statistics (default is to display it)\n"
                   "  -h, --help                         Display this help message\n"
                   "  -v, --version                      Display version information\n"
                   "  -ctl <type>                        Verify CTL properties\n"
                   "                                     - local     Liu and Smolka's on-the-fly algorithm\n"
                   "                                     - czero     local with certain zero extension (default)\n"
                   "  -ltl <type>                        Verify LTL properties\n"
                   "                                     - ndfs      Nested Depth First Search\n"
                   "                                     - tarjan    On-the-fly variant of Tarjan's algorithm\n"
                   "                                     "
                   "  -c, --cpn-overapproximation        Over approximate query on Colored Petri Nets (CPN only)\n"
                   //"  -g                                 Enable game mode (CTL Only)" // Feature not yet implemented
                   #ifdef VERIFYPN_MC_Simplification
                   "  -z <number of cores>               Number of cores to use (currently only query simplification)\n"
                   #endif
                   "  -tar                               Enables Trace Abstraction Refinement for reachability properties\n"
                   "  --write-simplified <filename>      Outputs the queries to the given file after simplification\n"
                   "  --write-reduced <filename>         Outputs the model to the given file after structural reduction\n"
                   "  --binary-query-io <0,1,2,3>        Determines the input/output format of the query-file\n"
                   "                                     - 0 MCC XML format for Input and Output\n"
                   "                                     - 1 Input is binary, output is XML\n"
                   "                                     - 2 Output is binary, input is XML\n"
                   "                                     - 3 Input and Output is binary\n"
                   "\n"
                   "Return Values:\n"
                   "  0   Successful, query satisfiable\n"
                   "  1   Unsuccesful, query not satisfiable\n"
                   "  2   Unknown, algorithm was unable to answer the question\n"
                   "  3   Error, see stderr for error message\n"
                   "\n"
                   "VerifyPN is an untimed CTL verification engine for TAPAAL.\n"
                   "TAPAAL project page: <http://www.tapaal.net>\n");
            return SuccessCode;
        } else if (strcmp(argv[i], "-v") == 0 || strcmp(argv[i], "--version") == 0) {
            printf("VerifyPN (untimed verification engine for TAPAAL) %s\n", VERIFYPN_VERSION);
            printf("Copyright (C) 2011-2020\n");
            printf("                        Frederik Meyer Boenneland <sadpantz@gmail.com>\n");
            printf("                        Jakob Dyhr <jakobdyhr@gmail.com>\n");
            printf("                        Peter Fogh <peter.f1992@gmail.com>\n");
            printf("                        Jonas Finnemann Jensen <jopsen@gmail.com>\n");
            printf("                        Lasse Steen Jensen <lassjen88@gmail.com>\n");
            printf("                        Peter Gjøl Jensen <root@petergjoel.dk>\n");
            printf("                        Tobias Skovgaard Jepsen <tobiasj1991@gmail.com>\n");
            printf("                        Mads Johannsen <mads_johannsen@yahoo.com>\n");
            printf("                        Isabella Kaufmann <bellakaufmann93@gmail.com>\n");
            printf("                        Andreas Hairing Klostergaard <kloster92@me.com>\n");
            printf("                        Søren Moss Nielsen <soren_moss@mac.com>\n");
            printf("                        Thomas Søndersø Nielsen <primogens@gmail.com>\n");
            printf("                        Samuel Pastva <daemontus@gmail.com>\n");
            printf("                        Jiri Srba <srba.jiri@gmail.com>\n");
            printf("                        Lars Kærlund Østergaard <larsko@gmail.com>\n");
            printf("GNU GPLv3 or later <http://gnu.org/licenses/gpl.html>\n");
            return SuccessCode;
        } else if (options.modelfile == NULL) {
            options.modelfile = argv[i];
        } else if (options.queryfile == NULL) {
            options.queryfile = argv[i];
        } else {
            fprintf(stderr, "Argument Error: Unrecognized option \"%s\"\n", options.modelfile);
            return ErrorCode;
        }
    }
    //Print parameters
    if (options.printstatistics) {
        std::cout << std::endl << "Parameters: ";
        for (int i = 1; i < argc; i++) {
            std::cout << argv[i] << " ";
        }
        std::cout << std::endl;
    }

    if (options.statespaceexploration) {
        // for state-space exploration some options are mandatory
        options.enablereduction = 0;
        options.kbound = 0;
        options.queryReductionTimeout = 0;
        options.lpsolveTimeout = 0;
        options.siphontrapTimeout = 0;
        options.stubbornreduction = false;
//        outputtrace = false;
    }


    //----------------------- Validate Arguments -----------------------//

    //Check for model file
    if (!options.modelfile) {
        fprintf(stderr, "Argument Error: No model-file provided\n");
        return ErrorCode;
    }

    //Check for query file
    if (!options.modelfile && !options.statespaceexploration) {
        fprintf(stderr, "Argument Error: No query-file provided\n");
        return ErrorCode;
    }

    return ContinueCode;
}


ReturnValue contextAnalysis(ColoredPetriNetBuilder& cpnBuilder, PetriNetBuilder& builder, const PetriNet* net, vector<Condition_ptr> queries)
{
    //Context analysis
    ColoredAnalysisContext context(builder.getPlaceNames(), builder.getTransitionNames(), net, cpnBuilder.getUnfoldedPlaceNames(), cpnBuilder.getUnfoldedTransitionNames(), cpnBuilder.isColored());
    for(auto& q : queries)
    {
        q->analyze(context);

        //Print errors if any
        if (context.errors().size() > 0) {
            for (size_t i = 0; i < context.errors().size(); i++) {
                fprintf(stderr, "Query Context Analysis Error: %s\n", context.errors()[i].toString().c_str());
            }
            return ErrorCode;
        }
    }
    return ContinueCode;
}

ReturnValue parseModel(AbstractPetriNetBuilder &builder, const std::string &filename) {
    ifstream model_file{filename};
    if (!model_file) {
        fprintf(stderr, "Error: Model file \"%s\" couldn't be opened\n", filename.c_str());
        fprintf(stdout, "CANNOT_COMPUTE\n");
        return ErrorCode;
    }

    PNMLParser parser;
    parser.parse(model_file, &builder);
    return ContinueCode;
}

/**
 * Converts a formula on the form A f, E f or f into just f, assuming f is an LTL formula.
 * In the case E f, not f is returned, and in this case the model checking result should be negated
 * (indicated by bool in return value)
 * @param formula - a formula on the form A f, E f or f
 * @return @code(ltl_formula, should_negate) - ltl_formula is the formula f if it is a valid LTL formula, nullptr otherwise.
 * should_negate indicates whether the returned formula is negated (in the case the parameter was E f)
 */
std::pair<Condition_ptr, bool> to_ltl(const Condition_ptr &formula) {
    LTL::LTLValidator validator;
    bool should_negate = false;
    Condition_ptr converted;
    if (auto _formula = dynamic_cast<ECondition *>(formula.get())) {
        converted = std::make_shared<NotCondition>((*_formula)[0]);
        should_negate = true;
    } else if (auto _formula = dynamic_cast<ACondition *>(formula.get())) {
        converted = (*_formula)[0];
    } else {
        converted = formula;
    }
    converted->visit(validator);
    if (validator.bad()) {
        converted = nullptr;
    }
    return std::make_pair(converted, should_negate);
}

ReturnValue LTLMain(options_t options) {
    ReturnValue v;
    QueryXMLParser parser;

    std::string model_file{options.modelfile};
    std::string qfilename{options.queryfile};

    //std::string qfilename = //"/home/waefwerf/dev/P9/INPUTS/AirplaneLD-PT-0200/LTLCardinality.xml";
    std::ifstream queryfile{qfilename};
    if (!queryfile.is_open()){
        std::cerr << "Error opening the query file: " << qfilename << std::endl;
        return ErrorCode;
    }
    if (!parser.parse(queryfile, options.querynumbers)){
        std::cerr << "Error parsing the query file" << std::endl;
        return ErrorCode;
    }
    std::vector<std::string> querynames;
    std::vector<Condition_ptr> queries;
    for (int i=0; i < parser.queries.size(); i++){
        if (options.querynumbers.count(i) == 0) continue;
        querynames.push_back(parser.queries[i].id);
        queries.push_back(parser.queries[i].query);
    }

    ColoredPetriNetBuilder cpnBuilder;

    if ((v = parseModel(cpnBuilder, model_file)) != ContinueCode) {
        std::cerr << "Error parsing the model" << std::endl;
        return v;
    }
    auto strippedBuilder = cpnBuilder.stripColors(); //TODO can we trivially handle colors or do we need to strip?
    PetriNetBuilder builder(strippedBuilder);
    builder.sort();
    std::unique_ptr<PetriNet> net{builder.makePetriNet()};
    if ((v = contextAnalysis(cpnBuilder, builder, net.get(), queries)) != ContinueCode){
        std::cerr << "Error performing context analysis" << std::endl;
        return v;
    }
<<<<<<< HEAD
=======
    for (const auto &query : parser.queries) {
        if (query.query) {
            auto[negated_formula, negate_answer] = to_ltl(query.query);
            if (!negated_formula) {
                std::cerr << "Query file " << qfilename << " contained non-LTL formula";
                return ErrorCode;
            }
            std::unique_ptr<LTL::ModelChecker> modelChecker;
            switch (options.ltlalgorithm) {
                case LTL::Algorithm::NDFS:
                    modelChecker = std::make_unique<LTL::NestedDepthFirstSearch>(*net, negated_formula);
                    break;
                case LTL::Algorithm::Tarjan:
                    if (options.trace)
                        modelChecker = std::make_unique<LTL::TarjanModelChecker<true>>(*net, negated_formula);
                    else
                        modelChecker = std::make_unique<LTL::TarjanModelChecker<false>>(*net, negated_formula);
                    break;
            }
>>>>>>> fcc8e3fc

    //--------------------- Apply Net Reduction ---------------//

    std::vector<ResultPrinter::Result> results(queries.size(), ResultPrinter::Unknown);
    ResultPrinter printer(&builder, &options, querynames);

    if (options.enablereduction > 0) {

        // Compute how many times each place appears in the query
        builder.startTimer();
        builder.reduce(queries, results, options.enablereduction, options.trace, nullptr, options.reductionTimeout, options.reductions);
        printer.setReducer(builder.getReducer());
    }

    printStats(builder, options);

    net = std::unique_ptr<PetriNet>(builder.makePetriNet());

    if(!options.model_out_file.empty())
    {
        fstream file;
        file.open(options.model_out_file, std::ios::out);
        net->toXML(file);
    }

    //--------------------- Verify LTL queries ---------------//

    for (int i; i < queries.size(); i++) {
        auto query = queries[i];
        auto id = querynames[i];
        auto[negated_formula, negate_answer] = to_ltl(query);
        if (!negated_formula) {
            std::cerr << "Query file " << qfilename << " contained non-LTL formula";
            return ErrorCode;
        }
        std::unique_ptr<LTL::ModelChecker> modelChecker;
        switch (options.ltlalgorithm) {
            case LTL::Algorithm::NDFS:
                modelChecker = std::make_unique<LTL::NestedDepthFirstSearch>(*net, negated_formula);
                break;
            case LTL::Algorithm::Tarjan:
                modelChecker = std::make_unique<LTL::TarjanModelChecker>(*net, negated_formula);
                break;
        }

        bool satisfied = negate_answer ^ modelChecker->isSatisfied();
        std::cout  << "FORMULA " << id << (satisfied ? " TRUE" : " FALSE")  << " TECHNIQUES EXPLICIT" << (options.ltlalgorithm == LTL::Algorithm::NDFS ? " NDFS" : " TARJAN") << std::endl;
    }
    return SuccessCode;
}


int main(int argc, char *argv[]) {
    options_t options;
    ReturnValue v = parseOptions(argc, argv, options);
    if (v != ContinueCode) return v;
/*    if (argc != 3) {
        std::cerr << "Usage: " << argv[0] << " model_file query_file" << std::endl;
        exit(1);
    }*/
    return LTLMain(options);
/*    QueryXMLParser parser;

    std::ifstream testfile{"test_models/query-test002/query.xml"};
    assert(testfile.is_open());
    std::set<size_t> queries{1};
    parser.parse(testfile, queries);
    //parser.printQueries(2);
    IsCTLVisitor isCtlVisitor;
    parser.queries[1].query->visit(isCtlVisitor);
    cout << "Is CTL query: " << isCtlVisitor.isCTL << endl;
    AsCTL asCtlVisitor;
    parser.queries[1].query->visit(asCtlVisitor);
    cout << "As CTL success." << endl;*/
    return 0;
}
<|MERGE_RESOLUTION|>--- conflicted
+++ resolved
@@ -41,7 +41,6 @@
 using namespace PetriEngine::PQL;
 using namespace PetriEngine::Reachability;
 
-<<<<<<< HEAD
 void printStats(PetriNetBuilder& builder, options_t& options)
 {
     if (options.printstatistics) {
@@ -62,8 +61,6 @@
     }
 }
 
-=======
->>>>>>> fcc8e3fc
 std::vector<std::string> explode(std::string const & s)
 {
     std::vector<std::string> result;
@@ -516,28 +513,6 @@
         std::cerr << "Error performing context analysis" << std::endl;
         return v;
     }
-<<<<<<< HEAD
-=======
-    for (const auto &query : parser.queries) {
-        if (query.query) {
-            auto[negated_formula, negate_answer] = to_ltl(query.query);
-            if (!negated_formula) {
-                std::cerr << "Query file " << qfilename << " contained non-LTL formula";
-                return ErrorCode;
-            }
-            std::unique_ptr<LTL::ModelChecker> modelChecker;
-            switch (options.ltlalgorithm) {
-                case LTL::Algorithm::NDFS:
-                    modelChecker = std::make_unique<LTL::NestedDepthFirstSearch>(*net, negated_formula);
-                    break;
-                case LTL::Algorithm::Tarjan:
-                    if (options.trace)
-                        modelChecker = std::make_unique<LTL::TarjanModelChecker<true>>(*net, negated_formula);
-                    else
-                        modelChecker = std::make_unique<LTL::TarjanModelChecker<false>>(*net, negated_formula);
-                    break;
-            }
->>>>>>> fcc8e3fc
 
     //--------------------- Apply Net Reduction ---------------//
 
@@ -579,8 +554,11 @@
                 modelChecker = std::make_unique<LTL::NestedDepthFirstSearch>(*net, negated_formula);
                 break;
             case LTL::Algorithm::Tarjan:
-                modelChecker = std::make_unique<LTL::TarjanModelChecker>(*net, negated_formula);
-                break;
+              if (options.trace)
+                modelChecker = std::make_unique<LTL::TarjanModelChecker<true>>(*net, negated_formula);
+              else
+                modelChecker = std::make_unique<LTL::TarjanModelChecker<false>>(*net, negated_formula);
+              break;
         }
 
         bool satisfied = negate_answer ^ modelChecker->isSatisfied();
