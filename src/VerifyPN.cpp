/* TAPAAL untimed verification engine verifypn 
 * Copyright (C) 2011-2021  Jonas Finnemann Jensen <jopsen@gmail.com>,
 *                          Thomas Søndersø Nielsen <primogens@gmail.com>,
 *                          Lars Kærlund Østergaard <larsko@gmail.com>,
 *                          Jiri Srba <srba.jiri@gmail.com>,
 *                          Peter Gjøl Jensen <root@petergjoel.dk>
 *
 * CTL Extension
 *                          Peter Fogh <peter.f1992@gmail.com>
 *                          Isabella Kaufmann <bellakaufmann93@gmail.com>
 *                          Tobias Skovgaard Jepsen <tobiasj1991@gmail.com>
 *                          Lasse Steen Jensen <lassjen88@gmail.com>
 *                          Søren Moss Nielsen <soren_moss@mac.com>
 *                          Samuel Pastva <daemontus@gmail.com>
 *                          Jiri Srba <srba.jiri@gmail.com>
 *
 * Stubborn sets, query simplification, siphon-trap property
 *                          Frederik Meyer Boenneland <sadpantz@gmail.com>
 *                          Jakob Dyhr <jakobdyhr@gmail.com>
 *                          Peter Gjøl Jensen <root@petergjoel.dk>
 *                          Mads Johannsen <mads_johannsen@yahoo.com>
 *                          Jiri Srba <srba.jiri@gmail.com>
 *
 * LTL Extension
 *                          Nikolaj Jensen Ulrik <nikolaj@njulrik.dk>
 *                          Simon Mejlby Virenfeldt <simon@simwir.dk>
 * 
 * Color Extension
 *                          Alexander Bilgram <alexander@bilgram.dk>
 *                          Peter Haar Taankvist <ptaankvist@gmail.com>
 *                          Thomas Pedersen <thomas.pedersen@stofanet.dk>
 *                          Andreas H. Klostergaard
 * This program is free software: you can redistribute it and/or modify
 * it under the terms of the GNU General Public License as published by
 * the Free Software Foundation, either version 3 of the License, or
 * (at your option) any later version.
 * 
 * This program is distributed in the hope that it will be useful,
 * but WITHOUT ANY WARRANTY; without even the implied warranty of
 * MERCHANTABILITY or FITNESS FOR A PARTICULAR PURPOSE.  See the
 * GNU General Public License for more details.
 * 
 * You should have received a copy of the GNU General Public License
 * along with this program.  If not, see <http://www.gnu.org/licenses/>.
 */
#include <stdio.h>
#include <string>
#include <string.h>
#include <iostream>
#include <fstream>
#include <sstream>
#include <map>
#include <memory>
#include <utility>
#include <functional>
// #include <filesystem>
// #include <bits/stdc++.h> 
// #include <iostream> 
// #include <sys/stat.h> 
// #include <sys/types.h> 
#ifdef VERIFYPN_MC_Simplification
#include <thread>
#include <iso646.h>
#include <mutex>
#endif

#include "PetriEngine/PQL/PQLParser.h"
#include "PetriEngine/PQL/Contexts.h"
#include "PetriEngine/Reachability/ReachabilitySearch.h"
#include "PetriEngine/TAR/TARReachability.h"
#include "PetriEngine/Reducer.h"
#include "PetriParse/QueryXMLParser.h"
#include "PetriParse/QueryBinaryParser.h"
#include "PetriParse/PNMLParser.h"
#include "PetriEngine/PetriNetBuilder.h"
#include "PetriEngine/PQL/PQL.h"
#include "PetriEngine/PQL/CTLVisitor.h"
#include "PetriEngine/options.h"
#include "PetriEngine/errorcodes.h"
#include "PetriEngine/STSolver.h"
#include "PetriEngine/Simplification/Member.h"
#include "PetriEngine/Simplification/LinearPrograms.h"
#include "PetriEngine/Simplification/Retval.h"

#include "CTL/CTLEngine.h"
#include "PetriEngine/PQL/Expressions.h"
#include "PetriEngine/Colored/ColoredPetriNetBuilder.h"
#include "LTL/LTL.h"
#include "LTL/LTLMain.h"

#include <atomic>

using namespace PetriEngine;
using namespace PetriEngine::PQL;
using namespace PetriEngine::Reachability;

std::string generated_filename = "";
std::string filename = "";

ReturnValue contextAnalysis(ColoredPetriNetBuilder& cpnBuilder, PetriNetBuilder& builder, const PetriNet* net, std::vector<std::shared_ptr<Condition> >& queries)
{
    //Context analysis
    ColoredAnalysisContext context(builder.getPlaceNames(), builder.getTransitionNames(), net, cpnBuilder.getUnfoldedPlaceNames(), cpnBuilder.getUnfoldedTransitionNames(), cpnBuilder.isColored());
    for(auto& q : queries)
    {
        q->analyze(context);

        //Print errors if any
        if (context.errors().size() > 0) {
            for (size_t i = 0; i < context.errors().size(); i++) {
                fprintf(stderr, "Query Context Analysis Error: %s\n", context.errors()[i].toString().c_str());
            }
            return ErrorCode;
        }
    }
    return ContinueCode;
}

std::vector<std::string> explode(std::string const & s)
{
    std::vector<std::string> result;
    std::istringstream iss(s);

    for (std::string token; std::getline(iss, token, ','); )
    {
        result.push_back(std::move(token));
        if(result.back().empty()) result.pop_back();
    }

    return result;
}

ReturnValue parseOptions(int argc, char* argv[], options_t& options)
{
    for (int i = 1; i < argc; i++) {
        if (strcmp(argv[i], "-k") == 0 || strcmp(argv[i], "--k-bound") == 0) {
            if (i == argc - 1) {
                fprintf(stderr, "Missing number after \"%s\"\n", argv[i]);
                return ErrorCode;
            }
            if (sscanf(argv[++i], "%d", &options.kbound) != 1 || options.kbound < 0) {
                fprintf(stderr, "Argument Error: Invalid number of tokens \"%s\"\n", argv[i]);
                return ErrorCode;
            }
        } else if(strcmp(argv[i], "-s") == 0 || strcmp(argv[i], "--search-strategy") == 0){
			if (i==argc-1) {
                fprintf(stderr, "Missing search strategy after \"%s\"\n\n", argv[i]);
				return ErrorCode;
            }
            char* s = argv[++i];
            if(strcmp(s, "BestFS") == 0)
				options.strategy = HEUR;
			else if(strcmp(s, "BFS") == 0)
				options.strategy = BFS;
			else if(strcmp(s, "DFS") == 0)
				options.strategy = DFS;
			else if(strcmp(s, "RDFS") == 0)
				options.strategy = RDFS;
			else if(strcmp(s, "OverApprox") == 0)
				options.strategy = OverApprox;
			else{
				fprintf(stderr, "Argument Error: Unrecognized search strategy \"%s\"\n", s);
				return ErrorCode;
			}
        } else if (strcmp(argv[i], "-q") == 0 || strcmp(argv[i], "--query-reduction") == 0) {
            if (i == argc - 1) {
                fprintf(stderr, "Missing number after \"%s\"\n\n", argv[i]);
                return ErrorCode;
            }
            if (sscanf(argv[++i], "%d", &options.queryReductionTimeout) != 1 || options.queryReductionTimeout < 0) {
                fprintf(stderr, "Argument Error: Invalid query reduction timeout argument \"%s\"\n", argv[i]);
                return ErrorCode;
            }
        } else if (strcmp(argv[i], "--interval-timeout") == 0) {
            if (i == argc - 1) {
                fprintf(stderr, "Missing number after \"%s\"\n\n", argv[i]);
                return ErrorCode;
            }
            if (sscanf(argv[++i], "%d", &options.intervalTimeout) != 1 || options.intervalTimeout < 0) {
                fprintf(stderr, "Argument Error: Invalid fixpoint timeout argument \"%s\"\n", argv[i]);
                return ErrorCode;
            }
        } else if (strcmp(argv[i], "-l") == 0 || strcmp(argv[i], "--lpsolve-timeout") == 0) {
            if (i == argc - 1) {
                fprintf(stderr, "Missing number after \"%s\"\n\n", argv[i]);
                return ErrorCode;
            }
            if (sscanf(argv[++i], "%d", &options.lpsolveTimeout) != 1 || options.lpsolveTimeout < 0) {
                fprintf(stderr, "Argument Error: Invalid LPSolve timeout argument \"%s\"\n", argv[i]);
                return ErrorCode;
            }
        } else if (strcmp(argv[i], "-e") == 0 || strcmp(argv[i], "--state-space-exploration") == 0) {
            options.statespaceexploration = true;
            options.computePartition = false;
        } else if (strcmp(argv[i], "-n") == 0 || strcmp(argv[i], "--no-statistics") == 0) {
            options.printstatistics = false;
        } else if (strcmp(argv[i], "-t") == 0 || strcmp(argv[i], "--trace") == 0) {
            if (argc > i + 1) {
                if (strcmp("1", argv[i+1]) == 0) {
                    options.trace = TraceLevel::Transitions;
                }
                else if (strcmp("2", argv[i+1]) == 0) {
                    options.trace = TraceLevel::Full;
                }
                else {
                    options.trace = TraceLevel::Full;
                    continue;
                }
                ++i;
            }
            else {
                options.trace = TraceLevel::Full;
            }
        } else if (strcmp(argv[i], "-x") == 0 || strcmp(argv[i], "--xml-queries") == 0) {
            if (i == argc - 1) {
                fprintf(stderr, "Missing number after \"%s\"\n\n", argv[i]);
                return ErrorCode;
            }
            std::vector<std::string> q = explode(argv[++i]);
            for(auto& qn : q)
            {
                int32_t n;
                if(sscanf(qn.c_str(), "%d", &n) != 1 || n <= 0)
                {
                    std::cerr << "Error in query numbers : " << qn << std::endl;
                }
                else
                {
                    options.querynumbers.insert(--n);
                }
            }
        } else if (strcmp(argv[i], "-r") == 0 || strcmp(argv[i], "--reduction") == 0) {
            if (i == argc - 1) {
                fprintf(stderr, "Missing number after \"%s\"\n\n", argv[i]);
                return ErrorCode;
            }
            if (sscanf(argv[++i], "%d", &options.enablereduction) != 1 || options.enablereduction < 0 || options.enablereduction > 3) {
                fprintf(stderr, "Argument Error: Invalid reduction argument \"%s\"\n", argv[i]);
                return ErrorCode;
            }
            if(options.enablereduction == 3)
            {
                options.reductions.clear();
                std::vector<std::string> q = explode(argv[++i]);
                for(auto& qn : q)
                {
                    int32_t n;
                    if(sscanf(qn.c_str(), "%d", &n) != 1 || n < 0 || n > 10)
                    {
                        std::cerr << "Error in reduction rule choice : " << qn << std::endl;
                        return ErrorCode;
                    }
                    else
                    {
                        options.reductions.push_back(n);
                    }
                }
            }
        } else if (strcmp(argv[i], "-d") == 0 || strcmp(argv[i], "--reduction-timeout") == 0) {
            if (i == argc - 1) {
                fprintf(stderr, "Missing number after \"%s\"\n\n", argv[i]);
                return ErrorCode;
            }
            if (sscanf(argv[++i], "%d", &options.reductionTimeout) != 1) {
                fprintf(stderr, "Argument Error: Invalid reduction timeout argument \"%s\"\n", argv[i]);
                return ErrorCode;
            }
        } else if(strcmp(argv[i], "--seed-offset") == 0) {
            if (sscanf(argv[++i], "%u", &options.seed_offset) != 1) {
                fprintf(stderr, "Argument Error: Invalid seed offset argument \"%s\"\n", argv[i]);
                return ErrorCode;
            }
        }  else if(strcmp(argv[i], "-p") == 0 || strcmp(argv[i], "--partial-order-reduction") == 0) {
            options.stubbornreduction = false;
        } else if(strcmp(argv[i], "-a") == 0 || strcmp(argv[i], "--siphon-trap") == 0) {
            if (i == argc - 1) {
                fprintf(stderr, "Missing number after \"%s\"\n\n", argv[i]);
                return ErrorCode;
            }
            if (sscanf(argv[++i], "%u", &options.siphontrapTimeout) != 1) {
                fprintf(stderr, "Argument Error: Invalid siphon-trap timeout \"%s\"\n", argv[i]);
                return ErrorCode;
            }
        } else if(strcmp(argv[i], "--siphon-depth") == 0) {
            if (i == argc - 1) {
                fprintf(stderr, "Missing number after \"%s\"\n\n", argv[i]);
                return ErrorCode;
            }
            if (sscanf(argv[++i], "%u", &options.siphonDepth) != 1) {
                fprintf(stderr, "Argument Error: Invalid siphon-depth count \"%s\"\n", argv[i]);
                return ErrorCode;
            }
        }
        else if (strcmp(argv[i], "-tar") == 0)
        {
            options.tar = true;

        }
        else if (strcmp(argv[i], "--max-intervals") == 0){
            if (i == argc - 1) {
                fprintf(stderr, "Missing number after \"%s\"\n", argv[i]);
                return ErrorCode;
            }
            if (sscanf(argv[++i], "%d", &options.max_intervals) != 1 || options.max_intervals < 0) {
                fprintf(stderr, "Argument Error: Invalid number of max intervals in first argument\"%s\"\n", argv[i]);
                return ErrorCode;
            }
            if (i != argc - 1){
                if (sscanf(argv[++i], "%d", &options.max_intervals_reduced) != 1 || options.max_intervals_reduced < 0) {
                    fprintf(stderr, "Argument Error: Invalid number of max intervals in second argument \"%s\"\n", argv[i]);
                    return ErrorCode;
                }
            }
        }
        else if (strcmp(argv[i], "--output-stats") == 0)
        {
            options.output_stats = std::string(argv[++i]);            
        }
        else if (strcmp(argv[i], "--write-simplified") == 0)
        {
            options.query_out_file = std::string(argv[++i]);
        }
        else if(strcmp(argv[i], "--binary-query-io") == 0)
        {
            if (sscanf(argv[++i], "%u", &options.binary_query_io) != 1 || options.binary_query_io > 3) {
                fprintf(stderr, "Argument Error: Invalid binary-query-io value \"%s\"\n", argv[i]);
                return ErrorCode;
            }
        }
        else if (strcmp(argv[i], "--write-reduced") == 0)
        {
            options.model_out_file = std::string(argv[++i]);
        }
        else if (strcmp(argv[i], "--write-buchi") == 0)
        {
            options.buchi_out_file = std::string(argv[++i]);
            if (argc > i + 1) {
                if(strcmp(argv[i + 1], "dot") == 0) {
                    options.buchi_out_type = LTL::BuchiOutType::Dot;
                } else if (strcmp(argv[i + 1], "hoa") == 0) {
                    options.buchi_out_type = LTL::BuchiOutType::HOA;
                } else if (strcmp(argv[i + 1], "spin") == 0) {
                    options.buchi_out_type = LTL::BuchiOutType::Spin;
                } else continue;
                ++i;
            }
        }
        else if (strcmp(argv[i], "--compress-aps") == 0) {
            if (argc <= i + 1 || strcmp(argv[i+1], "1") == 0) {
                options.ltl_compress_aps = APCompression::Full;
                ++i;
            }
            else if (strcmp(argv[i+1], "0") == 0) {
                options.ltl_compress_aps = APCompression::None;
                ++i;
            }
        }
<<<<<<< HEAD
        else if (strcmp(argv[i], "--weight") == 0) {
            //TODO this is a temporary option to set the weight of the weighted composed heuristic.
            options.weight1 = atoi(argv[++i]);
            options.weight2 = atoi(argv[++i]);
        }
=======
>>>>>>> f76fc7c8
#ifdef VERIFYPN_MC_Simplification
        else if (strcmp(argv[i], "-z") == 0)
        {
            if (i == argc - 1) {
                fprintf(stderr, "Missing number after \"%s\"\n\n", argv[i]);
                return ErrorCode;
            }
            if (sscanf(argv[++i], "%u", &options.cores) != 1) {
                fprintf(stderr, "Argument Error: Invalid cores count \"%s\"\n", argv[i]);
                return ErrorCode;
            }
        }
#endif
        else if (strcmp(argv[i], "-noreach") == 0) {
            options.noreach = true;
        } else if (strcmp(argv[i], "-ctl") == 0){
            options.logic = TemporalLogic::CTL;
            if(argc > i + 1){
                if(strcmp(argv[i + 1], "local") == 0){
                    options.ctlalgorithm = CTL::Local;
                }
                else if(strcmp(argv[i + 1], "czero") == 0){
                    options.ctlalgorithm = CTL::CZero;
                }
                else
                {
                    fprintf(stderr, "Argument Error: Invalid ctl-algorithm type \"%s\"\n", argv[i + 1]);
                    return ErrorCode;
                }
                i++;
            }
        } else if (strcmp(argv[i], "-ltl") == 0) {
            options.logic = TemporalLogic::LTL;
            if (argc > i + 1) {
                if(strcmp(argv[i + 1], "ndfs") == 0) {
                    options.ltlalgorithm = LTL::Algorithm::NDFS;
                }
                else if(strcmp(argv[i + 1], "tarjan") == 0) {
                    options.ltlalgorithm = LTL::Algorithm::Tarjan;
                }
                else if (strcmp(argv[i + 1], "none") == 0) {
                    options.ltlalgorithm = LTL::Algorithm::None;
                }
                else {
                    continue;
                }
                i++;
            }
        } else if (strcmp(argv[i], "--ltl-por") == 0) {
            if (argc == i + 1) {
                std::cerr << "Missing argument to --ltl-por\n";
                return ErrorCode;
            }
            else if (strcmp(argv[i+1], "classic") == 0) {
                options.ltl_por = LTLPartialOrder::Visible;
            }
            else if (strcmp(argv[i+1], "reach") == 0) {
                options.ltl_por = LTLPartialOrder::AutomatonReach;
            }
            else if (strcmp(argv[i+1], "none") == 0) {
                options.ltl_por = LTLPartialOrder::None;
            }
            else {
                std::cerr << "Unrecognized argument " << argv[i+1] << " to --ltl-por\n";
                return ErrorCode;
            }
            ++i;
        } else if (strcmp(argv[i], "-noweak") == 0) {
            options.ltluseweak = false;
        } else if (strcmp(argv[i], "-g") == 0 || strcmp(argv[i], "--game-mode") == 0){
            options.gamemode = true;
        } else if (strcmp(argv[i], "-c") == 0 || strcmp(argv[i], "--cpn-overapproximation") == 0) {
            options.cpnOverApprox = true;
        } else if (strcmp(argv[i], "--disable-cfp") == 0) {
            options.computeCFP = false;
        } else if (strcmp(argv[i], "--disable-partitioning") == 0) {
            options.computePartition = false;
        } else if (strcmp(argv[i], "-h") == 0 || strcmp(argv[i], "--help") == 0) {
            printf("Usage: verifypn [options] model-file query-file\n"
                    "A tool for answering CTL, LTL and reachability queries\n"
                    "for weighted P/T Petri nets extended with inhibitor arcs.\n"
                    "\n"
                    "Options:\n"
                    "  -k, --k-bound <number of tokens>     Token bound, 0 to ignore (default)\n"
                    "  -t, --trace                          Provide XML-trace to stderr\n"
                    "  -s, --search-strategy <strategy>     Search strategy:\n"
                    "                                       - BestFS       Heuristic search (default)\n"
                    "                                       - BFS          Breadth first search\n"
                    "                                       - DFS          Depth first search (CTL default)\n"
                    "                                       - RDFS         Random depth first search\n"
                    "                                       - OverApprox   Linear Over Approx\n"
                    "  --seed-offset <number>               Extra noise to add to the seed of the random number generation\n"
                    "  -e, --state-space-exploration        State-space exploration only (query-file is irrelevant)\n"
                    "  -x, --xml-query <query index>        Parse XML query file and verify query of a given index\n"
                    "  -r, --reduction <type>               Change structural net reduction:\n"
                    "                                       - 0  disabled\n"
                    "                                       - 1  aggressive reduction (default)\n"
                    "                                       - 2  reduction preserving k-boundedness\n"
                    "                                       - 3  user defined reduction sequence, eg -r 3 0,1,2,3 to use rules A,B,C,D only, and in that order\n"
                    "  -d, --reduction-timeout <timeout>    Timeout for structural reductions in seconds (default 60)\n"
                    "  -q, --query-reduction <timeout>      Query reduction timeout in seconds (default 30)\n"
                    "                                       write -q 0 to disable query reduction\n"
<<<<<<< HEAD
                    "  --interval-timeout <timeout>       Time in seconds before the max intervals is halved (default 10)\n"
                    "                                     write --interval-timeout 0 to disable max interval halving\n"
                    "  -l, --lpsolve-timeout <timeout>      LPSolve timeout in seconds, default 10\n"
                    "  -p, --partial-order-reduction        Disable partial order reduction (stubborn sets)\n"
=======
                    "  --interval-timeout <timeout>         Time in seconds before the max intervals is halved (default 10)\n"
                    "                                       write --interval-timeout 0 to disable max interval halving\n"
                    "  -l, --lpsolve-timeout <timeout>      LPSolve timeout in seconds, default 10\n"
                    "  -p, --partial-order-reduction        Disable partial order reduction (stubborn sets)\n"
                    "  --ltl-por <type>                     Select partial order method to use with LTL engine (default reach).\n"
                    "                                       - reach      apply reachability stubborn sets in Büchi states\n"
                    "                                                    that represent reachability subproblems,\n"
                    "                                       - classic    classic stubborn set method.\n"
                    "                                                    Only applicable with formulae that do not \n"
                    "                                                    contain the next-step operator.\n"
                    "                                       - none       disable stubborn reductions (equivalent to -p).\n"
>>>>>>> f76fc7c8
                    "  -a, --siphon-trap <timeout>          Siphon-Trap analysis timeout in seconds (default 0)\n"
                    "      --siphon-depth <place count>     Search depth of siphon (default 0, which counts all places)\n"
                    "  -n, --no-statistics                  Do not display any statistics (default is to display it)\n"
                    "  -h, --help                           Display this help message\n"
                    "  -v, --version                        Display version information\n"
                    "  -ctl <type>                          Verify CTL properties\n"
                    "                                       - local     Liu and Smolka's on-the-fly algorithm\n"
                    "                                       - czero     local with certain zero extension (default)\n"
<<<<<<< HEAD
                    "  -ltl [<type>]                        Verify LTL properties (default tarjan). If omitted the queries are assumed to be CTL.\n"
=======
                    "  -ltl [<type>]                        Verify LTL properties (default tarjan). \n"
                    "                                       If omitted the queries are assumed to be CTL.\n"
>>>>>>> f76fc7c8
                    "                                       - ndfs      Nested depth first search algorithm\n"
                    "                                       - tarjan    On-the-fly Tarjan's algorithm\n"
                    "                                       - none      Run preprocessing steps only.\n"
                    "  -noweak                              Disable optimizations for weak Büchi automata when doing \n"
                    "                                       LTL model checking. Not recommended.\n"
                    "  -noreach                             Force use of CTL/LTL engine, even when queries are reachability.\n"
                    "                                       Not recommended since the reachability engine is faster.\n"
                    "  -c, --cpn-overapproximation          Over approximate query on Colored Petri Nets (CPN only)\n"
<<<<<<< HEAD
                    "  --disable-cfp                        Disable the computation of possible colors in the Petri Net (CPN only)\n"
                    "  --disable-partitioning               Disable the partitioning of colors in the Petri Net (CPN only)\n"
=======
>>>>>>> f76fc7c8
                    //"  -g                                 Enable game mode (CTL Only)" // Feature not yet implemented
#ifdef VERIFYPN_MC_Simplification
                    "  -z <number of cores>                 Number of cores to use (currently only query simplification)\n"
#endif
                    "  -tar                                 Enables Trace Abstraction Refinement for reachability properties\n"
                    "  --max-intervals <interval count>     The max amount of intervals kept when computing the color fixpoint\n"
                    "                  <interval count>     Default is 255 and then after <interval-timeout> second(s) to 5\n"
                    "  --write-simplified <filename>        Outputs the queries to the given file after simplification\n"
                    "  --write-reduced <filename>           Outputs the model to the given file after structural reduction\n"
                    "  --binary-query-io <0,1,2,3>          Determines the input/output format of the query-file\n"
                    "                                       - 0 MCC XML format for Input and Output\n"
                    "                                       - 1 Input is binary, output is XML\n"
                    "                                       - 2 Output is binary, input is XML\n"
                    "                                       - 3 Input and Output is binary\n"
                    "  --write-buchi <filename> [<format>]  Valid for LTL. Write the generated buchi automaton to file. Formats:\n"
                    "                                       - dot   (default) Write the buchi in GraphViz Dot format\n"
                    "                                       - hoa   Write the buchi in the Hanoi Omega-Automata Format\n"
                    "                                       - spin  Write the buchi in the spin model checker format.\n"
                    "  --compress-aps                       Enable compression of atomic propositions in LTL.\n"
                    "                                       For some queries this helps reduce the overhead of query\n"
                    "                                       simplification and Büchi construction, but gives worse\n"
                    "                                       results since there is less opportunity for optimizations.\n"
                    "\n"
                    "Return Values:\n"
                    "  0   Successful, query satisfiable\n"
                    "  1   Unsuccesful, query not satisfiable\n"
                    "  2   Unknown, algorithm was unable to answer the question\n"
                    "  3   Error, see stderr for error message\n"
                    "\n"
                    "VerifyPN is an untimed CTL verification engine for TAPAAL.\n"
                    "TAPAAL project page: <http://www.tapaal.net>\n");
            return SuccessCode;
        } else if (strcmp(argv[i], "-v") == 0 || strcmp(argv[i], "--version") == 0) {
            printf("VerifyPN (untimed verification engine for TAPAAL) %s\n", VERIFYPN_VERSION);
            printf("Copyright (C) 2011-2021\n");
            printf("                        Alexander Bilgram <alexander@bilgram.dk>\n");
            printf("                        Frederik Meyer Boenneland <sadpantz@gmail.com>\n");
            printf("                        Jakob Dyhr <jakobdyhr@gmail.com>\n");
            printf("                        Peter Fogh <peter.f1992@gmail.com>\n");
            printf("                        Jonas Finnemann Jensen <jopsen@gmail.com>\n");
            printf("                        Lasse Steen Jensen <lassjen88@gmail.com>\n");
            printf("                        Peter Gjøl Jensen <root@petergjoel.dk>\n");
            printf("                        Tobias Skovgaard Jepsen <tobiasj1991@gmail.com>\n");
            printf("                        Mads Johannsen <mads_johannsen@yahoo.com>\n");
            printf("                        Kenneth Yrke Jørgensen <kenneth@yrke.dk>\n");
            printf("                        Isabella Kaufmann <bellakaufmann93@gmail.com>\n");
            printf("                        Andreas Hairing Klostergaard <kloster92@me.com>\n");
            printf("                        Søren Moss Nielsen <soren_moss@mac.com>\n");
            printf("                        Thomas Søndersø Nielsen <primogens@gmail.com>\n");
            printf("                        Samuel Pastva <daemontus@gmail.com>\n");
            printf("                        Thomas Pedersen <thomas.pedersen@stofanet.dk>\n");
            printf("                        Jiri Srba <srba.jiri@gmail.com>\n");
            printf("                        Peter Haar Taankvist <ptaankvist@gmail.com>\n");
            printf("                        Nikolaj Jensen Ulrik <nikolaj@njulrik.dk>\n");
            printf("                        Simon Mejlby Virenfeldt <simon@simwir.dk>\n");
            printf("                        Lars Kærlund Østergaard <larsko@gmail.com>\n");
            printf("GNU GPLv3 or later <http://gnu.org/licenses/gpl.html>\n");
            return SuccessCode;
        } else if (options.modelfile == NULL) {
            options.modelfile = argv[i];
        } else if (options.queryfile == NULL) {
            options.queryfile = argv[i];
        } else {
			fprintf(stderr, "Argument Error: Unrecognized option \"%s\"\n", options.modelfile);
			return ErrorCode;
        }
    }
    //Print parameters
    if (options.printstatistics) {
        std::cout << std::endl << "Parameters: ";
        for (int i = 1; i < argc; i++) {
            std::cout << argv[i] << " ";
        }
        std::cout << std::endl;
    }

    if (options.statespaceexploration) {
        // for state-space exploration some options are mandatory
        options.enablereduction = 0;
        options.kbound = 0;
        options.queryReductionTimeout = 0;
        options.lpsolveTimeout = 0;
        options.siphontrapTimeout = 0;
        options.stubbornreduction = false;
//        outputtrace = false;
    }


    //----------------------- Validate Arguments -----------------------//

    //Check for model file
    if (!options.modelfile) {
        fprintf(stderr, "Argument Error: No model-file provided\n");
        return ErrorCode;
    }

    //Check for query file
    if (!options.modelfile && !options.statespaceexploration) {
        fprintf(stderr, "Argument Error: No query-file provided\n");
        return ErrorCode;
    }

    //Create filename for unfolding statistics file
    if(!options.output_stats.empty()){
        filename = options.modelfile;
        
        generated_filename += "model";
        generated_filename += options.modelfile;
        generated_filename += options.queryfile;
        generated_filename.erase(std::remove(generated_filename.begin(), generated_filename.end(), '/'), generated_filename.end());
        for(auto num : options.querynumbers){
            generated_filename += std::to_string(num +1);
        }
        generated_filename = options.output_stats + "/" + generated_filename;
        generated_filename += ".csv";
    }

    //Check for compatibility with LTL model checking
    if (options.logic == TemporalLogic::LTL) {
        if (options.tar) {
            std::cerr << "Argument Error: -tar is not compatible with LTL model checking." << std::endl;
            return ErrorCode;
        }
        if (options.siphontrapTimeout != 0) {
            std::cerr << "Argument Error: -a/--siphon-trap is not compatible with LTL model checking." << std::endl;
            return ErrorCode;
        }
        if (options.siphonDepth != 0) {
            std::cerr << "Argument Error: --siphon-depth is not compatible with LTL model checking." << std::endl;
            return ErrorCode;
        }
        std::array tarjanStrategies { DFS, RDFS, HEUR };
        std::array ndfsStrategies { DFS, RDFS };
        if (options.strategy != PetriEngine::Reachability::DEFAULT &&
            options.strategy != PetriEngine::Reachability::OverApprox) {

            if (options.ltlalgorithm == LTL::Algorithm::Tarjan &&
                std::find(std::begin(tarjanStrategies), std::end(tarjanStrategies), options.strategy) ==
                std::end(tarjanStrategies)) {
                std::cerr << "Argument Error: Unsupported search strategy for Tarjan. Supported values are DFS, RDFS, and BestFS." << std::endl;
                return ErrorCode;
            }
            if (options.ltlalgorithm == LTL::Algorithm::NDFS &&
                    std::find(std::begin(ndfsStrategies), std::end(ndfsStrategies), options.strategy) ==
                    std::end(ndfsStrategies)) {
                std::cerr << "Argument Error: Unsupported search strategy for NDFS. Supported values are DFS and RDFS" << std::endl;
                return ErrorCode;
            }
            if (options.trace != TraceLevel::None
                && options.strategy == RDFS
                && options.ltlalgorithm == LTL::Algorithm::NDFS) {
                std::cerr << "Argument Error: Random search order NDFS does not support traces" << std::endl;
                return ErrorCode;
            }
        }
    }
    return ContinueCode;
}

auto
readQueries(options_t& options, std::vector<std::string>& qstrings)
{

    std::vector<Condition_ptr > conditions;
    if (!options.statespaceexploration) {
        //Open query file
        std::ifstream qfile(options.queryfile, std::ifstream::in);
        if (!qfile) {
            fprintf(stderr, "Error: Query file \"%s\" couldn't be opened\n", options.queryfile);
            fprintf(stdout, "CANNOT_COMPUTE\n");
            conditions.clear();
            return conditions;
        }

        if(options.querynumbers.size() == 0)
        {
            std::string querystring; // excluding EF and AG

            //Read everything
            std::stringstream buffer;
            buffer << qfile.rdbuf();
            std::string querystr = buffer.str(); // including EF and AG
            //Parse XML the queries and querystr let be the index of xmlquery

            qstrings.push_back(querystring);
            //Validate query type
            if (querystr.substr(0, 2) != "EF" && querystr.substr(0, 2) != "AG") {
                    fprintf(stderr, "Error: Query type \"%s\" not supported, only (EF and AG is supported)\n", querystr.substr(0, 2).c_str());
                    return conditions;
            }
            //Check if is invariant
            bool isInvariant = querystr.substr(0, 2) == "AG";

            //Wrap in not if isInvariant
            querystring = querystr.substr(2);
            std::vector<std::string> tmp;
            conditions.emplace_back(ParseQuery(querystring, tmp));
            if(isInvariant) conditions.back() = std::make_shared<AGCondition>(conditions.back());
            else            conditions.back() = std::make_shared<EFCondition>(conditions.back());
        }
        else
        {
            std::vector<QueryItem> queries;
            if(options.binary_query_io & 1)
            {
                QueryBinaryParser parser;
                if (!parser.parse(qfile, options.querynumbers)) {
                    fprintf(stderr, "Error: Failed parsing binary query file\n");
                    fprintf(stdout, "DO_NOT_COMPETE\n");
                    conditions.clear();
                    return conditions;
                }
                queries = std::move(parser.queries);
            }
            else
            {
                QueryXMLParser parser;
                if (!parser.parse(qfile, options.querynumbers)) {
                    fprintf(stderr, "Error: Failed parsing XML query file\n");
                    fprintf(stdout, "DO_NOT_COMPETE\n");
                    conditions.clear();
                    return conditions;
                }
                queries = std::move(parser.queries);
            }

            size_t i = 0;
            for(auto& q : queries)
            {
                if(!options.querynumbers.empty()
                        && options.querynumbers.count(i) == 0)
                {
                    ++i;
                    continue;
                }
                ++i;

                if (q.parsingResult == QueryItem::UNSUPPORTED_QUERY) {
                    fprintf(stdout, "The selected query in the XML query file is not supported\n");
                    fprintf(stdout, "FORMULA %s CANNOT_COMPUTE\n", q.id.c_str());
                    continue;
                }
                // fprintf(stdout, "Index of the selected query: %d\n\n", xmlquery);

                conditions.push_back(q.query);
                if (conditions.back() == nullptr) {
                    fprintf(stderr, "Error: Failed to parse query \"%s\"\n", q.id.c_str()); //querystr.substr(2).c_str());
                    fprintf(stdout, "FORMULA %s CANNOT_COMPUTE\n", q.id.c_str());
                    conditions.pop_back();
                }

                qstrings.push_back(q.id);
            }
        }
        qfile.close();
        return conditions;
    } else { // state-space exploration
        std::string querystring = "false";
        std::vector<std::string> empty;
        conditions.push_back(std::make_shared<EFCondition>(ParseQuery(querystring, empty)));
        return conditions;
    }
 }

ReturnValue parseModel(AbstractPetriNetBuilder& builder, options_t& options)
{
    //Load the model
    std::ifstream mfile(options.modelfile, std::ifstream::in);
    if (!mfile) {
        fprintf(stderr, "Error: Model file \"%s\" couldn't be opened\n", options.modelfile);
        fprintf(stdout, "CANNOT_COMPUTE\n");
        return ErrorCode;
    }


    //Parse and build the petri net
    PNMLParser parser;
    parser.parse(mfile, &builder);
    options.isCPN = builder.isColored();

    // Close the file
    mfile.close();
    return ContinueCode;
}

void printStats(PetriNetBuilder& builder, options_t& options)
{
    if (options.printstatistics) {
        if (options.enablereduction != 0) {

            std::cout << "Size of net before structural reductions: " <<
                    builder.numberOfPlaces() << " places, " <<
                    builder.numberOfTransitions() << " transitions" << std::endl;
            std::cout << "Size of net after structural reductions: " <<
                    builder.numberOfPlaces() - builder.RemovedPlaces() << " places, " <<
                    builder.numberOfTransitions() - builder.RemovedTransitions() << " transitions" << std::endl;
            std::cout << "Structural reduction finished after " << builder.getReductionTime() <<
                    " seconds" << std::endl;

            std::cout   << "\nNet reduction is enabled.\n";
            builder.printStats(std::cout);
        }
    }
}

void printUnfoldingStats(ColoredPetriNetBuilder& builder, options_t& options) {
    //if (options.printstatistics) {
        if (!builder.isColored() && !builder.isUnfolded())
            return;
        std::cout << "\nColor fixpoint computed in " << builder.getFixpointTime() << " seconds" << std::endl;
        std::cout << "Max intervals used: " << builder.getMaxIntervals() << std::endl;
        std::cout << "Size of colored net: " <<
                builder.getPlaceCount() << " places, " <<
                builder.getTransitionCount() << " transitions, and " <<
                builder.getArcCount() << " arcs" << std::endl;
        std::cout << "Size of unfolded net: " <<
                builder.getUnfoldedPlaceCount() << " places, " <<
                builder.getUnfoldedTransitionCount() << " transitions, and " <<
                builder.getUnfoldedArcCount() << " arcs" << std::endl;
        std::cout << "Unfolded in " << builder.getUnfoldTime() << " seconds" << std::endl;
<<<<<<< HEAD
        std::cout << "Partitioned in " << builder.getPartitionTime() << " seconds" << std::endl;
=======
>>>>>>> f76fc7c8
        

        if(!options.output_stats.empty()){
            std::ofstream log(generated_filename, std::ios_base::app | std::ios_base::out);
            std::ostringstream strs;
<<<<<<< HEAD
            strs << filename << "," << builder.getPlaceCount() << "," << builder.getTransitionCount() << "," << builder.getArcCount() << "," << builder.getUnfoldedPlaceCount() << "," << builder.getUnfoldedTransitionCount() << "," << builder.getUnfoldedArcCount() << "," << builder.getUnfoldTime() << "," << builder.getFixpointTime() << "," << builder.getPartitionTime() << "\n";
            std::string str = strs.str();
            log <<  str;
        }
=======
            strs << filename << "," << builder.getPlaceCount() << "," << builder.getTransitionCount() << "," << builder.getArcCount() << "," << builder.getUnfoldedPlaceCount() << "," << builder.getUnfoldedTransitionCount() << "," << builder.getUnfoldedArcCount() << "," << builder.getUnfoldTime() << "," << builder.getFixpointTime() << "\n";
            std::string str = strs.str();
            log <<  str;
        }

        if(!options.output_stats.empty()){
            std::ofstream log(generated_filename, std::ios_base::app | std::ios_base::out);
            std::ostringstream strs;
            strs << filename << "," << builder.getPlaceCount() << "," << builder.getTransitionCount() << "," << builder.getArcCount() << "," << builder.getUnfoldedPlaceCount() << "," << builder.getUnfoldedTransitionCount() << "," << builder.getUnfoldedArcCount() << "," << builder.getUnfoldTime() << "," << builder.getFixpointTime() << "\n";
            std::string str = strs.str();
            log <<  str;
        }

>>>>>>> f76fc7c8
    //}
}

std::string getXMLQueries(std::vector<std::shared_ptr<Condition>> queries, std::vector<std::string> querynames, std::vector<ResultPrinter::Result> results) {
    bool cont = false;
    for(uint32_t i = 0; i < results.size(); i++) {
        if (results[i] == ResultPrinter::CTL) {
            cont = true;
            break;
        }
    }

    if (!cont) {
        return "";
    }

    std::stringstream ss;
    ss << "<?xml version=\"1.0\"?>\n<property-set xmlns=\"http://mcc.lip6.fr/\">\n";

    for(uint32_t i = 0; i < queries.size(); i++) {
        if (!(results[i] == ResultPrinter::CTL)) {
            continue;
        }
        ss << "  <property>\n    <id>" << querynames[i] << "</id>\n    <description>Simplified</description>\n    <formula>\n";
        queries[i]->toXML(ss, 3);
        ss << "    </formula>\n  </property>\n";
    }

    ss << "</property-set>\n";

    return ss.str();
}

void writeQueries(std::vector<std::shared_ptr<Condition>>& queries, std::vector<std::string>& querynames, std::vector<uint32_t>& order,
    std::string& filename, bool binary, const std::unordered_map<std::string, uint32_t>& place_names)
{
    std::fstream out;

    if(binary)
    {
        out.open(filename, std::ios::binary | std::ios::out);
        uint32_t cnt = 0;
        for(uint32_t j = 0; j < queries.size(); j++) {
            if(queries[j]->isTriviallyTrue() || queries[j]->isTriviallyFalse()) continue;
            ++cnt;
        }
        out.write(reinterpret_cast<const char *>(&cnt), sizeof(uint32_t));
        cnt = place_names.size();
        out.write(reinterpret_cast<const char *>(&cnt), sizeof(uint32_t));
        for(auto& kv : place_names)
        {
            out.write(reinterpret_cast<const char *>(&kv.second), sizeof(uint32_t));
            out.write(kv.first.data(), kv.first.size());
            out.write("\0", sizeof(char));
        }
    }
    else
    {
        out.open(filename, std::ios::out);
        out << "<?xml version=\"1.0\"?>\n<property-set xmlns=\"http://mcc.lip6.fr/\">\n";
    }

    for(uint32_t j = 0; j < queries.size(); j++) {
        auto i = order[j];
        if(queries[i]->isTriviallyTrue() || queries[i]->isTriviallyFalse()) continue;
        if(binary)
        {
            out.write(querynames[i].data(), querynames[i].size());
            out.write("\0", sizeof(char));
            queries[i]->toBinary(out);
        }
        else
        {
            out << "  <property>\n    <id>" << querynames[i] << "</id>\n    <description>Simplified</description>\n    <formula>\n";
            queries[i]->toXML(out, 3);
            out << "    </formula>\n  </property>\n";
        }
    }

    if(binary == 0)
    {
        out << "</property-set>\n";
    }
    out.close();
}

std::vector<Condition_ptr> getCTLQueries(const std::vector<Condition_ptr>& ctlStarQueries) {
    std::vector<Condition_ptr> ctlQueries;
    for (const auto &ctlStarQuery : ctlStarQueries) {
        IsCTLVisitor isCtlVisitor;
        ctlStarQuery->visit(isCtlVisitor);
        if (isCtlVisitor.isCTL) {
            AsCTL asCtl;
            ctlStarQuery->visit(asCtl);
            ctlQueries.push_back(asCtl._ctl_query);
        } else {
            ctlQueries.push_back(nullptr);
        }

    }
    return ctlQueries;
}
std::vector<Condition_ptr> getLTLQueries(const std::vector<Condition_ptr>& ctlStarQueries) {
    std::vector<Condition_ptr> ltlQueries;
    for (const auto &ctlStarQuery : ctlStarQueries) {
        LTL::LTLValidator isLtl;
        if (isLtl.isLTL(ctlStarQuery)) {
            ltlQueries.push_back(ctlStarQuery);
        } else {
            ltlQueries.push_back(nullptr);
        }
    }
    return ltlQueries;
}

#ifdef VERIFYPN_MC_Simplification
std::mutex spot_mutex;
#endif

Condition_ptr simplify_ltl_query(Condition_ptr query,
                                 options_t options,
                                 const EvaluationContext &evalContext,
                                 SimplificationContext &simplificationContext,
                                 std::ostream &out = std::cout) {
    Condition_ptr cond;
    bool wasACond;
    if (std::dynamic_pointer_cast<SimpleQuantifierCondition>(query) != nullptr) {
        wasACond = std::dynamic_pointer_cast<ACondition>(query) != nullptr;
        cond = (*std::dynamic_pointer_cast<SimpleQuantifierCondition>(query))[0];
    } else {
        wasACond = true;
        cond = query;
    }

    {
#ifdef VERIFYPN_MC_Simplification
        std::scoped_lock scopedLock{spot_mutex};
#endif
        cond = LTL::simplify(cond, options.ltl_compress_aps);
    }
    negstat_t stats;
    cond = Condition::initialMarkingRW([&]() { return cond; }, stats, evalContext, false, false, true)
            ->pushNegation(stats, evalContext, false, false, true);

    if (options.printstatistics) {
        out << "RWSTATS PRE:";
        stats.print(out);
        out << std::endl;
    }

    try {
        cond = (cond->simplify(simplificationContext)).formula->pushNegation(stats, evalContext, false, false, true);
    }
    catch (std::bad_alloc &ba) {
        std::cerr << "Query reduction failed." << std::endl;
        std::cerr << "Exception information: " << ba.what() << std::endl;

        std::exit(ErrorCode);
    }

    cond = Condition::initialMarkingRW([&]() {
#ifdef VERIFYPN_MC_Simplification
        std::scoped_lock scopedLock{spot_mutex};
#endif
        return LTL::simplify(cond->pushNegation(stats, evalContext, false, false, true));
    }, stats, evalContext, false, false, true);

    if (cond->isTriviallyTrue() || cond->isTriviallyFalse()) {
        // nothing
    } else if (wasACond) {
        cond = std::make_shared<ACondition>(cond);
    } else {
        cond = std::make_shared<ECondition>(cond);
    }
    if (options.printstatistics) {
        out << "RWSTATS POST:";
        stats.print(out);
        out << std::endl;
        out << "Query after reduction: ";
        cond->toString(out);
        out << std::endl;
    }
    return cond;
}


int main(int argc, char* argv[]) {

    options_t options;

    ReturnValue v = parseOptions(argc, argv, options);
    if(v != ContinueCode) return v;
    options.print();
    options.seed_offset = (time(NULL) xor options.seed_offset);
    ColoredPetriNetBuilder cpnBuilder;
    if(parseModel(cpnBuilder, options) != ContinueCode)
    {
        std::cerr << "Error parsing the model" << std::endl;
        return ErrorCode;
    }
    if(options.cpnOverApprox && !cpnBuilder.isColored())
    {
        std::cerr << "CPN OverApproximation is only usable on colored models" << std::endl;
        return UnknownCode;
    }
    if (options.printstatistics) {
        std::cout << "Finished parsing model" << std::endl;
    }

    //----------------------- Parse Query -----------------------//
    std::vector<std::string> querynames;
    auto ctlStarQueries = readQueries(options, querynames);
    auto queries = options.logic == TemporalLogic::CTL
            ? getCTLQueries(ctlStarQueries)
            : getLTLQueries(ctlStarQueries);

    if(options.printstatistics && options.queryReductionTimeout > 0)
    {
        negstat_t stats;
        std::cout << "RWSTATS LEGEND:";
        stats.printRules(std::cout);
        std::cout << std::endl;
    }

    if(cpnBuilder.isColored())
    {
        negstat_t stats;
        EvaluationContext context(nullptr, nullptr);
        for (ssize_t qid = queries.size() - 1; qid >= 0; --qid) {
            queries[qid] = queries[qid]->pushNegation(stats, context, false, false, false);
            if(options.printstatistics)
            {
                std::cout << "\nQuery before expansion and reduction: ";
                queries[qid]->toString(std::cout);
                std::cout << std::endl;

                std::cout << "RWSTATS COLORED PRE:";
                stats.print(std::cout);
                std::cout << std::endl;
            }
        }
    }

    if (options.cpnOverApprox) {
        for (ssize_t qid = queries.size() - 1; qid >= 0; --qid) {
            negstat_t stats;
            EvaluationContext context(nullptr, nullptr);
            auto q = queries[qid]->pushNegation(stats, context, false, false, false);
            if (!q->isReachability() || q->isLoopSensitive() || stats.negated_fireability) {
                std::cerr << "Warning: CPN OverApproximation is only available for Reachability queries without deadlock, negated fireability and UpperBounds, skipping " << querynames[qid] << std::endl;
                queries.erase(queries.begin() + qid);
                querynames.erase(querynames.begin() + qid);
            }
        }
    }

<<<<<<< HEAD
    if(options.computePartition){
        cpnBuilder.computePartition();
    }
    if(options.computeCFP){
        cpnBuilder.computePlaceColorFixpoint(options.max_intervals, options.max_intervals_reduced, options.intervalTimeout);
    }

    
=======
    cpnBuilder.computePlaceColorFixpoint(options.max_intervals, options.max_intervals_reduced, options.intervalTimeout);
>>>>>>> f76fc7c8
    
    auto builder = options.cpnOverApprox ? cpnBuilder.stripColors() : cpnBuilder.unfold();
    printUnfoldingStats(cpnBuilder, options);
    builder.sort();
    std::vector<ResultPrinter::Result> results(queries.size(), ResultPrinter::Result::Unknown);
    ResultPrinter printer(&builder, &options, querynames);

    //----------------------- Query Simplification -----------------------//
    bool alldone = options.queryReductionTimeout > 0;
    PetriNetBuilder b2(builder);
    std::unique_ptr<PetriNet> qnet(b2.makePetriNet(false));
    std::unique_ptr<MarkVal[]> qm0(qnet->makeInitialMarking());
    ResultPrinter p2(&b2, &options, querynames);

    if(queries.size() == 0 || contextAnalysis(cpnBuilder, b2, qnet.get(), queries) != ContinueCode)
    {
        std::cerr << "Could not analyze the queries" << std::endl;
        return ErrorCode;
    }

    // simplification. We always want to do negation-push and initial marking check.
    {
        // simplification. We always want to do negation-push and initial marking check.
        std::vector<LPCache> caches(options.cores);
        std::atomic<uint32_t> to_handle(queries.size());
        auto begin = std::chrono::high_resolution_clock::now();
        auto end = std::chrono::high_resolution_clock::now();
        std::vector<bool> hadTo(queries.size(), true);

        do
        {
            auto qt = (options.queryReductionTimeout - std::chrono::duration_cast<std::chrono::seconds>(end - begin).count()) / ( 1 + (to_handle / options.cores));
            if((to_handle <= options.cores || options.cores == 1) && to_handle > 0)
                qt = (options.queryReductionTimeout - std::chrono::duration_cast<std::chrono::seconds>(end - begin).count()) / to_handle;
            std::atomic<uint32_t> cnt(0);
#ifdef VERIFYPN_MC_Simplification

            std::vector<std::thread> threads;
#endif
            std::vector<std::stringstream> tstream(queries.size());
            uint32_t old = to_handle;
            for(size_t c = 0; c < std::min<uint32_t>(options.cores, old); ++c)
            {
#ifdef VERIFYPN_MC_Simplification
                threads.push_back(std::thread([&,c](){
#else
                auto simplify = [&,c](){
#endif
                    auto& out = tstream[c];
                    auto& cache = caches[c];
                    LTL::FormulaToSpotSyntax printer{out};
                    while(true)
                    {
                    auto i = cnt++;
                    if(i >= queries.size()) return;
                    if(!hadTo[i]) continue;
                    hadTo[i] = false;
                    negstat_t stats;
                    EvaluationContext context(qm0.get(), qnet.get());

                    if(options.printstatistics && options.queryReductionTimeout > 0)
                    {
                        out << "\nQuery before reduction: ";
                        queries[i]->toString(out);
                        out << std::endl;
                    }

#ifndef VERIFYPN_MC_Simplification
                    qt = (options.queryReductionTimeout - std::chrono::duration_cast<std::chrono::seconds>(end - begin).count()) / (queries.size() - i);
#endif
                    // this is used later, we already know that this is a plain reachability (or AG)
                    bool wasAGCPNApprox = dynamic_cast<NotCondition*>(queries[i].get()) != nullptr;
                    int preSize=queries[i]->formulaSize();

                    if (options.logic == TemporalLogic::LTL) {
                        if (options.queryReductionTimeout == 0) continue;
                        SimplificationContext simplificationContext(qm0.get(), qnet.get(), qt,
                                                                    options.lpsolveTimeout, &cache);
                        queries[i] = simplify_ltl_query(queries[i], options,
                                           context, simplificationContext, out);
                        continue;
                    }
                    queries[i] = Condition::initialMarkingRW([&](){ return queries[i]; }, stats,  context, false, false, true)
                                            ->pushNegation(stats, context, false, false, true);
                    wasAGCPNApprox |= dynamic_cast<NotCondition*>(queries[i].get()) != nullptr;

                    if(options.queryReductionTimeout > 0 && options.printstatistics) {
                        out << "RWSTATS PRE:";
                        stats.print(out);
                        out << std::endl;
                    }


                    if (options.queryReductionTimeout > 0 && qt > 0)
                    {
                        SimplificationContext simplificationContext(qm0.get(), qnet.get(), qt,
                                options.lpsolveTimeout, &cache);
                        try {
                            negstat_t stats;
                            queries[i] = (queries[i]->simplify(simplificationContext)).formula->pushNegation(stats, context, false, false, true);
                            wasAGCPNApprox |= dynamic_cast<NotCondition*>(queries[i].get()) != nullptr;
                            if(options.printstatistics)
                            {
                                out << "RWSTATS POST:";
                                stats.print(out);
                                out << std::endl;
                            }
                        } catch (std::bad_alloc& ba){
                            std::cerr << "Query reduction failed." << std::endl;
                            std::cerr << "Exception information: " << ba.what() << std::endl;

                            std::exit(ErrorCode);
                        }

                        if(options.printstatistics)
                        {
                            out << "\nQuery after reduction: ";
                            queries[i]->toString(out);
                            out << std::endl;
                        }
                        if(simplificationContext.timeout()){
                            if(options.printstatistics)
                                out << "Query reduction reached timeout.\n";
                            hadTo[i] = true;
                        } else {
                            if(options.printstatistics)
                                out << "Query reduction finished after " << simplificationContext.getReductionTime() << " seconds.\n";
                            --to_handle;
                        }
                    }
                    else if(options.printstatistics)
                    {
                        out << "Skipping linear-programming (-q 0)" << std::endl;
                    }
                    if(options.cpnOverApprox && wasAGCPNApprox)
                    {
                        if(queries[i]->isTriviallyTrue())
                            queries[i] = std::make_shared<BooleanCondition>(false);
                        else if(queries[i]->isTriviallyFalse())
                            queries[i] = std::make_shared<BooleanCondition>(true);
                        queries[i]->setInvariant(wasAGCPNApprox);
                    }


                    if(options.printstatistics)
                    {
                        int postSize=queries[i]->formulaSize();
                        double redPerc = preSize-postSize == 0 ? 0 : ((double)(preSize-postSize)/(double)preSize)*100;
                        out << "Query size reduced from " << preSize << " to " << postSize << " nodes ( " << redPerc << " percent reduction).\n";
                    }
                    }
                }
#ifdef VERIFYPN_MC_Simplification
                ));
#else
                ;
                simplify();
#endif
            }
#ifndef VERIFYPN_MC_Simplification
            std::cout << tstream[0].str() << std::endl;
            break;
#else
            for(size_t i = 0; i < std::min<uint32_t>(options.cores, old); ++i)
            {
                threads[i].join();
                std::cout << tstream[i].str();
                std::cout << std::endl;
            }
#endif
            end = std::chrono::high_resolution_clock::now();

        } while(std::any_of(hadTo.begin(), hadTo.end(), [](auto a) { return a;}) && std::chrono::duration_cast<std::chrono::seconds>(end - begin).count() < options.queryReductionTimeout && to_handle > 0);
    }

    if(options.query_out_file.size() > 0)
    {
        std::vector<uint32_t> reorder(queries.size());
        for(uint32_t i = 0; i < queries.size(); ++i) reorder[i] = i;
        std::sort(reorder.begin(), reorder.end(), [&](auto a, auto b){

            if(queries[a]->isReachability() != queries[b]->isReachability())
                return queries[a]->isReachability() > queries[b]->isReachability();
            if(queries[a]->isLoopSensitive() != queries[b]->isLoopSensitive())
                return queries[a]->isLoopSensitive() < queries[b]->isLoopSensitive();
            if(queries[a]->containsNext() != queries[b]->containsNext())
                return queries[a]->containsNext() < queries[b]->containsNext();
            return queries[a]->formulaSize() < queries[b]->formulaSize();
        });
        writeQueries(queries, querynames, reorder, options.query_out_file, options.binary_query_io & 2, builder.getPlaceNames());
    }

    qnet = nullptr;
    qm0 = nullptr;

    if (!options.statespaceexploration){
        for(size_t i = 0; i < queries.size(); ++i)
        {
            if(queries[i]->isTriviallyTrue()){
                results[i] = p2.handle(i, queries[i].get(), ResultPrinter::Satisfied).first;
                if(results[i] == ResultPrinter::Ignore && options.printstatistics)
                {
                    std::cout << "Unable to decide if query is satisfied." << std::endl << std::endl;
                }
                else if (options.printstatistics) {
                    std::cout << "Query solved by Query Simplification." << std::endl << std::endl;
                }
            } else if (queries[i]->isTriviallyFalse()) {
                results[i] = p2.handle(i, queries[i].get(), ResultPrinter::NotSatisfied).first;
                if(results[i] == ResultPrinter::Ignore &&  options.printstatistics)
                {
                    std::cout << "Unable to decide if query is satisfied." << std::endl << std::endl;
                }
                else if (options.printstatistics) {
                    std::cout << "Query solved by Query Simplification." << std::endl << std::endl;
                }
            } else if (options.strategy == PetriEngine::Reachability::OverApprox){
                results[i] = p2.handle(i, queries[i].get(), ResultPrinter::Unknown).first;
                if (options.printstatistics) {
                    std::cout << "Unable to decide if query is satisfied." << std::endl << std::endl;
                }
            } else if (options.noreach || !queries[i]->isReachability()) {
                results[i] = options.logic == TemporalLogic::CTL ? ResultPrinter::CTL : ResultPrinter::LTL;
                alldone = false;
            } else {
                queries[i] = queries[i]->prepareForReachability();
                alldone = false;
            }
        }

        if(alldone && options.model_out_file.size() == 0) return SuccessCode;
    }

    options.queryReductionTimeout = 0;

    //--------------------- Apply Net Reduction ---------------//

    if (options.enablereduction > 0) {
        // Compute how many times each place appears in the query
        builder.startTimer();
        builder.reduce(queries, results, options.enablereduction, options.trace != TraceLevel::None, nullptr, options.reductionTimeout, options.reductions);
        printer.setReducer(builder.getReducer());
    }

    printStats(builder, options);

    auto net = std::unique_ptr<PetriNet>(builder.makePetriNet());

    if(options.model_out_file.size() > 0)
    {
        std::fstream file;
        file.open(options.model_out_file, std::ios::out);
        net->toXML(file);
    }

    if(alldone) return SuccessCode;

    //----------------------- Verify CTL queries -----------------------//
    std::vector<size_t> ctl_ids;
    std::vector<size_t> ltl_ids;
    for(size_t i = 0; i < queries.size(); ++i)
    {
        if(results[i] == ResultPrinter::CTL)
        {
            ctl_ids.push_back(i);
        }
        else if (results[i] == ResultPrinter::LTL) {
            ltl_ids.push_back(i);
        }
    }

    if (!ctl_ids.empty()) {
        options.usedctl=true;
        PetriEngine::Reachability::Strategy reachabilityStrategy=options.strategy;

        // Assign indexes
        if(queries.empty() || contextAnalysis(cpnBuilder, builder, net.get(), queries) != ContinueCode)
        {
            std::cerr << "An error occurred while assigning indexes" << std::endl;
            return ErrorCode;
        }
        if(options.strategy == DEFAULT) options.strategy = PetriEngine::Reachability::DFS;
        v = CTLMain(net.get(),
            options.ctlalgorithm,
            options.strategy,
            options.gamemode,
            options.printstatistics,
            true,
            options.stubbornreduction,
            querynames,
            queries,
            ctl_ids,
            options);

        if (std::find(results.begin(), results.end(), ResultPrinter::Unknown) == results.end()) {
            return v;
        }
        // go back to previous strategy if the program continues
        options.strategy=reachabilityStrategy;
    }
    options.usedctl=false;

    //----------------------- Verify LTL queries -----------------------//

    if (!ltl_ids.empty() && options.ltlalgorithm != LTL::Algorithm::None) {
        options.usedltl = true;
        if ((v = contextAnalysis(cpnBuilder, builder, net.get(), queries)) != ContinueCode) {
            std::cerr << "Error performing context analysis" << std::endl;
            return v;
        }

        for (auto qid : ltl_ids) {
            LTL::LTLMain(net.get(), queries[qid], querynames[qid], options);

        }
        if (std::find(results.begin(), results.end(), ResultPrinter::Unknown) == results.end()) {
            return SuccessCode;
        }
    }

    //----------------------- Siphon Trap ------------------------//

    if(options.siphontrapTimeout > 0){
        for (uint32_t i = 0; i < results.size(); i ++) {
            bool isDeadlockQuery = std::dynamic_pointer_cast<DeadlockCondition>(queries[i]) != nullptr;

            if (results[i] == ResultPrinter::Unknown && isDeadlockQuery) {
                STSolver stSolver(printer, *net, queries[i].get(), options.siphonDepth);
                stSolver.solve(options.siphontrapTimeout);
                results[i] = stSolver.printResult();
                if (results[i] == Reachability::ResultPrinter::NotSatisfied && options.printstatistics) {
                    std::cout << "Query solved by Siphon-Trap Analysis." << std::endl << std::endl;
                }
            }
        }

        if (std::find(results.begin(), results.end(), ResultPrinter::Unknown) == results.end()) {
            return SuccessCode;
        }
    }
    options.siphontrapTimeout = 0;

    //----------------------- Reachability -----------------------//

    //Analyse context again to reindex query
    contextAnalysis(cpnBuilder, builder, net.get(), queries);

    // Change default place-holder to default strategy
    if(options.strategy == DEFAULT) options.strategy = PetriEngine::Reachability::HEUR;

    if(options.tar && net->numberOfPlaces() > 0)
    {
        //Create reachability search strategy
        TARReachabilitySearch strategy(printer, *net, builder.getReducer(), options.kbound);

        // Change default place-holder to default strategy
        fprintf(stdout, "Search strategy option was ignored as the TAR engine is called.\n");
        options.strategy = PetriEngine::Reachability::DFS;

        //Reachability search
        strategy.reachable(queries, results,
                options.printstatistics,
                options.trace != TraceLevel::None);
    }
    else
    {
        ReachabilitySearch strategy(*net, printer, options.kbound);

        // Change default place-holder to default strategy
        if(options.strategy == DEFAULT) options.strategy = PetriEngine::Reachability::HEUR;

        //Reachability search
        strategy.reachable(queries, results,
                           options.strategy,
                           options.stubbornreduction,
                           options.statespaceexploration,
                           options.printstatistics,
                           options.trace != TraceLevel::None,
                           options.seed());
    }

    return SuccessCode;
}
<|MERGE_RESOLUTION|>--- conflicted
+++ resolved
@@ -355,14 +355,11 @@
                 ++i;
             }
         }
-<<<<<<< HEAD
         else if (strcmp(argv[i], "--weight") == 0) {
             //TODO this is a temporary option to set the weight of the weighted composed heuristic.
             options.weight1 = atoi(argv[++i]);
             options.weight2 = atoi(argv[++i]);
         }
-=======
->>>>>>> f76fc7c8
 #ifdef VERIFYPN_MC_Simplification
         else if (strcmp(argv[i], "-z") == 0)
         {
@@ -465,12 +462,6 @@
                     "  -d, --reduction-timeout <timeout>    Timeout for structural reductions in seconds (default 60)\n"
                     "  -q, --query-reduction <timeout>      Query reduction timeout in seconds (default 30)\n"
                     "                                       write -q 0 to disable query reduction\n"
-<<<<<<< HEAD
-                    "  --interval-timeout <timeout>       Time in seconds before the max intervals is halved (default 10)\n"
-                    "                                     write --interval-timeout 0 to disable max interval halving\n"
-                    "  -l, --lpsolve-timeout <timeout>      LPSolve timeout in seconds, default 10\n"
-                    "  -p, --partial-order-reduction        Disable partial order reduction (stubborn sets)\n"
-=======
                     "  --interval-timeout <timeout>         Time in seconds before the max intervals is halved (default 10)\n"
                     "                                       write --interval-timeout 0 to disable max interval halving\n"
                     "  -l, --lpsolve-timeout <timeout>      LPSolve timeout in seconds, default 10\n"
@@ -482,7 +473,6 @@
                     "                                                    Only applicable with formulae that do not \n"
                     "                                                    contain the next-step operator.\n"
                     "                                       - none       disable stubborn reductions (equivalent to -p).\n"
->>>>>>> f76fc7c8
                     "  -a, --siphon-trap <timeout>          Siphon-Trap analysis timeout in seconds (default 0)\n"
                     "      --siphon-depth <place count>     Search depth of siphon (default 0, which counts all places)\n"
                     "  -n, --no-statistics                  Do not display any statistics (default is to display it)\n"
@@ -491,12 +481,7 @@
                     "  -ctl <type>                          Verify CTL properties\n"
                     "                                       - local     Liu and Smolka's on-the-fly algorithm\n"
                     "                                       - czero     local with certain zero extension (default)\n"
-<<<<<<< HEAD
                     "  -ltl [<type>]                        Verify LTL properties (default tarjan). If omitted the queries are assumed to be CTL.\n"
-=======
-                    "  -ltl [<type>]                        Verify LTL properties (default tarjan). \n"
-                    "                                       If omitted the queries are assumed to be CTL.\n"
->>>>>>> f76fc7c8
                     "                                       - ndfs      Nested depth first search algorithm\n"
                     "                                       - tarjan    On-the-fly Tarjan's algorithm\n"
                     "                                       - none      Run preprocessing steps only.\n"
@@ -505,11 +490,8 @@
                     "  -noreach                             Force use of CTL/LTL engine, even when queries are reachability.\n"
                     "                                       Not recommended since the reachability engine is faster.\n"
                     "  -c, --cpn-overapproximation          Over approximate query on Colored Petri Nets (CPN only)\n"
-<<<<<<< HEAD
                     "  --disable-cfp                        Disable the computation of possible colors in the Petri Net (CPN only)\n"
                     "  --disable-partitioning               Disable the partitioning of colors in the Petri Net (CPN only)\n"
-=======
->>>>>>> f76fc7c8
                     //"  -g                                 Enable game mode (CTL Only)" // Feature not yet implemented
 #ifdef VERIFYPN_MC_Simplification
                     "  -z <number of cores>                 Number of cores to use (currently only query simplification)\n"
@@ -830,35 +812,16 @@
                 builder.getUnfoldedTransitionCount() << " transitions, and " <<
                 builder.getUnfoldedArcCount() << " arcs" << std::endl;
         std::cout << "Unfolded in " << builder.getUnfoldTime() << " seconds" << std::endl;
-<<<<<<< HEAD
         std::cout << "Partitioned in " << builder.getPartitionTime() << " seconds" << std::endl;
-=======
->>>>>>> f76fc7c8
         
 
         if(!options.output_stats.empty()){
             std::ofstream log(generated_filename, std::ios_base::app | std::ios_base::out);
             std::ostringstream strs;
-<<<<<<< HEAD
             strs << filename << "," << builder.getPlaceCount() << "," << builder.getTransitionCount() << "," << builder.getArcCount() << "," << builder.getUnfoldedPlaceCount() << "," << builder.getUnfoldedTransitionCount() << "," << builder.getUnfoldedArcCount() << "," << builder.getUnfoldTime() << "," << builder.getFixpointTime() << "," << builder.getPartitionTime() << "\n";
             std::string str = strs.str();
             log <<  str;
         }
-=======
-            strs << filename << "," << builder.getPlaceCount() << "," << builder.getTransitionCount() << "," << builder.getArcCount() << "," << builder.getUnfoldedPlaceCount() << "," << builder.getUnfoldedTransitionCount() << "," << builder.getUnfoldedArcCount() << "," << builder.getUnfoldTime() << "," << builder.getFixpointTime() << "\n";
-            std::string str = strs.str();
-            log <<  str;
-        }
-
-        if(!options.output_stats.empty()){
-            std::ofstream log(generated_filename, std::ios_base::app | std::ios_base::out);
-            std::ostringstream strs;
-            strs << filename << "," << builder.getPlaceCount() << "," << builder.getTransitionCount() << "," << builder.getArcCount() << "," << builder.getUnfoldedPlaceCount() << "," << builder.getUnfoldedTransitionCount() << "," << builder.getUnfoldedArcCount() << "," << builder.getUnfoldTime() << "," << builder.getFixpointTime() << "\n";
-            std::string str = strs.str();
-            log <<  str;
-        }
-
->>>>>>> f76fc7c8
     //}
 }
 
@@ -1115,7 +1078,6 @@
         }
     }
 
-<<<<<<< HEAD
     if(options.computePartition){
         cpnBuilder.computePartition();
     }
@@ -1123,11 +1085,6 @@
         cpnBuilder.computePlaceColorFixpoint(options.max_intervals, options.max_intervals_reduced, options.intervalTimeout);
     }
 
-    
-=======
-    cpnBuilder.computePlaceColorFixpoint(options.max_intervals, options.max_intervals_reduced, options.intervalTimeout);
->>>>>>> f76fc7c8
-    
     auto builder = options.cpnOverApprox ? cpnBuilder.stripColors() : cpnBuilder.unfold();
     printUnfoldingStats(cpnBuilder, options);
     builder.sort();
