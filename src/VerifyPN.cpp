/* TAPAAL untimed verification engine verifypn 
 * Copyright (C) 2011-2018  Jonas Finnemann Jensen <jopsen@gmail.com>,
 *                          Thomas Søndersø Nielsen <primogens@gmail.com>,
 *                          Lars Kærlund Østergaard <larsko@gmail.com>,
 *                          Jiri Srba <srba.jiri@gmail.com>,
 *                          Peter Gjøl Jensen <root@petergjoel.dk>
 *
 * CTL Extension
 *                          Peter Fogh <peter.f1992@gmail.com>
 *                          Isabella Kaufmann <bellakaufmann93@gmail.com>
 *                          Tobias Skovgaard Jepsen <tobiasj1991@gmail.com>
 *                          Lasse Steen Jensen <lassjen88@gmail.com>
 *                          Søren Moss Nielsen <soren_moss@mac.com>
 *                          Samuel Pastva <daemontus@gmail.com>
 *                          Jiri Srba <srba.jiri@gmail.com>
 *
 * Stubborn sets, query simplification, siphon-trap property
 *                          Frederik Meyer Boenneland <sadpantz@gmail.com>
 *                          Jakob Dyhr <jakobdyhr@gmail.com>
 *                          Peter Gjøl Jensen <root@petergjoel.dk>
 *                          Mads Johannsen <mads_johannsen@yahoo.com>
 *                          Jiri Srba <srba.jiri@gmail.com>
 *
 * LTL Extension
 *                          Nikolaj Jensen Ulrik <nikolaj@njulrik.dk>
 *                          Simon Mejlby Virenfeldt <simon@simwir.dk>
 * 
 * This program is free software: you can redistribute it and/or modify
 * it under the terms of the GNU General Public License as published by
 * the Free Software Foundation, either version 3 of the License, or
 * (at your option) any later version.
 * 
 * This program is distributed in the hope that it will be useful,
 * but WITHOUT ANY WARRANTY; without even the implied warranty of
 * MERCHANTABILITY or FITNESS FOR A PARTICULAR PURPOSE.  See the
 * GNU General Public License for more details.
 * 
 * You should have received a copy of the GNU General Public License
 * along with this program.  If not, see <http://www.gnu.org/licenses/>.
 */
#include <stdio.h>
#include <string>
#include <string.h>
#include <iostream>
#include <fstream>
#include <sstream>
#include <map>
#include <memory>
#include <utility>
#include <functional>
<<<<<<< HEAD
#include <filesystem>
#include <bits/stdc++.h> 
#include <iostream> 
#include <sys/stat.h> 
#include <sys/types.h> 
=======

>>>>>>> 62950fea
#ifdef VERIFYPN_MC_Simplification
#include <thread>
#include <iso646.h>
#include <mutex>
#endif

#include "PetriEngine/PQL/PQLParser.h"
#include "PetriEngine/PQL/Contexts.h"
#include "PetriEngine/Reachability/ReachabilitySearch.h"
#include "PetriEngine/TAR/TARReachability.h"
#include "PetriEngine/Reducer.h"
#include "PetriParse/QueryXMLParser.h"
#include "PetriParse/QueryBinaryParser.h"
#include "PetriParse/PNMLParser.h"
#include "PetriEngine/PetriNetBuilder.h"
#include "PetriEngine/PQL/PQL.h"
#include "PetriEngine/PQL/CTLVisitor.h"
#include "PetriEngine/options.h"
#include "PetriEngine/errorcodes.h"
#include "PetriEngine/STSolver.h"
#include "PetriEngine/Simplification/Member.h"
#include "PetriEngine/Simplification/LinearPrograms.h"
#include "PetriEngine/Simplification/Retval.h"

#include "CTL/CTLEngine.h"
#include "PetriEngine/PQL/Expressions.h"
#include "PetriEngine/Colored/ColoredPetriNetBuilder.h"
#include "LTL/LTL.h"

#include <atomic>

using namespace PetriEngine;
using namespace PetriEngine::PQL;
using namespace PetriEngine::Reachability;

std::string generated_filename = "";
std::string filename = "";

ReturnValue contextAnalysis(ColoredPetriNetBuilder& cpnBuilder, PetriNetBuilder& builder, const PetriNet* net, std::vector<std::shared_ptr<Condition> >& queries)
{
    //Context analysis
    ColoredAnalysisContext context(builder.getPlaceNames(), builder.getTransitionNames(), net, cpnBuilder.getUnfoldedPlaceNames(), cpnBuilder.getUnfoldedTransitionNames(), cpnBuilder.isColored());
    for(auto& q : queries)
    {
        q->analyze(context);

        //Print errors if any
        if (context.errors().size() > 0) {
            for (size_t i = 0; i < context.errors().size(); i++) {
                fprintf(stderr, "Query Context Analysis Error: %s\n", context.errors()[i].toString().c_str());
            }
            return ErrorCode;
        }
    }
    return ContinueCode;
}

std::vector<std::string> explode(std::string const & s)
{
    std::vector<std::string> result;
    std::istringstream iss(s);

    for (std::string token; std::getline(iss, token, ','); )
    {
        result.push_back(std::move(token));
        if(result.back().empty()) result.pop_back();
    }

    return result;
}

ReturnValue parseOptions(int argc, char* argv[], options_t& options)
{
    for (int i = 1; i < argc; i++) {
        if (strcmp(argv[i], "-k") == 0 || strcmp(argv[i], "--k-bound") == 0) {
            if (i == argc - 1) {
                fprintf(stderr, "Missing number after \"%s\"\n", argv[i]);
                return ErrorCode;
            }
            if (sscanf(argv[++i], "%d", &options.kbound) != 1 || options.kbound < 0) {
                fprintf(stderr, "Argument Error: Invalid number of tokens \"%s\"\n", argv[i]);
                return ErrorCode;
            }
        } else if(strcmp(argv[i], "-s") == 0 || strcmp(argv[i], "--search-strategy") == 0){
			if (i==argc-1) {
                fprintf(stderr, "Missing search strategy after \"%s\"\n\n", argv[i]);
				return ErrorCode;
            }
            char* s = argv[++i];
            if(strcmp(s, "BestFS") == 0)
				options.strategy = HEUR;
			else if(strcmp(s, "BFS") == 0)
				options.strategy = BFS;
			else if(strcmp(s, "DFS") == 0)
				options.strategy = DFS;
			else if(strcmp(s, "RDFS") == 0)
				options.strategy = RDFS;
			else if(strcmp(s, "OverApprox") == 0)
				options.strategy = OverApprox;
			else{
				fprintf(stderr, "Argument Error: Unrecognized search strategy \"%s\"\n", s);
				return ErrorCode;
			}
        } else if (strcmp(argv[i], "-q") == 0 || strcmp(argv[i], "--query-reduction") == 0) {
            if (i == argc - 1) {
                fprintf(stderr, "Missing number after \"%s\"\n\n", argv[i]);
                return ErrorCode;
            }
            if (sscanf(argv[++i], "%d", &options.queryReductionTimeout) != 1 || options.queryReductionTimeout < 0) {
                fprintf(stderr, "Argument Error: Invalid query reduction timeout argument \"%s\"\n", argv[i]);
                return ErrorCode;
            }
        } else if (strcmp(argv[i], "--interval-timeout") == 0) {
            if (i == argc - 1) {
                fprintf(stderr, "Missing number after \"%s\"\n\n", argv[i]);
                return ErrorCode;
            }
            if (sscanf(argv[++i], "%d", &options.intervalTimeout) != 1 || options.intervalTimeout < 0) {
                fprintf(stderr, "Argument Error: Invalid fixpoint timeout argument \"%s\"\n", argv[i]);
                return ErrorCode;
            }
        } else if (strcmp(argv[i], "-l") == 0 || strcmp(argv[i], "--lpsolve-timeout") == 0) {
            if (i == argc - 1) {
                fprintf(stderr, "Missing number after \"%s\"\n\n", argv[i]);
                return ErrorCode;
            }
            if (sscanf(argv[++i], "%d", &options.lpsolveTimeout) != 1 || options.lpsolveTimeout < 0) {
                fprintf(stderr, "Argument Error: Invalid LPSolve timeout argument \"%s\"\n", argv[i]);
                return ErrorCode;
            }
        } else if (strcmp(argv[i], "-e") == 0 || strcmp(argv[i], "--state-space-exploration") == 0) {
            options.statespaceexploration = true;
        } else if (strcmp(argv[i], "-n") == 0 || strcmp(argv[i], "--no-statistics") == 0) {
            options.printstatistics = false;
        } else if (strcmp(argv[i], "-t") == 0 || strcmp(argv[i], "--trace") == 0) {
            if (argc > i + 1) {
                if (strcmp("1", argv[i+1]) == 0) {
                    options.trace = TraceLevel::Transitions;
                }
                else if (strcmp("2", argv[i+1]) == 0) {
                    options.trace = TraceLevel::Full;
                }
                else {
                    options.trace = TraceLevel::Full;
                    continue;
                }
                ++i;
            }
            else {
                options.trace = TraceLevel::Full;
            }
        } else if (strcmp(argv[i], "-x") == 0 || strcmp(argv[i], "--xml-queries") == 0) {
            if (i == argc - 1) {
                fprintf(stderr, "Missing number after \"%s\"\n\n", argv[i]);
                return ErrorCode;
            }
            std::vector<std::string> q = explode(argv[++i]);
            for(auto& qn : q)
            {
                int32_t n;
                if(sscanf(qn.c_str(), "%d", &n) != 1 || n <= 0)
                {
                    std::cerr << "Error in query numbers : " << qn << std::endl;
                }
                else
                {
                    options.querynumbers.insert(--n);
                }
            }
        } else if (strcmp(argv[i], "-r") == 0 || strcmp(argv[i], "--reduction") == 0) {
            if (i == argc - 1) {
                fprintf(stderr, "Missing number after \"%s\"\n\n", argv[i]);
                return ErrorCode;
            }
            if (sscanf(argv[++i], "%d", &options.enablereduction) != 1 || options.enablereduction < 0 || options.enablereduction > 3) {
                fprintf(stderr, "Argument Error: Invalid reduction argument \"%s\"\n", argv[i]);
                return ErrorCode;
            }
            if(options.enablereduction == 3)
            {
                options.reductions.clear();
                std::vector<std::string> q = explode(argv[++i]);
                for(auto& qn : q)
                {
                    int32_t n;
                    if(sscanf(qn.c_str(), "%d", &n) != 1 || n < 0 || n > 10)
                    {
                        std::cerr << "Error in reduction rule choice : " << qn << std::endl;
                        return ErrorCode;
                    }
                    else
                    {
                        options.reductions.push_back(n);
                    }
                }
            }
        } else if (strcmp(argv[i], "-d") == 0 || strcmp(argv[i], "--reduction-timeout") == 0) {
            if (i == argc - 1) {
                fprintf(stderr, "Missing number after \"%s\"\n\n", argv[i]);
                return ErrorCode;
            }
            if (sscanf(argv[++i], "%d", &options.reductionTimeout) != 1) {
                fprintf(stderr, "Argument Error: Invalid reduction timeout argument \"%s\"\n", argv[i]);
                return ErrorCode;
            }
        } else if(strcmp(argv[i], "--seed-offset") == 0) {
            if (sscanf(argv[++i], "%u", &options.seed_offset) != 1) {
                fprintf(stderr, "Argument Error: Invalid seed offset argument \"%s\"\n", argv[i]);
                return ErrorCode;
            }
        }  else if(strcmp(argv[i], "-p") == 0 || strcmp(argv[i], "--partial-order-reduction") == 0) {
            options.stubbornreduction = false;
        } else if(strcmp(argv[i], "-a") == 0 || strcmp(argv[i], "--siphon-trap") == 0) {
            if (i == argc - 1) {
                fprintf(stderr, "Missing number after \"%s\"\n\n", argv[i]);
                return ErrorCode;
            }
            if (sscanf(argv[++i], "%u", &options.siphontrapTimeout) != 1) {
                fprintf(stderr, "Argument Error: Invalid siphon-trap timeout \"%s\"\n", argv[i]);
                return ErrorCode;
            }
        } else if(strcmp(argv[i], "--siphon-depth") == 0) {
            if (i == argc - 1) {
                fprintf(stderr, "Missing number after \"%s\"\n\n", argv[i]);
                return ErrorCode;
            }
            if (sscanf(argv[++i], "%u", &options.siphonDepth) != 1) {
                fprintf(stderr, "Argument Error: Invalid siphon-depth count \"%s\"\n", argv[i]);
                return ErrorCode;
            }
        }
        else if (strcmp(argv[i], "-tar") == 0)
        {
            options.tar = true;

        }
        else if (strcmp(argv[i], "--max-intervals") == 0){
            if (i == argc - 1) {
                fprintf(stderr, "Missing number after \"%s\"\n", argv[i]);
                return ErrorCode;
            }
            if (sscanf(argv[++i], "%d", &options.max_intervals) != 1 || options.max_intervals < 0) {
                fprintf(stderr, "Argument Error: Invalid number of max intervals \"%s\"\n", argv[i]);
                return ErrorCode;
            }
        }
        else if (strcmp(argv[i], "--output-stats") == 0)
        {
            options.output_stats = std::string(argv[++i]);            
        }
        else if (strcmp(argv[i], "--write-simplified") == 0)
        {
            options.query_out_file = std::string(argv[++i]);
        }
        else if(strcmp(argv[i], "--binary-query-io") == 0)
        {
            if (sscanf(argv[++i], "%u", &options.binary_query_io) != 1 || options.binary_query_io > 3) {
                fprintf(stderr, "Argument Error: Invalid binary-query-io value \"%s\"\n", argv[i]);
                return ErrorCode;
            }
        }
        else if (strcmp(argv[i], "--write-reduced") == 0)
        {
            options.model_out_file = std::string(argv[++i]);
        }
#ifdef VERIFYPN_MC_Simplification
        else if (strcmp(argv[i], "-z") == 0)
        {
            if (i == argc - 1) {
                fprintf(stderr, "Missing number after \"%s\"\n\n", argv[i]);
                return ErrorCode;
            }
            if (sscanf(argv[++i], "%u", &options.cores) != 1) {
                fprintf(stderr, "Argument Error: Invalid cores count \"%s\"\n", argv[i]);
                return ErrorCode;
            }
        }
#endif
        else if (strcmp(argv[i], "-noreach") == 0) {
            options.noreach = true;
        } else if (strcmp(argv[i], "-ctl") == 0){
            options.logic = TemporalLogic::CTL;
            if(argc > i + 1){
                if(strcmp(argv[i + 1], "local") == 0){
                    options.ctlalgorithm = CTL::Local;
                }
                else if(strcmp(argv[i + 1], "czero") == 0){
                    options.ctlalgorithm = CTL::CZero;
                }
                else
                {
                    fprintf(stderr, "Argument Error: Invalid ctl-algorithm type \"%s\"\n", argv[i + 1]);
                    return ErrorCode;
                }
                i++;
            }
        } else if (strcmp(argv[i], "-ltl") == 0) {
            options.logic = TemporalLogic::LTL;
            if (argc > i + 1) {
                if(strcmp(argv[i + 1], "ndfs") == 0) {
                    options.ltlalgorithm = LTL::Algorithm::NDFS;
                }
                else if(strcmp(argv[i + 1], "tarjan") == 0) {
                    options.ltlalgorithm = LTL::Algorithm::Tarjan;
                }
                else if (strcmp(argv[i + 1], "none") == 0) {
                    options.ltlalgorithm = LTL::Algorithm::None;
                }
                else {
                    continue;
                }
                i++;
            }
        } else if (strcmp(argv[i], "-noweak") == 0) {
            options.ltluseweak = false;
        } else if (strcmp(argv[i], "-g") == 0 || strcmp(argv[i], "--game-mode") == 0){
            options.gamemode = true;
        } else if (strcmp(argv[i], "-c") == 0 || strcmp(argv[i], "--cpn-overapproximation") == 0) {
            options.cpnOverApprox = true;
        } else if (strcmp(argv[i], "-h") == 0 || strcmp(argv[i], "--help") == 0) {
            printf("Usage: verifypn [options] model-file query-file\n"
                    "A tool for answering CTL and reachability queries of place cardinality\n"
                    "deadlock and transition fireability for weighted P/T Petri nets\n"
                    "extended with inhibitor arcs.\n"
                    "\n"
                    "Options:\n"
                    "  -k, --k-bound <number of tokens>   Token bound, 0 to ignore (default)\n"
                    "  -t, --trace                        Provide XML-trace to stderr\n"
                    "  -s, --search-strategy <strategy>   Search strategy:\n"
                    "                                     - BestFS       Heuristic search (default)\n"
                    "                                     - BFS          Breadth first search\n"
                    "                                     - DFS          Depth first search (CTL and LTL default)\n"
                    "                                     - RDFS         Random depth first search\n"
                    "                                     - OverApprox   Linear Over Approx\n"
                    "  --seed-offset <number>             Extra noise to add to the seed of the random number generation\n"
                    "  -e, --state-space-exploration      State-space exploration only (query-file is irrelevant)\n"
                    "  -x, --xml-query <query index>      Parse XML query file and verify query of a given index\n"
                    "  -r, --reduction <type>             Change structural net reduction:\n"
                    "                                     - 0  disabled\n"
                    "                                     - 1  aggressive reduction (default)\n"
                    "                                     - 2  reduction preserving k-boundedness\n"
                    "                                     - 3  user defined reduction sequence, eg -r 3 0,1,2,3 to use rules A,B,C,D only, and in that order\n"
                    "  -d, --reduction-timeout <timeout>  Timeout for structural reductions in seconds (default 60)\n"
                    "  -q, --query-reduction <timeout>    Query reduction timeout in seconds (default 30)\n"
                    "                                     write -q 0 to disable query reduction\n"
                    "  --interval-timeout <timeout>       Time in seconds before the max intervals is halved (default 10)\n"
                    "                                     write --interval-timeout 0 to disable max interval halving\n"
                    "  -l, --lpsolve-timeout <timeout>    LPSolve timeout in seconds, default 10\n"
                    "  -p, --partial-order-reduction      Disable partial order reduction (stubborn sets)\n"
                    "  -a, --siphon-trap <timeout>        Siphon-Trap analysis timeout in seconds (default 0)\n"
                    "      --siphon-depth <place count>   Search depth of siphon (default 0, which counts all places)\n"
                    "  -n, --no-statistics                Do not display any statistics (default is to display it)\n"
                    "  -h, --help                         Display this help message\n"
                    "  -v, --version                      Display version information\n"
                    "  -ctl <type>                        Verify CTL properties\n"
                    "                                     - local     Liu and Smolka's on-the-fly algorithm\n"
                    "                                     - czero     local with certain zero extension (default)\n"
                    "  -ltl [<type>]                      Verify LTL properties (default tarjan). If omitted the queries are assumed to be CTL.\n"
                    "                                     - ndfs      Nested depth first search algorithm\n"
                    "                                     - tarjan    On-the-fly Tarjan's algorithm\n"
                    "                                     - none      Run preprocessing steps only.\n"
                    "  -noweak                            Disable optimizations for weak Büchi automata when doing \n"
                    "                                     LTL model checking. Not recommended.\n"
                    "  -noreach                           Force use of CTL/LTL engine, even when queries are reachability.\n"
                    "                                     Not recommended since the reachability engine is faster.\n"
                    "  -c, --cpn-overapproximation        Over approximate query on Colored Petri Nets (CPN only)\n"
                    //"  -g                                 Enable game mode (CTL Only)" // Feature not yet implemented
#ifdef VERIFYPN_MC_Simplification
                    "  -z <number of cores>               Number of cores to use (currently only query simplification)\n"
#endif
                    "  -tar                               Enables Trace Abstraction Refinement for reachability properties\n"
                    "  --max-intervals <interval count>   The max amount of intervals kept when computing the color fixpoint (defualt 0, which disables it)\n"
                    "  --write-simplified <filename>      Outputs the queries to the given file after simplification\n"
                    "  --write-reduced <filename>         Outputs the model to the given file after structural reduction\n"
                    "  --binary-query-io <0,1,2,3>        Determines the input/output format of the query-file\n"
                    "                                     - 0 MCC XML format for Input and Output\n"
                    "                                     - 1 Input is binary, output is XML\n"
                    "                                     - 2 Output is binary, input is XML\n"
                    "                                     - 3 Input and Output is binary\n"
                    "\n"
                    "Return Values:\n"
                    "  0   Successful, query satisfiable\n"
                    "  1   Unsuccesful, query not satisfiable\n"
                    "  2   Unknown, algorithm was unable to answer the question\n"
                    "  3   Error, see stderr for error message\n"
                    "\n"
                    "VerifyPN is an untimed CTL verification engine for TAPAAL.\n"
                    "TAPAAL project page: <http://www.tapaal.net>\n");
            return SuccessCode;
        } else if (strcmp(argv[i], "-v") == 0 || strcmp(argv[i], "--version") == 0) {
            printf("VerifyPN (untimed verification engine for TAPAAL) %s\n", VERIFYPN_VERSION);
            printf("Copyright (C) 2011-2020\n");
            printf("                        Frederik Meyer Boenneland <sadpantz@gmail.com>\n");
            printf("                        Jakob Dyhr <jakobdyhr@gmail.com>\n");
            printf("                        Peter Fogh <peter.f1992@gmail.com>\n");
            printf("                        Jonas Finnemann Jensen <jopsen@gmail.com>\n");
            printf("                        Lasse Steen Jensen <lassjen88@gmail.com>\n");
            printf("                        Peter Gjøl Jensen <root@petergjoel.dk>\n");
            printf("                        Tobias Skovgaard Jepsen <tobiasj1991@gmail.com>\n");
            printf("                        Mads Johannsen <mads_johannsen@yahoo.com>\n");
            printf("                        Isabella Kaufmann <bellakaufmann93@gmail.com>\n");
            printf("                        Andreas Hairing Klostergaard <kloster92@me.com>\n");
            printf("                        Søren Moss Nielsen <soren_moss@mac.com>\n");
            printf("                        Thomas Søndersø Nielsen <primogens@gmail.com>\n");
            printf("                        Samuel Pastva <daemontus@gmail.com>\n");
            printf("                        Thomas Pedersen <thomas.pedersen@stofanet.dk\n");
            printf("                        Jiri Srba <srba.jiri@gmail.com>\n");
            printf("                        Lars Kærlund Østergaard <larsko@gmail.com>\n");
            printf("GNU GPLv3 or later <http://gnu.org/licenses/gpl.html>\n");
            return SuccessCode;
        } else if (options.modelfile == NULL) {
            options.modelfile = argv[i];
        } else if (options.queryfile == NULL) {
            options.queryfile = argv[i];
        } else {
			fprintf(stderr, "Argument Error: Unrecognized option \"%s\"\n", options.modelfile);
			return ErrorCode;
        }
    }
    //Print parameters
    if (options.printstatistics) {
        std::cout << std::endl << "Parameters: ";
        for (int i = 1; i < argc; i++) {
            std::cout << argv[i] << " ";
        }
        std::cout << std::endl;
    }

    if (options.statespaceexploration) {
        // for state-space exploration some options are mandatory
        options.enablereduction = 0;
        options.kbound = 0;
        options.queryReductionTimeout = 0;
        options.lpsolveTimeout = 0;
        options.siphontrapTimeout = 0;
        options.stubbornreduction = false;
//        outputtrace = false;
    }


    //----------------------- Validate Arguments -----------------------//

    //Check for model file
    if (!options.modelfile) {
        fprintf(stderr, "Argument Error: No model-file provided\n");
        return ErrorCode;
    }

    //Check for query file
    if (!options.modelfile && !options.statespaceexploration) {
        fprintf(stderr, "Argument Error: No query-file provided\n");
        return ErrorCode;
    }

<<<<<<< HEAD
    if(!options.output_stats.empty()){
        filename = options.modelfile;
        
        generated_filename += "model";
        generated_filename += options.modelfile;
        generated_filename += options.queryfile;
        generated_filename.erase(std::remove(generated_filename.begin(), generated_filename.end(), '/'), generated_filename.end());
        for(auto num : options.querynumbers){
            generated_filename += to_string(num +1);
        }
        generated_filename = options.output_stats + "/" + generated_filename;
        generated_filename += ".csv";
    }
    
=======
    //Check for compatibility with LTL model checking
    if (options.logic == TemporalLogic::LTL) {
        if (options.tar) {
            std::cerr << "Argument Error: -tar is not compatible with LTL model checking." << std::endl;
            return ErrorCode;
        }
        if (options.siphontrapTimeout != 0) {
            std::cerr << "Argument Error: -a/--siphon-trap is not compatible with LTL model checking." << std::endl;
            return ErrorCode;
        }
        if (options.siphonDepth != 0) {
            std::cerr << "Argument Error: --siphon-depth is not compatible with LTL model checking." << std::endl;
            return ErrorCode;
        }
        if (options.strategy != PetriEngine::Reachability::DEFAULT &&
            options.strategy != PetriEngine::Reachability::OverApprox) {

            if (options.ltlalgorithm == LTL::Algorithm::Tarjan && options.strategy != DFS) {
                std::cerr << "Argument Error: Unsupported search strategy for Tarjan. Supported values are DFS." << std::endl;
                return ErrorCode;
            }
            if (options.strategy != DFS &&
                !(options.ltlalgorithm == LTL::Algorithm::NDFS && options.strategy == RDFS)) {
                std::cerr << "Argument Error: Unsupported search strategy for NDFS. Supported values are DFS and RDFS" << std::endl;
                return ErrorCode;
            }
            if (options.trace != TraceLevel::None
                && options.strategy == RDFS
                && options.ltlalgorithm == LTL::Algorithm::NDFS) {
                std::cerr << "Argument Error: Random search order NDFS does not support traces" << std::endl;
                return ErrorCode;
            }
        }
    }

>>>>>>> 62950fea
    return ContinueCode;
}

auto
readQueries(options_t& options, std::vector<std::string>& qstrings)
{

    std::vector<Condition_ptr > conditions;
    if (!options.statespaceexploration) {
        //Open query file
        std::ifstream qfile(options.queryfile, std::ifstream::in);
        if (!qfile) {
            fprintf(stderr, "Error: Query file \"%s\" couldn't be opened\n", options.queryfile);
            fprintf(stdout, "CANNOT_COMPUTE\n");
            conditions.clear();
            return conditions;
        }

        if(options.querynumbers.size() == 0)
        {
            std::string querystring; // excluding EF and AG

            //Read everything
            std::stringstream buffer;
            buffer << qfile.rdbuf();
            std::string querystr = buffer.str(); // including EF and AG
            //Parse XML the queries and querystr let be the index of xmlquery

            qstrings.push_back(querystring);
            //Validate query type
            if (querystr.substr(0, 2) != "EF" && querystr.substr(0, 2) != "AG") {
                    fprintf(stderr, "Error: Query type \"%s\" not supported, only (EF and AG is supported)\n", querystr.substr(0, 2).c_str());
                    return conditions;
            }
            //Check if is invariant
            bool isInvariant = querystr.substr(0, 2) == "AG";

            //Wrap in not if isInvariant
            querystring = querystr.substr(2);
            std::vector<std::string> tmp;
            conditions.emplace_back(ParseQuery(querystring, tmp));
            if(isInvariant) conditions.back() = std::make_shared<AGCondition>(conditions.back());
            else            conditions.back() = std::make_shared<EFCondition>(conditions.back());
        }
        else
        {
            std::vector<QueryItem> queries;
            if(options.binary_query_io & 1)
            {
                QueryBinaryParser parser;
                if (!parser.parse(qfile, options.querynumbers)) {
                    fprintf(stderr, "Error: Failed parsing binary query file\n");
                    fprintf(stdout, "DO_NOT_COMPETE\n");
                    conditions.clear();
                    return conditions;
                }
                queries = std::move(parser.queries);
            }
            else
            {
                QueryXMLParser parser;
                if (!parser.parse(qfile, options.querynumbers)) {
                    fprintf(stderr, "Error: Failed parsing XML query file\n");
                    fprintf(stdout, "DO_NOT_COMPETE\n");
                    conditions.clear();
                    return conditions;
                }
                queries = std::move(parser.queries);
            }

            size_t i = 0;
            for(auto& q : queries)
            {
                if(!options.querynumbers.empty()
                        && options.querynumbers.count(i) == 0)
                {
                    ++i;
                    continue;
                }
                ++i;

                if (q.parsingResult == QueryItem::UNSUPPORTED_QUERY) {
                    fprintf(stdout, "The selected query in the XML query file is not supported\n");
                    fprintf(stdout, "FORMULA %s CANNOT_COMPUTE\n", q.id.c_str());
                    continue;
                }
                // fprintf(stdout, "Index of the selected query: %d\n\n", xmlquery);

                conditions.push_back(q.query);
                if (conditions.back() == nullptr) {
                    fprintf(stderr, "Error: Failed to parse query \"%s\"\n", q.id.c_str()); //querystr.substr(2).c_str());
                    fprintf(stdout, "FORMULA %s CANNOT_COMPUTE\n", q.id.c_str());
                    conditions.pop_back();
                }

                qstrings.push_back(q.id);
            }
        }
        qfile.close();
        return conditions;
    } else { // state-space exploration
        std::string querystring = "false";
        std::vector<std::string> empty;
        conditions.push_back(std::make_shared<EFCondition>(ParseQuery(querystring, empty)));
        return conditions;
    }
 }

ReturnValue parseModel(AbstractPetriNetBuilder& builder, options_t& options)
{
    //Load the model
    std::ifstream mfile(options.modelfile, std::ifstream::in);
    if (!mfile) {
        fprintf(stderr, "Error: Model file \"%s\" couldn't be opened\n", options.modelfile);
        fprintf(stdout, "CANNOT_COMPUTE\n");
        return ErrorCode;
    }


    //Parse and build the petri net
    PNMLParser parser;
    parser.parse(mfile, &builder);
    options.isCPN = builder.isColored();

    // Close the file
    mfile.close();
    return ContinueCode;
}

void printStats(PetriNetBuilder& builder, options_t& options)
{
    if (options.printstatistics) {
        if (options.enablereduction != 0) {

            std::cout << "Size of net before structural reductions: " <<
                    builder.numberOfPlaces() << " places, " <<
                    builder.numberOfTransitions() << " transitions" << std::endl;
            std::cout << "Size of net after structural reductions: " <<
                    builder.numberOfPlaces() - builder.RemovedPlaces() << " places, " <<
                    builder.numberOfTransitions() - builder.RemovedTransitions() << " transitions" << std::endl;
            std::cout << "Structural reduction finished after " << builder.getReductionTime() <<
                    " seconds" << std::endl;

            std::cout   << "\nNet reduction is enabled.\n";
            builder.printStats(std::cout);
        }
    }
}

void printUnfoldingStats(ColoredPetriNetBuilder& builder, options_t& options) {
    //if (options.printstatistics) {
        if (!builder.isColored() && !builder.isUnfolded())
            return;
        std::cout << "\nColor fixpoint computed in " << builder.getFixpointTime() << " seconds" << std::endl;
        std::cout << "Max intervals used: " << builder.getMaxIntervals() << std::endl;
        std::cout << "Size of colored net: " <<
                builder.getPlaceCount() << " places, " <<
                builder.getTransitionCount() << " transitions, and " <<
                builder.getArcCount() << " arcs" << std::endl;
        std::cout << "Size of unfolded net: " <<
                builder.getUnfoldedPlaceCount() << " places, " <<
                builder.getUnfoldedTransitionCount() << " transitions, and " <<
                builder.getUnfoldedArcCount() << " arcs" << std::endl;
        std::cout << "Unfolded in " << builder.getUnfoldTime() << " seconds" << std::endl;
        

        if(!options.output_stats.empty()){
            std::ofstream log(generated_filename, std::ios_base::app | std::ios_base::out);
            std::ostringstream strs;
            strs << filename << "," << builder.getPlaceCount() << "," << builder.getTransitionCount() << "," << builder.getArcCount() << "," << builder.getUnfoldedPlaceCount() << "," << builder.getUnfoldedTransitionCount() << "," << builder.getUnfoldedArcCount() << "," << builder.getUnfoldTime() << "," << builder.getFixpointTime() << "\n";
            std::string str = strs.str();
            log <<  str;
        }

        if(!options.output_stats.empty()){
            std::ofstream log(generated_filename, std::ios_base::app | std::ios_base::out);
            std::ostringstream strs;
            strs << filename << "," << builder.getPlaceCount() << "," << builder.getTransitionCount() << "," << builder.getArcCount() << "," << builder.getUnfoldedPlaceCount() << "," << builder.getUnfoldedTransitionCount() << "," << builder.getUnfoldedArcCount() << "," << builder.getUnfoldTime() << "," << builder.getFixpointTime() << "\n";
            std::string str = strs.str();
            log <<  str;
        }

    //}
}

<<<<<<< HEAD


std::string getXMLQueries(vector<std::shared_ptr<Condition>> queries, vector<std::string> querynames, std::vector<ResultPrinter::Result> results) {
    bool cont = false;    
=======
std::string getXMLQueries(std::vector<std::shared_ptr<Condition>> queries, std::vector<std::string> querynames, std::vector<ResultPrinter::Result> results) {
    bool cont = false;
>>>>>>> 62950fea
    for(uint32_t i = 0; i < results.size(); i++) {
        if (results[i] == ResultPrinter::CTL) {
            cont = true;
            break;
        }
    }

    if (!cont) {
        return "";
    }

    std::stringstream ss;
    ss << "<?xml version=\"1.0\"?>\n<property-set xmlns=\"http://mcc.lip6.fr/\">\n";

    for(uint32_t i = 0; i < queries.size(); i++) {
        if (!(results[i] == ResultPrinter::CTL)) {
            continue;
        }
        ss << "  <property>\n    <id>" << querynames[i] << "</id>\n    <description>Simplified</description>\n    <formula>\n";
        queries[i]->toXML(ss, 3);
        ss << "    </formula>\n  </property>\n";
    }

    ss << "</property-set>\n";

    return ss.str();
}

void writeQueries(std::vector<std::shared_ptr<Condition>>& queries, std::vector<std::string>& querynames, std::vector<uint32_t>& order,
    std::string& filename, bool binary, const std::unordered_map<std::string, uint32_t>& place_names)
{
    std::fstream out;

    if(binary)
    {
        out.open(filename, std::ios::binary | std::ios::out);
        uint32_t cnt = 0;
        for(uint32_t j = 0; j < queries.size(); j++) {
            if(queries[j]->isTriviallyTrue() || queries[j]->isTriviallyFalse()) continue;
            ++cnt;
        }
        out.write(reinterpret_cast<const char *>(&cnt), sizeof(uint32_t));
        cnt = place_names.size();
        out.write(reinterpret_cast<const char *>(&cnt), sizeof(uint32_t));
        for(auto& kv : place_names)
        {
            out.write(reinterpret_cast<const char *>(&kv.second), sizeof(uint32_t));
            out.write(kv.first.data(), kv.first.size());
            out.write("\0", sizeof(char));
        }
    }
    else
    {
        out.open(filename, std::ios::out);
        out << "<?xml version=\"1.0\"?>\n<property-set xmlns=\"http://mcc.lip6.fr/\">\n";
    }

    for(uint32_t j = 0; j < queries.size(); j++) {
        auto i = order[j];
        if(queries[i]->isTriviallyTrue() || queries[i]->isTriviallyFalse()) continue;
        if(binary)
        {
            out.write(querynames[i].data(), querynames[i].size());
            out.write("\0", sizeof(char));
            queries[i]->toBinary(out);
        }
        else
        {
            out << "  <property>\n    <id>" << querynames[i] << "</id>\n    <description>Simplified</description>\n    <formula>\n";
            queries[i]->toXML(out, 3);
            out << "    </formula>\n  </property>\n";
        }
    }

    if(binary == 0)
    {
        out << "</property-set>\n";
    }
    out.close();
}

std::vector<Condition_ptr> getCTLQueries(const std::vector<Condition_ptr>& ctlStarQueries) {
    std::vector<Condition_ptr> ctlQueries;
    for (const auto &ctlStarQuery : ctlStarQueries) {
        IsCTLVisitor isCtlVisitor;
        ctlStarQuery->visit(isCtlVisitor);
        if (isCtlVisitor.isCTL) {
            AsCTL asCtl;
            ctlStarQuery->visit(asCtl);
            ctlQueries.push_back(asCtl._ctl_query);
        } else {
            ctlQueries.push_back(nullptr);
        }

    }
    return ctlQueries;
}
std::vector<Condition_ptr> getLTLQueries(const std::vector<Condition_ptr>& ctlStarQueries) {
    std::vector<Condition_ptr> ltlQueries;
    for (const auto &ctlStarQuery : ctlStarQueries) {
        LTL::LTLValidator isLtl;
        if (isLtl.isLTL(ctlStarQuery)) {
            ltlQueries.push_back(ctlStarQuery);
        } else {
            ltlQueries.push_back(nullptr);
        }
    }
    return ltlQueries;
}

#ifdef VERIFYPN_MC_Simplification
std::mutex spot_mutex;
#endif

Condition_ptr simplify_ltl_query(Condition_ptr query,
                                 bool printstats,
                                 const EvaluationContext &evalContext,
                                 SimplificationContext &simplificationContext,
                                 std::ostream &out = std::cout) {
    Condition_ptr cond;
    bool wasACond;
    if (std::dynamic_pointer_cast<SimpleQuantifierCondition>(query) != nullptr) {
        wasACond = std::dynamic_pointer_cast<ACondition>(query) != nullptr;
        cond = (*std::dynamic_pointer_cast<SimpleQuantifierCondition>(query))[0];
    } else {
        wasACond = true;
        cond = query;
    }

    {
#ifdef VERIFYPN_MC_Simplification
        std::scoped_lock scopedLock{spot_mutex};
#endif
        cond = LTL::simplify(cond);
    }
    negstat_t stats;
    cond = Condition::initialMarkingRW([&]() { return cond; }, stats, evalContext, false, false, true)
            ->pushNegation(stats, evalContext, false, false, true);

    if (printstats) {
        out << "RWSTATS PRE:";
        stats.print(out);
        out << std::endl;
    }

    try {
        cond = (cond->simplify(simplificationContext)).formula->pushNegation(stats, evalContext, false, false, true);
    }
    catch (std::bad_alloc &ba) {
        std::cerr << "Query reduction failed." << std::endl;
        std::cerr << "Exception information: " << ba.what() << std::endl;

        std::exit(ErrorCode);
    }

    cond = Condition::initialMarkingRW([&]() {
#ifdef VERIFYPN_MC_Simplification
        std::scoped_lock scopedLock{spot_mutex};
#endif
        return LTL::simplify(cond->pushNegation(stats, evalContext, false, false, true));
    }, stats, evalContext, false, false, true);

    if (cond->isTriviallyTrue() || cond->isTriviallyFalse()) {
        // nothing
    } else if (wasACond) {
        cond = std::make_shared<ACondition>(cond);
    } else {
        cond = std::make_shared<ECondition>(cond);
    }
    if (printstats) {
        out << "RWSTATS POST:";
        stats.print(out);
        out << std::endl;
        out << "Query after reduction: ";
        cond->toString(out);
        out << std::endl;
    }
    return cond;
}


int main(int argc, char* argv[]) {

    options_t options;

    ReturnValue v = parseOptions(argc, argv, options);
    if(v != ContinueCode) return v;
    options.print();
    srand (time(NULL) xor options.seed_offset);
    ColoredPetriNetBuilder cpnBuilder;
    if(parseModel(cpnBuilder, options) != ContinueCode)
    {
        std::cerr << "Error parsing the model" << std::endl;
        return ErrorCode;
    }
    if(options.cpnOverApprox && !cpnBuilder.isColored())
    {
        std::cerr << "CPN OverApproximation is only usable on colored models" << std::endl;
        return UnknownCode;
    }
    if (options.printstatistics) {
        std::cout << "Finished parsing model" << std::endl;
    }

    //----------------------- Parse Query -----------------------//
    std::vector<std::string> querynames;
    auto ctlStarQueries = readQueries(options, querynames);
    auto queries = options.logic == TemporalLogic::CTL
            ? getCTLQueries(ctlStarQueries)
            : getLTLQueries(ctlStarQueries);

    if(options.printstatistics && options.queryReductionTimeout > 0)
    {
        negstat_t stats;
        std::cout << "RWSTATS LEGEND:";
        stats.printRules(std::cout);
        std::cout << std::endl;
    }

    if(cpnBuilder.isColored())
    {
        negstat_t stats;
        EvaluationContext context(nullptr, nullptr);
        for (ssize_t qid = queries.size() - 1; qid >= 0; --qid) {
            queries[qid] = queries[qid]->pushNegation(stats, context, false, false, false);
            if(options.printstatistics)
            {
                std::cout << "\nQuery before expansion and reduction: ";
                queries[qid]->toString(std::cout);
                std::cout << std::endl;

                std::cout << "RWSTATS COLORED PRE:";
                stats.print(std::cout);
                std::cout << std::endl;
            }
        }
    }

    if (options.cpnOverApprox) {
        for (ssize_t qid = queries.size() - 1; qid >= 0; --qid) {
            negstat_t stats;
            EvaluationContext context(nullptr, nullptr);
            auto q = queries[qid]->pushNegation(stats, context, false, false, false);
            if (!q->isReachability() || q->isLoopSensitive() || stats.negated_fireability) {
                std::cerr << "Warning: CPN OverApproximation is only available for Reachability queries without deadlock, negated fireability and UpperBounds, skipping " << querynames[qid] << std::endl;
                queries.erase(queries.begin() + qid);
                querynames.erase(querynames.begin() + qid);
            }
        }
    }

<<<<<<< HEAD
    cpnBuilder.computePlaceColorFixpoint(options.max_intervals, options.intervalTimeout);
    
=======
>>>>>>> 62950fea
    auto builder = options.cpnOverApprox ? cpnBuilder.stripColors() : cpnBuilder.unfold();
    printUnfoldingStats(cpnBuilder, options);
    builder.sort();
    std::vector<ResultPrinter::Result> results(queries.size(), ResultPrinter::Result::Unknown);
    ResultPrinter printer(&builder, &options, querynames);

    //----------------------- Query Simplification -----------------------//
    bool alldone = options.queryReductionTimeout > 0;
    PetriNetBuilder b2(builder);
    std::unique_ptr<PetriNet> qnet(b2.makePetriNet(false));
    MarkVal* qm0 = qnet->makeInitialMarking();
    ResultPrinter p2(&b2, &options, querynames);

    if(queries.size() == 0 || contextAnalysis(cpnBuilder, b2, qnet.get(), queries) != ContinueCode)
    {
        std::cerr << "Could not analyze the queries" << std::endl;
        return ErrorCode;
    }

    // simplification. We always want to do negation-push and initial marking check.
    {
        // simplification. We always want to do negation-push and initial marking check.
        std::vector<LPCache> caches(options.cores);
        std::atomic<uint32_t> to_handle(queries.size());
        auto begin = std::chrono::high_resolution_clock::now();
        auto end = std::chrono::high_resolution_clock::now();
        std::vector<bool> hadTo(queries.size(), true);

<<<<<<< HEAD
        
=======
>>>>>>> 62950fea
        do
        {
            auto qt = (options.queryReductionTimeout - std::chrono::duration_cast<std::chrono::seconds>(end - begin).count()) / ( 1 + (to_handle / options.cores));
            if((to_handle <= options.cores || options.cores == 1) && to_handle > 0)
                qt = (options.queryReductionTimeout - std::chrono::duration_cast<std::chrono::seconds>(end - begin).count()) / to_handle;
            std::atomic<uint32_t> cnt(0);
#ifdef VERIFYPN_MC_Simplification

            std::vector<std::thread> threads;
#endif
            std::vector<std::stringstream> tstream(queries.size());
            uint32_t old = to_handle;
            for(size_t c = 0; c < std::min<uint32_t>(options.cores, old); ++c)
            {
#ifdef VERIFYPN_MC_Simplification
                threads.push_back(std::thread([&,c](){
#else
                auto simplify = [&,c](){
#endif
                    auto& out = tstream[c];
                    auto& cache = caches[c];
                    LTL::FormulaToSpotSyntax printer{out};
                    while(true)
                    {
                    auto i = cnt++;
                    if(i >= queries.size()) return;
                    if(!hadTo[i]) continue;
                    hadTo[i] = false;
                    negstat_t stats;
                    EvaluationContext context(qm0, qnet.get());

                    if(options.printstatistics && options.queryReductionTimeout > 0)
                    {
                        out << "\nQuery before reduction: ";
                        queries[i]->toString(out);
                        out << std::endl;
                    }

#ifndef VERIFYPN_MC_Simplification
                    qt = (options.queryReductionTimeout - std::chrono::duration_cast<std::chrono::seconds>(end - begin).count()) / (queries.size() - i);
#endif
                    // this is used later, we already know that this is a plain reachability (or AG)
                    bool wasAGCPNApprox = dynamic_cast<NotCondition*>(queries[i].get()) != nullptr;
                    int preSize=queries[i]->formulaSize();

                    if (options.logic == TemporalLogic::LTL) {
                        if (options.queryReductionTimeout == 0) continue;
                        SimplificationContext simplificationContext(qm0, qnet.get(), qt,
                                                                    options.lpsolveTimeout, &cache);
                        queries[i] = simplify_ltl_query(queries[i], options.printstatistics,
                                           context, simplificationContext, out);
                        continue;
                    }
                    queries[i] = Condition::initialMarkingRW([&](){ return queries[i]; }, stats,  context, false, false, true)
                                            ->pushNegation(stats, context, false, false, true);
                    wasAGCPNApprox |= dynamic_cast<NotCondition*>(queries[i].get()) != nullptr;

                    if(options.queryReductionTimeout > 0 && options.printstatistics) {
                        out << "RWSTATS PRE:";
                        stats.print(out);
                        out << std::endl;
                    }


                    if (options.queryReductionTimeout > 0 && qt > 0)
                    {
                        SimplificationContext simplificationContext(qm0, qnet.get(), qt,
                                options.lpsolveTimeout, &cache);
                        try {
                            negstat_t stats;
                            queries[i] = (queries[i]->simplify(simplificationContext)).formula->pushNegation(stats, context, false, false, true);
                            wasAGCPNApprox |= dynamic_cast<NotCondition*>(queries[i].get()) != nullptr;
                            if(options.printstatistics)
                            {
                                out << "RWSTATS POST:";
                                stats.print(out);
                                out << std::endl;
                            }
                        } catch (std::bad_alloc& ba){
                            std::cerr << "Query reduction failed." << std::endl;
                            std::cerr << "Exception information: " << ba.what() << std::endl;

                            delete[] qm0;
                            std::exit(ErrorCode);
                        }

                        if(options.printstatistics)
                        {
                            out << "\nQuery after reduction: ";
                            queries[i]->toString(out);
                            out << std::endl;
                        }
                        if(simplificationContext.timeout()){
                            if(options.printstatistics)
                                out << "Query reduction reached timeout.\n";
                            hadTo[i] = true;
                        } else {
                            if(options.printstatistics)
                                out << "Query reduction finished after " << simplificationContext.getReductionTime() << " seconds.\n";
                            --to_handle;
                        }
                    }
                    else if(options.printstatistics)
                    {
                        out << "Skipping linear-programming (-q 0)" << std::endl;
                    }
                    if(options.cpnOverApprox && wasAGCPNApprox)
                    {
                        if(queries[i]->isTriviallyTrue())
                            queries[i] = std::make_shared<BooleanCondition>(false);
                        else if(queries[i]->isTriviallyFalse())
                            queries[i] = std::make_shared<BooleanCondition>(true);
                        queries[i]->setInvariant(wasAGCPNApprox);
                    }


                    if(options.printstatistics)
                    {
                        int postSize=queries[i]->formulaSize();
                        double redPerc = preSize-postSize == 0 ? 0 : ((double)(preSize-postSize)/(double)preSize)*100;
                        out << "Query size reduced from " << preSize << " to " << postSize << " nodes ( " << redPerc << " percent reduction).\n";
                    }
                    }
                }
#ifdef VERIFYPN_MC_Simplification
                ));
#else
                ;
                simplify();
#endif
            }
#ifndef VERIFYPN_MC_Simplification
            std::cout << tstream[0].str() << std::endl;
            break;
#else
            for(size_t i = 0; i < std::min<uint32_t>(options.cores, old); ++i)
            {
                threads[i].join();
                std::cout << tstream[i].str();
                std::cout << std::endl;
            }
#endif
            end = std::chrono::high_resolution_clock::now();

        } while(std::any_of(hadTo.begin(), hadTo.end(), [](auto a) { return a;}) && std::chrono::duration_cast<std::chrono::seconds>(end - begin).count() < options.queryReductionTimeout && to_handle > 0);
    }

    if(options.query_out_file.size() > 0)
    {
        std::vector<uint32_t> reorder(queries.size());
        for(uint32_t i = 0; i < queries.size(); ++i) reorder[i] = i;
        std::sort(reorder.begin(), reorder.end(), [&](auto a, auto b){

            if(queries[a]->isReachability() != queries[b]->isReachability())
                return queries[a]->isReachability() > queries[b]->isReachability();
            if(queries[a]->isLoopSensitive() != queries[b]->isLoopSensitive())
                return queries[a]->isLoopSensitive() < queries[b]->isLoopSensitive();
            if(queries[a]->containsNext() != queries[b]->containsNext())
                return queries[a]->containsNext() < queries[b]->containsNext();
            return queries[a]->formulaSize() < queries[b]->formulaSize();
        });
        writeQueries(queries, querynames, reorder, options.query_out_file, options.binary_query_io & 2, builder.getPlaceNames());
    }

    qnet = nullptr;
    delete[] qm0;

    if (!options.statespaceexploration){
        for(size_t i = 0; i < queries.size(); ++i)
        {
            if(queries[i]->isTriviallyTrue()){
                results[i] = p2.handle(i, queries[i].get(), ResultPrinter::Satisfied).first;
                if(results[i] == ResultPrinter::Ignore && options.printstatistics)
                {
                    std::cout << "Unable to decide if query is satisfied." << std::endl << std::endl;
                }
                else if (options.printstatistics) {
                    std::cout << "Query solved by Query Simplification." << std::endl << std::endl;
                }
            } else if (queries[i]->isTriviallyFalse()) {
                results[i] = p2.handle(i, queries[i].get(), ResultPrinter::NotSatisfied).first;
                if(results[i] == ResultPrinter::Ignore &&  options.printstatistics)
                {
                    std::cout << "Unable to decide if query is satisfied." << std::endl << std::endl;
                }
                else if (options.printstatistics) {
                    std::cout << "Query solved by Query Simplification." << std::endl << std::endl;
                }
            } else if (options.strategy == PetriEngine::Reachability::OverApprox){
                results[i] = p2.handle(i, queries[i].get(), ResultPrinter::Unknown).first;
                if (options.printstatistics) {
                    std::cout << "Unable to decide if query is satisfied." << std::endl << std::endl;
                }
            } else if (options.noreach || !queries[i]->isReachability()) {
                results[i] = options.logic == TemporalLogic::CTL ? ResultPrinter::CTL : ResultPrinter::LTL;
                alldone = false;
            } else {
                queries[i] = queries[i]->prepareForReachability();
                alldone = false;
            }
        }

        if(alldone && options.model_out_file.size() == 0) return SuccessCode;
    }

    options.queryReductionTimeout = 0;

    //--------------------- Apply Net Reduction ---------------//

    if (options.enablereduction > 0) {
        // Compute how many times each place appears in the query
        builder.startTimer();
        builder.reduce(queries, results, options.enablereduction, options.trace != TraceLevel::None, nullptr, options.reductionTimeout, options.reductions);
        printer.setReducer(builder.getReducer());
    }

    printStats(builder, options);

    auto net = std::unique_ptr<PetriNet>(builder.makePetriNet());

    if(options.model_out_file.size() > 0)
    {
        std::fstream file;
        file.open(options.model_out_file, std::ios::out);
        net->toXML(file);
    }

    if(alldone) return SuccessCode;

    //----------------------- Verify CTL queries -----------------------//
    std::vector<size_t> ctl_ids;
    std::vector<size_t> ltl_ids;
    for(size_t i = 0; i < queries.size(); ++i)
    {
        if(results[i] == ResultPrinter::CTL)
        {
            ctl_ids.push_back(i);
        }
        else if (results[i] == ResultPrinter::LTL) {
            ltl_ids.push_back(i);
        }
    }

    if (!ctl_ids.empty()) {
        options.usedctl=true;
        PetriEngine::Reachability::Strategy reachabilityStrategy=options.strategy;

        // Assign indexes
        if(queries.empty() || contextAnalysis(cpnBuilder, builder, net.get(), queries) != ContinueCode)
        {
            std::cerr << "An error occurred while assigning indexes" << std::endl;
            return ErrorCode;
        }
        if(options.strategy == DEFAULT) options.strategy = PetriEngine::Reachability::DFS;
        v = CTLMain(net.get(),
            options.ctlalgorithm,
            options.strategy,
            options.gamemode,
            options.printstatistics,
            true,
            options.stubbornreduction,
            querynames,
            queries,
            ctl_ids,
            options);

        if (std::find(results.begin(), results.end(), ResultPrinter::Unknown) == results.end()) {
            return v;
        }
        // go back to previous strategy if the program continues
        options.strategy=reachabilityStrategy;
    }
    options.usedctl=false;

    //----------------------- Verify LTL queries -----------------------//

    if (!ltl_ids.empty() && options.ltlalgorithm != LTL::Algorithm::None) {
        options.usedltl = true;
        if ((v = contextAnalysis(cpnBuilder, builder, net.get(), queries)) != ContinueCode) {
            std::cerr << "Error performing context analysis" << std::endl;
            return v;
        }

        for (auto qid : ltl_ids) {
            bool satisfied = false;

            auto[negated_formula, negate_answer] = LTL::to_ltl(queries[qid]);
            std::unique_ptr<LTL::ModelChecker> modelChecker;
            switch (options.ltlalgorithm) {
                case LTL::Algorithm::NDFS:
                    if (options.strategy == RDFS) {
                        modelChecker = std::make_unique<LTL::RandomNDFS>(*net, negated_formula);
                    }
                    if (options.trace != TraceLevel::None)
                        modelChecker = std::make_unique<LTL::NestedDepthFirstSearch<PetriEngine::Structures::TracableStateSet>>
                                (*net, negated_formula, options.ltluseweak, options.trace);
                    else
                        modelChecker = std::make_unique<LTL::NestedDepthFirstSearch<PetriEngine::Structures::StateSet>>
                                (*net, negated_formula, options.ltluseweak);
                    break;
                case LTL::Algorithm::Tarjan:
                    if (options.trace != TraceLevel::None)
                        modelChecker = std::make_unique<LTL::TarjanModelChecker<true>>(*net, negated_formula, options.ltluseweak, options.trace);
                    else
                        modelChecker = std::make_unique<LTL::TarjanModelChecker<false>>(*net, negated_formula, options.ltluseweak);
                    break;
                default:
                    std::cerr << "Wrong LTL engine provided as engine option." << std::endl;
                    return ErrorCode;
            }
            satisfied = negate_answer ^ modelChecker->isSatisfied();
            if (options.printstatistics) {
                modelChecker->printStats(std::cout);
            }

            std::cout << "FORMULA " << querynames[qid] <<
                      (satisfied ? " TRUE" : " FALSE") << " TECHNIQUES EXPLICIT " <<
                      LTL::to_string(options.ltlalgorithm) <<
                      (modelChecker->isweak() ? " WEAK_SKIP" : "") <<
                      (queries[qid]->isReachability(0) ? " REACHABILITY" : "") << std::endl;
        }
        if (std::find(results.begin(), results.end(), ResultPrinter::Unknown) == results.end()) {
            return SuccessCode;
        }
    }

    //----------------------- Siphon Trap ------------------------//

    if(options.siphontrapTimeout > 0){
        for (uint32_t i = 0; i < results.size(); i ++) {
            bool isDeadlockQuery = std::dynamic_pointer_cast<DeadlockCondition>(queries[i]) != nullptr;

            if (results[i] == ResultPrinter::Unknown && isDeadlockQuery) {
                STSolver stSolver(printer, *net, queries[i].get(), options.siphonDepth);
                stSolver.solve(options.siphontrapTimeout);
                results[i] = stSolver.printResult();
                if (results[i] == Reachability::ResultPrinter::NotSatisfied && options.printstatistics) {
                    std::cout << "Query solved by Siphon-Trap Analysis." << std::endl << std::endl;
                }
            }
        }

        if (std::find(results.begin(), results.end(), ResultPrinter::Unknown) == results.end()) {
            return SuccessCode;
        }
    }
    options.siphontrapTimeout = 0;

    //----------------------- Reachability -----------------------//

    //Analyse context again to reindex query
    contextAnalysis(cpnBuilder, builder, net.get(), queries);

    // Change default place-holder to default strategy
    if(options.strategy == DEFAULT) options.strategy = PetriEngine::Reachability::HEUR;

    if(options.tar && net->numberOfPlaces() > 0)
    {
        //Create reachability search strategy
        TARReachabilitySearch strategy(printer, *net, builder.getReducer(), options.kbound);

        // Change default place-holder to default strategy
        fprintf(stdout, "Search strategy option was ignored as the TAR engine is called.\n");
        options.strategy = PetriEngine::Reachability::DFS;

        //Reachability search
        strategy.reachable(queries, results,
                options.printstatistics,
                options.trace != TraceLevel::None);
    }
    else
    {
        ReachabilitySearch strategy(*net, printer, options.kbound);

        // Change default place-holder to default strategy
        if(options.strategy == DEFAULT) options.strategy = PetriEngine::Reachability::HEUR;

        //Reachability search
        strategy.reachable(queries, results,
                           options.strategy,
                           options.stubbornreduction,
                           options.statespaceexploration,
                           options.printstatistics,
                           options.trace != TraceLevel::None);
    }

    return SuccessCode;
}
<|MERGE_RESOLUTION|>--- conflicted
+++ resolved
@@ -25,6 +25,11 @@
  *                          Nikolaj Jensen Ulrik <nikolaj@njulrik.dk>
  *                          Simon Mejlby Virenfeldt <simon@simwir.dk>
  * 
+ * Color Extension
+ *                          Alexander Bilgram <alexander@bilgram.dk>
+ *                          Peter Haar Taankvist <ptaankvist@gmail.com>
+ *                          Thomas Pedersen <thomas.pedersen@stofanet.dk>
+ *                          Andreas H. Klostergaard
  * This program is free software: you can redistribute it and/or modify
  * it under the terms of the GNU General Public License as published by
  * the Free Software Foundation, either version 3 of the License, or
@@ -48,15 +53,11 @@
 #include <memory>
 #include <utility>
 #include <functional>
-<<<<<<< HEAD
-#include <filesystem>
-#include <bits/stdc++.h> 
-#include <iostream> 
-#include <sys/stat.h> 
-#include <sys/types.h> 
-=======
-
->>>>>>> 62950fea
+// #include <filesystem>
+// #include <bits/stdc++.h> 
+// #include <iostream> 
+// #include <sys/stat.h> 
+// #include <sys/types.h> 
 #ifdef VERIFYPN_MC_Simplification
 #include <thread>
 #include <iso646.h>
@@ -299,8 +300,14 @@
                 return ErrorCode;
             }
             if (sscanf(argv[++i], "%d", &options.max_intervals) != 1 || options.max_intervals < 0) {
-                fprintf(stderr, "Argument Error: Invalid number of max intervals \"%s\"\n", argv[i]);
-                return ErrorCode;
+                fprintf(stderr, "Argument Error: Invalid number of max intervals in first argument\"%s\"\n", argv[i]);
+                return ErrorCode;
+            }
+            if (i != argc - 1){
+                if (sscanf(argv[++i], "%d", &options.max_intervals_reduced) != 1 || options.max_intervals_reduced < 0) {
+                    fprintf(stderr, "Argument Error: Invalid number of max intervals in second argument \"%s\"\n", argv[i]);
+                    return ErrorCode;
+                }
             }
         }
         else if (strcmp(argv[i], "--output-stats") == 0)
@@ -428,7 +435,8 @@
                     "  -z <number of cores>               Number of cores to use (currently only query simplification)\n"
 #endif
                     "  -tar                               Enables Trace Abstraction Refinement for reachability properties\n"
-                    "  --max-intervals <interval count>   The max amount of intervals kept when computing the color fixpoint (defualt 0, which disables it)\n"
+                    "  --max-intervals <interval count>   The max amount of intervals kept when computing the color fixpoint\n"
+                    "                  <interval count>   Defualt is 255 and then after <interval-timeout> second(s) to 5\n"
                     "  --write-simplified <filename>      Outputs the queries to the given file after simplification\n"
                     "  --write-reduced <filename>         Outputs the model to the given file after structural reduction\n"
                     "  --binary-query-io <0,1,2,3>        Determines the input/output format of the query-file\n"
@@ -449,6 +457,7 @@
         } else if (strcmp(argv[i], "-v") == 0 || strcmp(argv[i], "--version") == 0) {
             printf("VerifyPN (untimed verification engine for TAPAAL) %s\n", VERIFYPN_VERSION);
             printf("Copyright (C) 2011-2020\n");
+            printf("                        Alexander Bilgram <alexander@bilgram.dk>\n");
             printf("                        Frederik Meyer Boenneland <sadpantz@gmail.com>\n");
             printf("                        Jakob Dyhr <jakobdyhr@gmail.com>\n");
             printf("                        Peter Fogh <peter.f1992@gmail.com>\n");
@@ -462,8 +471,9 @@
             printf("                        Søren Moss Nielsen <soren_moss@mac.com>\n");
             printf("                        Thomas Søndersø Nielsen <primogens@gmail.com>\n");
             printf("                        Samuel Pastva <daemontus@gmail.com>\n");
-            printf("                        Thomas Pedersen <thomas.pedersen@stofanet.dk\n");
+            printf("                        Thomas Pedersen <thomas.pedersen@stofanet.dk>\n");
             printf("                        Jiri Srba <srba.jiri@gmail.com>\n");
+            printf("                        Peter Haar Taankvist <ptaankvist@gmail.com>\n");
             printf("                        Lars Kærlund Østergaard <larsko@gmail.com>\n");
             printf("GNU GPLv3 or later <http://gnu.org/licenses/gpl.html>\n");
             return SuccessCode;
@@ -511,7 +521,7 @@
         return ErrorCode;
     }
 
-<<<<<<< HEAD
+    //Create filename for unfolding statistics file
     if(!options.output_stats.empty()){
         filename = options.modelfile;
         
@@ -525,8 +535,7 @@
         generated_filename = options.output_stats + "/" + generated_filename;
         generated_filename += ".csv";
     }
-    
-=======
+
     //Check for compatibility with LTL model checking
     if (options.logic == TemporalLogic::LTL) {
         if (options.tar) {
@@ -561,8 +570,6 @@
             }
         }
     }
-
->>>>>>> 62950fea
     return ContinueCode;
 }
 
@@ -748,15 +755,8 @@
     //}
 }
 
-<<<<<<< HEAD
-
-
-std::string getXMLQueries(vector<std::shared_ptr<Condition>> queries, vector<std::string> querynames, std::vector<ResultPrinter::Result> results) {
-    bool cont = false;    
-=======
 std::string getXMLQueries(std::vector<std::shared_ptr<Condition>> queries, std::vector<std::string> querynames, std::vector<ResultPrinter::Result> results) {
     bool cont = false;
->>>>>>> 62950fea
     for(uint32_t i = 0; i < results.size(); i++) {
         if (results[i] == ResultPrinter::CTL) {
             cont = true;
@@ -1008,11 +1008,8 @@
         }
     }
 
-<<<<<<< HEAD
-    cpnBuilder.computePlaceColorFixpoint(options.max_intervals, options.intervalTimeout);
+    cpnBuilder.computePlaceColorFixpoint(options.max_intervals, options.max_intervals_reduced, options.intervalTimeout);
     
-=======
->>>>>>> 62950fea
     auto builder = options.cpnOverApprox ? cpnBuilder.stripColors() : cpnBuilder.unfold();
     printUnfoldingStats(cpnBuilder, options);
     builder.sort();
@@ -1041,10 +1038,6 @@
         auto end = std::chrono::high_resolution_clock::now();
         std::vector<bool> hadTo(queries.size(), true);
 
-<<<<<<< HEAD
-        
-=======
->>>>>>> 62950fea
         do
         {
             auto qt = (options.queryReductionTimeout - std::chrono::duration_cast<std::chrono::seconds>(end - begin).count()) / ( 1 + (to_handle / options.cores));
