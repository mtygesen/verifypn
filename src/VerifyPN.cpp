--- conflicted
+++ resolved
@@ -674,19 +674,11 @@
     }) && std::chrono::duration_cast<std::chrono::seconds>(end - begin).count() < options.queryReductionTimeout && to_handle > 0);
 }
 
-<<<<<<< HEAD
-void simplify_queries_potency(const MarkVal* marking,
-=======
 void initialize_potency(const MarkVal* marking,
->>>>>>> eeebbf1f
                               const PetriNet* net,
                               std::vector<PetriEngine::PQL::Condition_ptr>& queries,
                               options_t& options, std::ostream& outstream,
                               std::vector<PetriEngine::MarkVal> &potencies) {
-<<<<<<< HEAD
-    // simplification. We always want to do negation-push and initial marking check.
-=======
->>>>>>> eeebbf1f
     std::vector<LPCache> caches(options.cores);
     std::atomic<uint32_t> to_handle(queries.size());
     auto begin = std::chrono::high_resolution_clock::now();
@@ -694,15 +686,9 @@
     std::vector<bool> hadTo(queries.size(), true);
 
     do {
-<<<<<<< HEAD
-        auto qt = (options.queryReductionTimeout - std::chrono::duration_cast<std::chrono::seconds>(end - begin).count()) / (1 + (to_handle / options.cores));
-        if ((to_handle <= options.cores || options.cores == 1) && to_handle > 0)
-            qt = (options.queryReductionTimeout - std::chrono::duration_cast<std::chrono::seconds>(end - begin).count()) / to_handle;
-=======
         auto pt = (options.initPotencyTimeout - std::chrono::duration_cast<std::chrono::seconds>(end - begin).count()) / (1 + (to_handle / options.cores));
         if ((to_handle <= options.cores || options.cores == 1) && to_handle > 0)
             pt = (options.initPotencyTimeout - std::chrono::duration_cast<std::chrono::seconds>(end - begin).count()) / to_handle;
->>>>>>> eeebbf1f
         std::atomic<uint32_t> cnt(0);
 #ifdef VERIFYPN_MC_Simplification
         std::vector<std::thread> threads;
@@ -714,11 +700,7 @@
             threads.push_back(std::thread([&, c]() {
             std::stringstream out;
 #else
-<<<<<<< HEAD
-            auto simplify = [&, c]() {
-=======
             auto initPot = [&, c]() {
->>>>>>> eeebbf1f
 
                 auto& out = outstream;
 #endif
@@ -729,49 +711,6 @@
                     if (i >= queries.size()) return;
                     if (!hadTo[i]) continue;
                     hadTo[i] = false;
-<<<<<<< HEAD
-                    negstat_t stats;
-                    EvaluationContext context(marking, net);
-
-#ifndef VERIFYPN_MC_Simplification
-                    qt = (options.queryReductionTimeout - std::chrono::duration_cast<std::chrono::seconds>(end - begin).count()) / (queries.size() - i);
-#endif
-                    bool wasAGCPNApprox = dynamic_cast<NotCondition*> (queries[i].get()) != nullptr;
-//                     if (options.logic == TemporalLogic::LTL) {
-//                         if (options.queryReductionTimeout == 0 || qt == 0) continue;
-//                         SimplificationContext simplificationContext(marking, net, qt,
-//                             options.lpsolveTimeout, &cache);
-//                         queries[i] = simplify_ltl_query(queries[i], options,
-//                             context, simplificationContext, out);
-// #ifdef VERIFYPN_MC_Simplification
-//                         out_lock.lock();
-//                         outstream << out.str();
-//                         out.clear();
-//                         out_lock.unlock();
-// #endif
-//                         continue;
-//                     }
-                    // queries[i] = pushNegation(initialMarkingRW([&]() {
-                    //     return queries[i]; }, stats, context, false, false, true),
-                    //     stats, context, false, false, true);
-                    // wasAGCPNApprox |= dynamic_cast<NotCondition*> (queries[i].get()) != nullptr;
-
-                    if (options.queryReductionTimeout > 0 && qt > 0) {
-                        SimplificationContext simplificationContext(marking, net, qt,
-                            options.lpsolveTimeout, &cache, true);
-                        try {
-                            negstat_t stats;
-                            auto simp_cond = PetriEngine::PQL::simplify(queries[i], simplificationContext);
-                            // queries[i] = pushNegation(simp_cond.formula, stats, context, false, false, true);
-                            wasAGCPNApprox |= dynamic_cast<NotCondition*> (queries[i].get()) != nullptr;
-
-                            potencies = simplificationContext._lpSolutions;
-
-                            // if (options.printstatistics == StatisticsLevel::Full) {
-                            //     out << "\nPotencies: ";
-                            //     for (auto p : potencies) {
-                            //         out << p << " ";
-=======
 
 #ifndef VERIFYPN_MC_Simplification
                     pt = (options.initPotencyTimeout - std::chrono::duration_cast<std::chrono::seconds>(end - begin).count()) / (queries.size() - i);
@@ -789,34 +728,10 @@
                             //     for (size_t p = 0; p < potencies.size(); ++p) {
                             //         if (potencies[p] != 0)
                             //            out << p << " : " << potencies[p] << ", ";
->>>>>>> eeebbf1f
                             //     }
                             //     out << '\n' << std::endl;
                             // }
                         } catch (std::bad_alloc& ba) {
-<<<<<<< HEAD
-                            throw base_error("LP reduction failed.\nException information: ", ba.what());
-                        }
-
-                        if (simplificationContext.timeout()) {
-                            if (options.printstatistics == StatisticsLevel::Full)
-                                out << "LP reduction reached timeout.\n";
-                            hadTo[i] = true;
-                        } else {
-                            if (options.printstatistics == StatisticsLevel::Full)
-                                out << "LP reduction finished after " << simplificationContext.getReductionTime() << " seconds.\n";
-                            --to_handle;
-                        }
-                    } else if (options.printstatistics == StatisticsLevel::Full) {
-                        out << "Skipping linear-programming (-q 0)" << std::endl;
-                    }
-                    if (options.cpnOverApprox && wasAGCPNApprox) {
-                        if (queries[i]->isTriviallyTrue())
-                            queries[i] = std::make_shared<BooleanCondition>(false);
-                        else if (queries[i]->isTriviallyFalse())
-                            queries[i] = std::make_shared<BooleanCondition>(true);
-                        queries[i]->setInvariant(wasAGCPNApprox);
-=======
                             throw base_error("Potency initialization failed.\nException information: ", ba.what());
                         }
 
@@ -831,7 +746,6 @@
                         }
                     } else if (options.printstatistics == StatisticsLevel::Full) {
                         out << "Skipping potency initialization" << std::endl;
->>>>>>> eeebbf1f
                     }
 
 #ifdef VERIFYPN_MC_Simplification
@@ -846,11 +760,7 @@
             ));
 #else
             ;
-<<<<<<< HEAD
-            simplify();
-=======
             initPot();
->>>>>>> eeebbf1f
 #endif
         }
 #ifndef VERIFYPN_MC_Simplification
@@ -864,9 +774,5 @@
 
     } while (std::any_of(hadTo.begin(), hadTo.end(), [](auto a) {
             return a;
-<<<<<<< HEAD
-    }) && std::chrono::duration_cast<std::chrono::seconds>(end - begin).count() < options.queryReductionTimeout && to_handle > 0);
-=======
     }) && std::chrono::duration_cast<std::chrono::seconds>(end - begin).count() < options.initPotencyTimeout && to_handle > 0);
->>>>>>> eeebbf1f
 }