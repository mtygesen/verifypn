--- conflicted
+++ resolved
@@ -121,641 +121,7 @@
     return ContinueCode;
 }
 
-<<<<<<< HEAD
-std::vector<std::string> explode(std::string const & s)
-{
-    std::vector<std::string> result;
-    std::istringstream iss(s);
-
-    for (std::string token; std::getline(iss, token, ','); )
-    {
-        result.push_back(std::move(token));
-        if(result.back().empty()) result.pop_back();
-    }
-
-    return result;
-}
-
-ReturnValue parseOptions(int argc, char* argv[], options_t& options)
-{
-    for (int i = 1; i < argc; i++) {
-        if (strcmp(argv[i], "-k") == 0 || strcmp(argv[i], "--k-bound") == 0) {
-            if (i == argc - 1) {
-                fprintf(stderr, "Missing number after \"%s\"\n", argv[i]);
-                return ErrorCode;
-            }
-            if (sscanf(argv[++i], "%d", &options.kbound) != 1 || options.kbound < 0) {
-                fprintf(stderr, "Argument Error: Invalid number of tokens \"%s\"\n", argv[i]);
-                return ErrorCode;
-            }
-        } else if(strcmp(argv[i], "-s") == 0 || strcmp(argv[i], "--search-strategy") == 0){
-			if (i==argc-1) {
-                fprintf(stderr, "Missing search strategy after \"%s\"\n\n", argv[i]);
-				return ErrorCode;
-            }
-            char* s = argv[++i];
-            if(strcmp(s, "BestFS") == 0)
-				options.strategy = HEUR;
-			else if(strcmp(s, "BFS") == 0)
-				options.strategy = BFS;
-			else if(strcmp(s, "DFS") == 0)
-				options.strategy = DFS;
-			else if(strcmp(s, "RDFS") == 0)
-				options.strategy = RDFS;
-			else if(strcmp(s, "OverApprox") == 0)
-				options.strategy = OverApprox;
-			else{
-				fprintf(stderr, "Argument Error: Unrecognized search strategy \"%s\"\n", s);
-				return ErrorCode;
-			}
-        } else if (strcmp(argv[i], "-q") == 0 || strcmp(argv[i], "--query-reduction") == 0) {
-            if (i == argc - 1) {
-                fprintf(stderr, "Missing number after \"%s\"\n\n", argv[i]);
-                return ErrorCode;
-            }
-            if (sscanf(argv[++i], "%d", &options.queryReductionTimeout) != 1 || options.queryReductionTimeout < 0) {
-                fprintf(stderr, "Argument Error: Invalid query reduction timeout argument \"%s\"\n", argv[i]);
-                return ErrorCode;
-            }
-        } else if (strcmp(argv[i], "--interval-timeout") == 0) {
-            if (i == argc - 1) {
-                fprintf(stderr, "Missing number after \"%s\"\n\n", argv[i]);
-                return ErrorCode;
-            }
-            if (sscanf(argv[++i], "%d", &options.intervalTimeout) != 1 || options.intervalTimeout < 0) {
-                fprintf(stderr, "Argument Error: Invalid fixpoint timeout argument \"%s\"\n", argv[i]);
-                return ErrorCode;
-            }
-        } else if (strcmp(argv[i], "--partition-timeout") == 0) {
-            if (i == argc - 1) {
-                fprintf(stderr, "Missing number after \"%s\"\n\n", argv[i]);
-                return ErrorCode;
-            }
-            if (sscanf(argv[++i], "%d", &options.partitionTimeout) != 1 || options.partitionTimeout < 0) {
-                fprintf(stderr, "Argument Error: Invalid fixpoint timeout argument \"%s\"\n", argv[i]);
-                return ErrorCode;
-            }
-        } else if (strcmp(argv[i], "-l") == 0 || strcmp(argv[i], "--lpsolve-timeout") == 0) {
-            if (i == argc - 1) {
-                fprintf(stderr, "Missing number after \"%s\"\n\n", argv[i]);
-                return ErrorCode;
-            }
-            if (sscanf(argv[++i], "%d", &options.lpsolveTimeout) != 1 || options.lpsolveTimeout < 0) {
-                fprintf(stderr, "Argument Error: Invalid LPSolve timeout argument \"%s\"\n", argv[i]);
-                return ErrorCode;
-            }
-        } else if (strcmp(argv[i], "-e") == 0 || strcmp(argv[i], "--state-space-exploration") == 0) {
-            options.statespaceexploration = true;
-            options.computePartition = false;
-        } else if (strcmp(argv[i], "-n") == 0 || strcmp(argv[i], "--no-statistics") == 0) {
-            if (argc > i + 1) {
-                if (strcmp("1", argv[i+1]) == 0) {
-                    options.printstatistics = StatisticsLevel::SearchOnly;
-                }
-                else if (strcmp("2", argv[i+1]) == 0) {
-                    options.printstatistics = StatisticsLevel::Full;
-                }
-                else {
-                    options.printstatistics = StatisticsLevel::None;
-                    continue;
-                }
-                ++i;
-            }
-            else {
-                options.printstatistics = StatisticsLevel::None;
-            }
-        } else if (strcmp(argv[i], "-t") == 0 || strcmp(argv[i], "--trace") == 0) {
-            if (argc > i + 1) {
-                if (strcmp("1", argv[i+1]) == 0) {
-                    options.trace = TraceLevel::Transitions;
-                }
-                else if (strcmp("2", argv[i+1]) == 0) {
-                    options.trace = TraceLevel::Full;
-                }
-                else {
-                    options.trace = TraceLevel::Full;
-                    continue;
-                }
-                ++i;
-            }
-            else {
-                options.trace = TraceLevel::Full;
-            }
-        } else if (strcmp(argv[i], "-x") == 0 || strcmp(argv[i], "--xml-queries") == 0) {
-            if (i == argc - 1) {
-                fprintf(stderr, "Missing number after \"%s\"\n\n", argv[i]);
-                return ErrorCode;
-            }
-            std::vector<std::string> q = explode(argv[++i]);
-            for(auto& qn : q)
-            {
-                int32_t n;
-                if(sscanf(qn.c_str(), "%d", &n) != 1 || n <= 0)
-                {
-                    std::cerr << "Error in query numbers : " << qn << std::endl;
-                }
-                else
-                {
-                    options.querynumbers.insert(--n);
-                }
-            }
-        } else if (strcmp(argv[i], "-r") == 0 || strcmp(argv[i], "--reduction") == 0) {
-            if (i == argc - 1) {
-                fprintf(stderr, "Missing number after \"%s\"\n\n", argv[i]);
-                return ErrorCode;
-            }
-            if (sscanf(argv[++i], "%d", &options.enablereduction) != 1 || options.enablereduction < 0 || options.enablereduction > 3) {
-                fprintf(stderr, "Argument Error: Invalid reduction argument \"%s\"\n", argv[i]);
-                return ErrorCode;
-            }
-            if(options.enablereduction == 3)
-            {
-                options.reductions.clear();
-                std::vector<std::string> q = explode(argv[++i]);
-                for(auto& qn : q)
-                {
-                    int32_t n;
-                    if(sscanf(qn.c_str(), "%d", &n) != 1 || n < 0 || n > 10)
-                    {
-                        std::cerr << "Error in reduction rule choice : " << qn << std::endl;
-                        return ErrorCode;
-                    }
-                    else
-                    {
-                        options.reductions.push_back(n);
-                    }
-                }
-            }
-        } else if (strcmp(argv[i], "-d") == 0 || strcmp(argv[i], "--reduction-timeout") == 0) {
-            if (i == argc - 1) {
-                fprintf(stderr, "Missing number after \"%s\"\n\n", argv[i]);
-                return ErrorCode;
-            }
-            if (sscanf(argv[++i], "%d", &options.reductionTimeout) != 1) {
-                fprintf(stderr, "Argument Error: Invalid reduction timeout argument \"%s\"\n", argv[i]);
-                return ErrorCode;
-            }
-        } else if(strcmp(argv[i], "--seed-offset") == 0) {
-            if (sscanf(argv[++i], "%u", &options.seed_offset) != 1) {
-                fprintf(stderr, "Argument Error: Invalid seed offset argument \"%s\"\n", argv[i]);
-                return ErrorCode;
-            }
-        }  else if(strcmp(argv[i], "-p") == 0 || strcmp(argv[i], "--partial-order-reduction") == 0) {
-            options.stubbornreduction = false;
-        } else if(strcmp(argv[i], "-a") == 0 || strcmp(argv[i], "--siphon-trap") == 0) {
-            if (i == argc - 1) {
-                fprintf(stderr, "Missing number after \"%s\"\n\n", argv[i]);
-                return ErrorCode;
-            }
-            if (sscanf(argv[++i], "%u", &options.siphontrapTimeout) != 1) {
-                fprintf(stderr, "Argument Error: Invalid siphon-trap timeout \"%s\"\n", argv[i]);
-                return ErrorCode;
-            }
-        } else if(strcmp(argv[i], "--siphon-depth") == 0) {
-            if (i == argc - 1) {
-                fprintf(stderr, "Missing number after \"%s\"\n\n", argv[i]);
-                return ErrorCode;
-            }
-            if (sscanf(argv[++i], "%u", &options.siphonDepth) != 1) {
-                fprintf(stderr, "Argument Error: Invalid siphon-depth count \"%s\"\n", argv[i]);
-                return ErrorCode;
-            }
-        }
-        else if (strcmp(argv[i], "-tar") == 0)
-        {
-            options.tar = true;
-
-        }
-        else if (strcmp(argv[i], "--max-intervals") == 0){
-            if (i == argc - 1) {
-                fprintf(stderr, "Missing number after \"%s\"\n", argv[i]);
-                return ErrorCode;
-            }
-            if (sscanf(argv[++i], "%d", &options.max_intervals) != 1 || options.max_intervals < 0) {
-                fprintf(stderr, "Argument Error: Invalid number of max intervals in first argument\"%s\"\n", argv[i]);
-                return ErrorCode;
-            }
-            if (i != argc - 1){
-                if (sscanf(argv[++i], "%d", &options.max_intervals_reduced) != 1 || options.max_intervals_reduced < 0) {
-                    fprintf(stderr, "Argument Error: Invalid number of max intervals in second argument \"%s\"\n", argv[i]);
-                    return ErrorCode;
-                }
-            }
-        }
-        else if (strcmp(argv[i], "--output-stats") == 0)
-        {
-            options.output_stats = std::string(argv[++i]);
-        }
-        else if (strcmp(argv[i], "--write-simplified") == 0)
-        {
-            options.query_out_file = std::string(argv[++i]);
-        }
-        else if(strcmp(argv[i], "--binary-query-io") == 0)
-        {
-            if (sscanf(argv[++i], "%u", &options.binary_query_io) != 1 || options.binary_query_io > 3) {
-                fprintf(stderr, "Argument Error: Invalid binary-query-io value \"%s\"\n", argv[i]);
-                return ErrorCode;
-            }
-        }
-        else if (strcmp(argv[i], "--write-reduced") == 0)
-        {
-            options.model_out_file = std::string(argv[++i]);
-        }
-        else if (strcmp(argv[i], "--write-unfolded-net") == 0)
-        {
-            options.unfolded_out_file = std::string(argv[++i]);
-        }
-        else if (strcmp(argv[i], "--write-unfolded-queries") == 0)
-        {
-            options.unfold_query_out_file = std::string(argv[++i]);
-        }
-        else if (strcmp(argv[i], "--write-buchi") == 0)
-        {
-            options.buchi_out_file = std::string(argv[++i]);
-            if (argc > i + 1) {
-                if(strcmp(argv[i + 1], "dot") == 0) {
-                    options.buchi_out_type = LTL::BuchiOutType::Dot;
-                } else if (strcmp(argv[i + 1], "hoa") == 0) {
-                    options.buchi_out_type = LTL::BuchiOutType::HOA;
-                } else if (strcmp(argv[i + 1], "spin") == 0) {
-                    options.buchi_out_type = LTL::BuchiOutType::Spin;
-                } else continue;
-                ++i;
-            }
-        }
-        else if (strcmp(argv[i], "--compress-aps") == 0) {
-            if (argc <= i + 1 || strcmp(argv[i+1], "1") == 0) {
-                options.ltl_compress_aps = APCompression::Full;
-                ++i;
-            }
-            else if (strcmp(argv[i+1], "0") == 0) {
-                options.ltl_compress_aps = APCompression::None;
-                ++i;
-            }
-        }
-        else if (strcmp(argv[i], "--spot-optimization") == 0) {
-            if (argc == i + 1) {
-                std::cerr << "Missing argument to --spot-optimization\n";
-                return ErrorCode;
-            }
-            else if (strcmp(argv[i + 1], "1") == 0) {
-                options.buchiOptimization = BuchiOptimization::Low;
-            }
-            else if (strcmp(argv[i + 1], "2") == 0) {
-                options.buchiOptimization = BuchiOptimization::Medium;
-            }
-            else if (strcmp(argv[i + 1], "3") == 0) {
-                options.buchiOptimization = BuchiOptimization::High;
-            }
-            else {
-                std::cerr << "Invalid argument " << argv[i] << " to --spot-optimization\n";
-                return ErrorCode;
-            }
-            ++i;
-        }
-        else if (strcmp(argv[i], "--trace-replay") == 0) {
-            options.replay_trace = true;
-            options.replay_file = std::string(argv[++i]);
-        }
-
-#ifdef VERIFYPN_MC_Simplification
-        else if (strcmp(argv[i], "-z") == 0)
-        {
-            if (i == argc - 1) {
-                fprintf(stderr, "Missing number after \"%s\"\n\n", argv[i]);
-                return ErrorCode;
-            }
-            if (sscanf(argv[++i], "%u", &options.cores) != 1) {
-                fprintf(stderr, "Argument Error: Invalid cores count \"%s\"\n", argv[i]);
-                return ErrorCode;
-            }
-        }
-#endif
-        else if (strcmp(argv[i], "-noreach") == 0) {
-            options.noreach = true;
-        } else if (strcmp(argv[i], "-ctl") == 0){
-            options.logic = TemporalLogic::CTL;
-            if(argc > i + 1){
-                if(strcmp(argv[i + 1], "local") == 0){
-                    options.ctlalgorithm = CTL::Local;
-                }
-                else if(strcmp(argv[i + 1], "czero") == 0){
-                    options.ctlalgorithm = CTL::CZero;
-                }
-                else
-                {
-                    fprintf(stderr, "Argument Error: Invalid ctl-algorithm type \"%s\"\n", argv[i + 1]);
-                    return ErrorCode;
-                }
-                i++;
-            }
-        } else if (strcmp(argv[i], "-ltl") == 0) {
-            options.logic = TemporalLogic::LTL;
-            if (argc > i + 1) {
-                if(strcmp(argv[i + 1], "ndfs") == 0) {
-                    options.ltlalgorithm = LTL::Algorithm::NDFS;
-                }
-                else if(strcmp(argv[i + 1], "tarjan") == 0) {
-                    options.ltlalgorithm = LTL::Algorithm::Tarjan;
-                }
-                else if (strcmp(argv[i + 1], "none") == 0) {
-                    options.ltlalgorithm = LTL::Algorithm::None;
-                }
-                else {
-                    continue;
-                }
-                i++;
-            }
-        } else if (strcmp(argv[i], "--ltl-por") == 0) {
-            if (argc == i + 1) {
-                std::cerr << "Missing argument to --ltl-por\n";
-                return ErrorCode;
-            }
-            else if (strcmp(argv[i+1], "classic") == 0) {
-                options.ltl_por = LTLPartialOrder::Visible;
-            }
-            else if (strcmp(argv[i+1], "reach") == 0) {
-                options.ltl_por = LTLPartialOrder::AutomatonReach;
-            }
-            else if (strcmp(argv[i+1], "mix") == 0) {
-                options.ltl_por = LTLPartialOrder::VisibleReach;
-            }
-            else if (strcmp(argv[i+1], "automaton") == 0) {
-                options.ltl_por = LTLPartialOrder::FullAutomaton;
-            }
-            else if (strcmp(argv[i+1], "none") == 0) {
-                options.ltl_por = LTLPartialOrder::None;
-            }
-            else {
-                std::cerr << "Unrecognized argument " << argv[i+1] << " to --ltl-por\n";
-                return ErrorCode;
-            }
-            ++i;
-        }
-        else if (strcmp(argv[i], "--ltl-heur") == 0) {
-            if (argc == i + 1) {
-                std::cerr << "Missing argument to --ltl-heur\n";
-                return ErrorCode;
-            }
-            if (strcmp(argv[i + 1], "aut") == 0) {
-                options.ltlHeuristic = LTLHeuristic::Automaton;
-            } else if (strcmp(argv[i + 1], "dist") == 0) {
-                options.ltlHeuristic = LTLHeuristic::Distance;
-            } else if (strcmp(argv[i + 1], "fire-count") == 0) {
-                options.ltlHeuristic = LTLHeuristic::FireCount;
-            } else {
-                continue;
-            }
-
-           ++i;
-        }
-        else if (strcmp(argv[i], "-noweak") == 0) {
-            options.ltluseweak = false;
-        } else if (strcmp(argv[i], "-g") == 0 || strcmp(argv[i], "--game-mode") == 0){
-            options.gamemode = true;
-        } else if (strcmp(argv[i], "-c") == 0 || strcmp(argv[i], "--cpn-overapproximation") == 0) {
-            options.cpnOverApprox = true;
-        } else if (strcmp(argv[i], "--disable-cfp") == 0) {
-            options.computeCFP = false;
-        } else if (strcmp(argv[i], "--disable-partitioning") == 0) {
-            options.computePartition = false;
-        }else if (strcmp(argv[i], "--noverify") == 0) {
-            options.doVerification = false;
-        }else if (strcmp(argv[i], "--disable-symmetry-vars") == 0) {
-            options.symmetricVariables = false;
-        } else if (strcmp(argv[i], "-h") == 0 || strcmp(argv[i], "--help") == 0) {
-            printf("Usage: verifypn [options] model-file query-file\n"
-                    "A tool for answering CTL, LTL and reachability queries\n"
-                    "for weighted P/T Petri nets extended with inhibitor arcs.\n"
-                    "\n"
-                    "Options:\n"
-                    "  -k, --k-bound <number of tokens>     Token bound, 0 to ignore (default)\n"
-                    "  -t, --trace                          Provide XML-trace to stderr\n"
-                    "  -s, --search-strategy <strategy>     Search strategy:\n"
-                    "                                       - BestFS       Heuristic search (default)\n"
-                    "                                       - BFS          Breadth first search\n"
-                    "                                       - DFS          Depth first search (CTL default)\n"
-                    "                                       - RDFS         Random depth first search\n"
-                    "                                       - OverApprox   Linear Over Approx\n"
-                    "  --seed-offset <number>               Extra noise to add to the seed of the random number generation\n"
-                    "  -e, --state-space-exploration        State-space exploration only (query-file is irrelevant)\n"
-                    "  -x, --xml-query <query index>        Parse XML query file and verify query of a given index\n"
-                    "  -r, --reduction <type>               Change structural net reduction:\n"
-                    "                                       - 0  disabled\n"
-                    "                                       - 1  aggressive reduction (default)\n"
-                    "                                       - 2  reduction preserving k-boundedness\n"
-                    "                                       - 3  user defined reduction sequence, eg -r 3 0,1,2,3 to use rules A,B,C,D only, and in that order\n"
-                    "  -d, --reduction-timeout <timeout>    Timeout for structural reductions in seconds (default 60)\n"
-                    "  -q, --query-reduction <timeout>      Query reduction timeout in seconds (default 30)\n"
-                    "                                       write -q 0 to disable query reduction\n"
-                    "  --interval-timeout <timeout>         Time in seconds before the max intervals is halved (default 10)\n"
-                    "                                       write --interval-timeout 0 to disable interval limits\n"
-                    "  --partition-timeout <timeout>        Timeout for color partitioning in seconds (default 5)\n"
-                    "  -l, --lpsolve-timeout <timeout>      LPSolve timeout in seconds, default 10\n"
-                    "  -p, --partial-order-reduction        Disable partial order reduction (stubborn sets)\n"
-                    "  --ltl-por <type>                     Select partial order method to use with LTL engine (default reach).\n"
-                    "                                       - reach      apply reachability stubborn sets in Büchi states\n"
-                    "                                                    that represent reachability subproblems,\n"
-                    "                                       - classic    classic stubborn set method.\n"
-                    "                                                    Only applicable with formulae that do not \n"
-                    "                                                    contain the next-step operator.\n"
-                    "                                       - mix        mix of reach and classic - use reach when applicable,\n"
-                    "                                                    classic otherwise.\n"
-                    "                                       - automaton  apply fully Büchi-guided stubborn set method.\n"
-                    "                                       - none       disable stubborn reductions (equivalent to -p).\n"
-                    "  --ltl-heur <type>                    Select search heuristic for best-first search in LTL engine\n"
-                    "                                       Defaults to aut"
-                    "                                       - dist           Formula-driven heuristic, guiding toward states that satisfy\n"
-                    "                                                        the atomic propositions mentioned in the LTL formula.\n"
-                    "                                       - aut            Automaton-driven heuristic. Guides search toward states\n"
-                    "                                                        that satisfy progressing formulae in the automaton.\n"
-                    "                                       - fire-count     Prioritises transitions that were fired less often.\n"
-                    "  -a, --siphon-trap <timeout>          Siphon-Trap analysis timeout in seconds (default 0)\n"
-                    "      --siphon-depth <place count>     Search depth of siphon (default 0, which counts all places)\n"
-                    "  -n, --no-statistics                  Do not display any statistics (default is to display it)\n"
-                    "                                       Using -n 1 prints just statistics on number of states/edges/etc.\n"
-                    "  -h, --help                           Display this help message\n"
-                    "  -v, --version                        Display version information\n"
-                    "  -ctl <type>                          Verify CTL properties\n"
-                    "                                       - local     Liu and Smolka's on-the-fly algorithm\n"
-                    "                                       - czero     local with certain zero extension (default)\n"
-                    "  -ltl [<type>]                        Verify LTL properties (default tarjan). If omitted the queries are assumed to be CTL.\n"
-                    "                                       - ndfs      Nested depth first search algorithm\n"
-                    "                                       - tarjan    On-the-fly Tarjan's algorithm\n"
-                    "                                       - none      Run preprocessing steps only.\n"
-                    "  -noweak                              Disable optimizations for weak Büchi automata when doing \n"
-                    "                                       LTL model checking. Not recommended.\n"
-                    "  -noreach                             Force use of CTL/LTL engine, even when queries are reachability.\n"
-                    "                                       Not recommended since the reachability engine is faster.\n"
-                    "  -c, --cpn-overapproximation          Over approximate query on Colored Petri Nets (CPN only)\n"
-                    "  --disable-cfp                        Disable the computation of possible colors in the Petri Net (CPN only)\n"
-                    "  --disable-partitioning               Disable the partitioning of colors in the Petri Net (CPN only)\n"
-                    "  --disable-symmetry-vars              Disable search for symmetric variables (CPN only)\n"
-                    //"  -g                                 Enable game mode (CTL Only)" // Feature not yet implemented
-#ifdef VERIFYPN_MC_Simplification
-                    "  -z <number of cores>                 Number of cores to use (currently only query simplification)\n"
-#endif
-                    "  -tar                                 Enables Trace Abstraction Refinement for reachability properties\n"
-                    "  --max-intervals <interval count>     The max amount of intervals kept when computing the color fixpoint\n"
-                    "                  <interval count>     Default is 250 and then after <interval-timeout> second(s) to 5\n"
-                    "  --write-simplified <filename>        Outputs the queries to the given file after simplification\n"
-                    "  --write-reduced <filename>           Outputs the model to the given file after structural reduction\n"
-                    "  --write-unfolded-net <filename>      Outputs the model to the given file before structural reduction but after unfolding\n"
-                    "  --write-unfolded-queries <filename>  Outputs the queries to the given file before query reduction but after unfolding\n"
-                    "  --binary-query-io <0,1,2,3>          Determines the input/output format of the query-file\n"
-                    "                                       - 0 MCC XML format for Input and Output\n"
-                    "                                       - 1 Input is binary, output is XML\n"
-                    "                                       - 2 Output is binary, input is XML\n"
-                    "                                       - 3 Input and Output is binary\n"
-                    "  --write-buchi <filename> [<format>]  Valid for LTL. Write the generated buchi automaton to file. Formats:\n"
-                    "                                       - dot   (default) Write the buchi in GraphViz Dot format\n"
-                    "                                       - hoa   Write the buchi in the Hanoi Omega-Automata Format\n"
-                    "                                       - spin  Write the buchi in the spin model checker format.\n"
-                    "  --compress-aps                       Enable compression of atomic propositions in LTL.\n"
-                    "                                       For some queries this helps reduce the overhead of query\n"
-                    "                                       simplification and Büchi construction, but gives worse\n"
-                    "                                       results since there is less opportunity for optimizations.\n"
-                    "  --noverify                           Disable verification e.g. for getting unfolded net\n"
-                    "  --trace-replay <file>                Replays a trace as output by the --trace option.\n"
-                    "                                       The trace is verified against the provided model and query.\n"
-                    "                                       Mainly useful for debugging.\n"
-                    "  --spot-optimization <1,2,3>          The optimization level passed to Spot for Büchi automaton creation.\n"
-                    "                                       1: Low (default), 2: Medium, 3: High\n"
-                    "                                       Using optimization levels above 1 may cause exponential blowups and is not recommended.\n"
-                    "\n"
-                    "Return Values:\n"
-                    "  0   Successful, query satisfiable\n"
-                    "  1   Unsuccesful, query not satisfiable\n"
-                    "  2   Unknown, algorithm was unable to answer the question\n"
-                    "  3   Error, see stderr for error message\n"
-                    "\n"
-                    "VerifyPN is an untimed CTL verification engine for TAPAAL.\n"
-                    "TAPAAL project page: <http://www.tapaal.net>\n");
-            return SuccessCode;
-        } else if (strcmp(argv[i], "-v") == 0 || strcmp(argv[i], "--version") == 0) {
-            printf("VerifyPN (untimed verification engine for TAPAAL) %s\n", VERIFYPN_VERSION);
-            printf("Copyright (C) 2011-2021\n");
-            printf("                        Alexander Bilgram <alexander@bilgram.dk>\n");
-            printf("                        Frederik Meyer Boenneland <sadpantz@gmail.com>\n");
-            printf("                        Jakob Dyhr <jakobdyhr@gmail.com>\n");
-            printf("                        Peter Fogh <peter.f1992@gmail.com>\n");
-            printf("                        Jonas Finnemann Jensen <jopsen@gmail.com>\n");
-            printf("                        Lasse Steen Jensen <lassjen88@gmail.com>\n");
-            printf("                        Peter Gjøl Jensen <root@petergjoel.dk>\n");
-            printf("                        Tobias Skovgaard Jepsen <tobiasj1991@gmail.com>\n");
-            printf("                        Mads Johannsen <mads_johannsen@yahoo.com>\n");
-            printf("                        Kenneth Yrke Jørgensen <kenneth@yrke.dk>\n");
-            printf("                        Isabella Kaufmann <bellakaufmann93@gmail.com>\n");
-            printf("                        Andreas Hairing Klostergaard <kloster92@me.com>\n");
-            printf("                        Søren Moss Nielsen <soren_moss@mac.com>\n");
-            printf("                        Thomas Søndersø Nielsen <primogens@gmail.com>\n");
-            printf("                        Samuel Pastva <daemontus@gmail.com>\n");
-            printf("                        Thomas Pedersen <thomas.pedersen@stofanet.dk>\n");
-            printf("                        Jiri Srba <srba.jiri@gmail.com>\n");
-            printf("                        Peter Haar Taankvist <ptaankvist@gmail.com>\n");
-            printf("                        Nikolaj Jensen Ulrik <nikolaj@njulrik.dk>\n");
-            printf("                        Simon Mejlby Virenfeldt <simon@simwir.dk>\n");
-            printf("                        Lars Kærlund Østergaard <larsko@gmail.com>\n");
-            printf("GNU GPLv3 or later <http://gnu.org/licenses/gpl.html>\n");
-            return SuccessCode;
-        }
-        else if (options.modelfile == NULL) {
-            options.modelfile = argv[i];
-        } else if (options.queryfile == NULL) {
-            options.queryfile = argv[i];
-        } else {
-			fprintf(stderr, "Argument Error: Unrecognized option \"%s\"\n", options.modelfile);
-			return ErrorCode;
-        }
-    }
-    //Print parameters
-    if (options.printstatistics == StatisticsLevel::Full) {
-        std::cout << std::endl << "Parameters: ";
-        for (int i = 1; i < argc; i++) {
-            std::cout << argv[i] << " ";
-        }
-        std::cout << std::endl;
-    }
-
-    if (options.statespaceexploration) {
-        // for state-space exploration some options are mandatory
-        options.enablereduction = 0;
-        options.kbound = 0;
-        options.queryReductionTimeout = 0;
-        options.lpsolveTimeout = 0;
-        options.siphontrapTimeout = 0;
-        options.stubbornreduction = false;
-//        outputtrace = false;
-    }
-
-
-    //----------------------- Validate Arguments -----------------------//
-
-    //Check for model file
-    if (!options.modelfile) {
-        fprintf(stderr, "Argument Error: No model-file provided\n");
-        return ErrorCode;
-    }
-
-    //Check for query file
-    if (!options.modelfile && !options.statespaceexploration) {
-        fprintf(stderr, "Argument Error: No query-file provided\n");
-        return ErrorCode;
-    }
-
-    //Create filename for unfolding statistics file
-    if(!options.output_stats.empty()){
-        filename = options.modelfile;
-
-        generated_filename += "model";
-        generated_filename += options.modelfile;
-        generated_filename += options.queryfile;
-        generated_filename.erase(std::remove(generated_filename.begin(), generated_filename.end(), '/'), generated_filename.end());
-        for(auto num : options.querynumbers){
-            generated_filename += std::to_string(num +1);
-        }
-        generated_filename = options.output_stats + "/" + generated_filename;
-        generated_filename += ".csv";
-    }
-
-    //Check for compatibility with LTL model checking
-    if (options.logic == TemporalLogic::LTL) {
-        if (options.tar) {
-            std::cerr << "Argument Error: -tar is not compatible with LTL model checking." << std::endl;
-            return ErrorCode;
-        }
-        if (options.siphontrapTimeout != 0) {
-            std::cerr << "Argument Error: -a/--siphon-trap is not compatible with LTL model checking." << std::endl;
-            return ErrorCode;
-        }
-        if (options.siphonDepth != 0) {
-            std::cerr << "Argument Error: --siphon-depth is not compatible with LTL model checking." << std::endl;
-            return ErrorCode;
-        }
-        std::array ltlStrategies{DFS, RDFS, HEUR};
-
-        if (options.strategy != ReachabilityStrategy::DEFAULT &&
-            options.strategy != ReachabilityStrategy::OverApprox) {
-            if (std::find(std::begin(ltlStrategies), std::end(ltlStrategies), options.strategy) ==
-                std::end(ltlStrategies)) {
-                std::cerr << "Argument Error: Unsupported search strategy for LTL. Supported values are DFS, RDFS, and BestFS."
-                          << std::endl;
-
-                return ErrorCode;
-            }
-
-        }
-    }
-
-    if (false && options.replay_trace && options.logic != TemporalLogic::LTL) {
-        std::cerr << "Argument Error: Trace replay_trace is only supported for LTL model checking." << std::endl;
-        return ErrorCode;
-    }
-
-    return ContinueCode;
-}
-=======
->>>>>>> 1296b2cd
+
 
 auto
 readQueries(options_t& options, std::vector<std::string>& qstrings)
@@ -1110,7 +476,7 @@
     if(options.parse(argc, argv)) // if options were --help or --version
         return SuccessCode;
 
-    if(options.printstatistics)
+    if(options.printstatistics == StatisticsLevel::Full)
     {
         std::cout << std::endl << "Parameters: ";
         for (int i = 1; i < argc; i++) {
@@ -1135,12 +501,8 @@
         std::cerr << "CPN OverApproximation is only usable on colored models" << std::endl;
         return UnknownCode;
     }
-<<<<<<< HEAD
+
     if (options.printstatistics == StatisticsLevel::Full) {
-=======
-
-    if (options.printstatistics) {
->>>>>>> 1296b2cd
         std::cout << "Finished parsing model" << std::endl;
     }
 
@@ -1164,13 +526,8 @@
         negstat_t stats;
         EvaluationContext context(nullptr, nullptr);
         for (ssize_t qid = queries.size() - 1; qid >= 0; --qid) {
-<<<<<<< HEAD
-            queries[qid] = queries[qid]->pushNegation(stats, context, false, false, false);
+            queries[qid] = pushNegation(queries[qid], stats, context, false, false, false);
             if(options.printstatistics == StatisticsLevel::Full)
-=======
-            queries[qid] = pushNegation(queries[qid], stats, context, false, false, false);
-            if(options.printstatistics)
->>>>>>> 1296b2cd
             {
                 std::cout << "\nQuery before expansion and reduction: ";
                 queries[qid]->toString(std::cout);
@@ -1475,7 +832,7 @@
         return SuccessCode;
     }
 
-    if(options.strategy == OverApprox)
+    if(options.strategy == ReachabilityStrategy::OverApprox)
     {
         return SuccessCode;
     }
@@ -1519,21 +876,8 @@
                 std::cerr << "An error occurred while assigning indexes" << std::endl;
                 return ErrorCode;
             }
-<<<<<<< HEAD
-            if(options.strategy == DEFAULT) options.strategy = ReachabilityStrategy::DFS;
-            v = CTLMain(net.get(),
-                options.ctlalgorithm,
-                options.strategy,
-                options.gamemode,
-                options.printstatistics,
-                true,
-                options.stubbornreduction,
-                querynames,
-                queries,
-                ctl_ids,
-                options);
-=======
-            if(options.strategy == DEFAULT) options.strategy = PetriEngine::Reachability::DFS;
+
+            if(options.strategy == ReachabilityStrategy::DEFAULT) options.strategy = ReachabilityStrategy::DFS;
             auto v = CTLMain(net.get(),
                         options.ctlalgorithm,
                         options.strategy,
@@ -1545,7 +889,6 @@
                         queries,
                         ctl_ids,
                         options);
->>>>>>> 1296b2cd
 
             if (std::find(results.begin(), results.end(), ResultPrinter::Unknown) == results.end()) {
                 return v;
@@ -1604,7 +947,7 @@
         contextAnalysis(cpnBuilder, builder, net.get(), queries);
 
         // Change default place-holder to default strategy
-        if(options.strategy == DEFAULT) options.strategy = ReachabilityStrategy::HEUR;
+        if(options.strategy == ReachabilityStrategy::DEFAULT) options.strategy = ReachabilityStrategy::HEUR;
 
         if(options.tar && net->numberOfPlaces() > 0)
         {
@@ -1625,7 +968,7 @@
             ReachabilitySearch strategy(*net, printer, options.kbound);
 
             // Change default place-holder to default strategy
-            if(options.strategy == DEFAULT) options.strategy = ReachabilityStrategy::HEUR;
+            if(options.strategy == ReachabilityStrategy::DEFAULT) options.strategy = ReachabilityStrategy::HEUR;
 
             //Reachability search
             strategy.reachable(queries, results,
