--- conflicted
+++ resolved
@@ -615,15 +615,12 @@
             }
         }
     }
-<<<<<<< HEAD
-=======
 
     if (options.replay && options.logic != TemporalLogic::LTL) {
         std::cerr << "Argument Error: Trace replay is only supported for LTL model checking." << std::endl;
         return ErrorCode;
     }
 
->>>>>>> 943cda57
     return ContinueCode;
 }
 
