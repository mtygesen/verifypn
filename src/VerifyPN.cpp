/* TAPAAL untimed verification engine verifypn
 * Copyright (C) 2011-2021  Jonas Finnemann Jensen <jopsen@gmail.com>,
 *                          Thomas Søndersø Nielsen <primogens@gmail.com>,
 *                          Lars Kærlund Østergaard <larsko@gmail.com>,
 *                          Jiri Srba <srba.jiri@gmail.com>,
 *                          Peter Gjøl Jensen <root@petergjoel.dk>
 *
 * CTL Extension
 *                          Peter Fogh <peter.f1992@gmail.com>
 *                          Isabella Kaufmann <bellakaufmann93@gmail.com>
 *                          Tobias Skovgaard Jepsen <tobiasj1991@gmail.com>
 *                          Lasse Steen Jensen <lassjen88@gmail.com>
 *                          Søren Moss Nielsen <soren_moss@mac.com>
 *                          Samuel Pastva <daemontus@gmail.com>
 *                          Jiri Srba <srba.jiri@gmail.com>
 *
 * Stubborn sets, query simplification, siphon-trap property
 *                          Frederik Meyer Boenneland <sadpantz@gmail.com>
 *                          Jakob Dyhr <jakobdyhr@gmail.com>
 *                          Peter Gjøl Jensen <root@petergjoel.dk>
 *                          Mads Johannsen <mads_johannsen@yahoo.com>
 *                          Jiri Srba <srba.jiri@gmail.com>
 *
 * LTL Extension
 *                          Nikolaj Jensen Ulrik <nikolaj@njulrik.dk>
 *                          Simon Mejlby Virenfeldt <simon@simwir.dk>
 *
 * Color Extension
 *                          Alexander Bilgram <alexander@bilgram.dk>
 *                          Peter Haar Taankvist <ptaankvist@gmail.com>
 *                          Thomas Pedersen <thomas.pedersen@stofanet.dk>
 *                          Andreas H. Klostergaard
 * This program is free software: you can redistribute it and/or modify
 * it under the terms of the GNU General Public License as published by
 * the Free Software Foundation, either version 3 of the License, or
 * (at your option) any later version.
 *
 * This program is distributed in the hope that it will be useful,
 * but WITHOUT ANY WARRANTY; without even the implied warranty of
 * MERCHANTABILITY or FITNESS FOR A PARTICULAR PURPOSE.  See the
 * GNU General Public License for more details.
 *
 * You should have received a copy of the GNU General Public License
 * along with this program.  If not, see <http://www.gnu.org/licenses/>.
 */

#include "VerifyPN.h"
#include "PetriEngine/PQL/Analyze.h"
<<<<<<< HEAD
=======
#include "LTL/LTLValidator.h"
#include "LTL/Simplification/SpotToPQL.h"
>>>>>>> 9a37c4ae

#include <mutex>

using namespace PetriEngine;
using namespace PetriEngine::PQL;
using namespace PetriEngine::Reachability;


<<<<<<< HEAD
std::tuple<PetriNetBuilder, Colored::PTTransitionMap, Colored::PTPlaceMap>
=======
std::tuple<PetriNetBuilder, shared_name_name_map, shared_place_color_map>
>>>>>>> 9a37c4ae
unfold(ColoredPetriNetBuilder& cpnBuilder, bool compute_partiton, bool compute_symmetry, bool computed_fixed_point,
    std::ostream& out, int32_t partitionTimeout, int32_t max_intervals, int32_t intervals_reduced, int32_t interval_timeout, bool over_approx) {
    Colored::PartitionBuilder partition(cpnBuilder.transitions(), cpnBuilder.places());

    if(!cpnBuilder.isColored())
        return {cpnBuilder.pt_builder(), {}, {}};
    if (compute_partiton && !over_approx) {
        partition.compute(partitionTimeout);
    }

    Colored::VariableSymmetry symmetry(cpnBuilder, partition);
    if (compute_symmetry && !over_approx) {
        symmetry.compute();
    }

    Colored::ForwardFixedPoint fixed_point(cpnBuilder, partition);
    if (computed_fixed_point && !over_approx) {
        fixed_point.compute(max_intervals, intervals_reduced, interval_timeout);
    } else fixed_point.set_default();

    Colored::Unfolder unfolder(cpnBuilder, partition, symmetry, fixed_point);
    if(over_approx)
    {
        auto r = unfolder.strip_colors();
<<<<<<< HEAD
        return std::make_tuple<PetriNetBuilder, Colored::PTTransitionMap, Colored::PTPlaceMap>
            (std::move(r),unfolder.transition_names(),unfolder.place_names());
=======
        return std::make_tuple<PetriNetBuilder, shared_name_name_map, shared_place_color_map>
            (std::move(r),
            shared_name_name_map{unfolder.transition_names()},
            shared_place_color_map{unfolder.place_names()});
>>>>>>> 9a37c4ae
    }
    else
    {
        auto r = unfolder.unfold();
        if (computed_fixed_point) {
            out << "\nColor fixpoint computed in " << fixed_point.time() << " seconds" << std::endl;
            out << "Max intervals used: " << fixed_point.max_intervals() << std::endl;
        }

        out << "Size of colored net: " <<
            cpnBuilder.getPlaceCount() << " places, " <<
            cpnBuilder.getTransitionCount() << " transitions, and " <<
            cpnBuilder.getArcCount() << " arcs" << std::endl;
        out << "Size of unfolded net: " <<
            r.numberOfPlaces() << " places, " <<
            r.numberOfTransitions() << " transitions, and " <<
            unfolder.number_of_arcs() << " arcs" << std::endl;
        out << "Unfolded in " << unfolder.time() << " seconds" << std::endl;
        if (compute_partiton) {
            out << "Partitioned in " << partition.time() << " seconds" << std::endl;
        }
<<<<<<< HEAD
        return std::make_tuple<PetriNetBuilder, Colored::PTTransitionMap, Colored::PTPlaceMap>
            (std::move(r),unfolder.transition_names(),unfolder.place_names());
    }
}

ReturnValue contextAnalysis(bool colored, const Colored::PTTransitionMap& transition_names, const Colored::PTPlaceMap& place_names, PetriNetBuilder& builder, const PetriNet* net, std::vector<std::shared_ptr<Condition> >& queries) {
=======
        return std::make_tuple<PetriNetBuilder, shared_name_name_map, shared_place_color_map>
            (std::move(r),
            shared_name_name_map{unfolder.transition_names()},
            shared_place_color_map{unfolder.place_names()});
    }
}

ReturnValue contextAnalysis(bool colored, const shared_name_name_map& transition_names, const shared_place_color_map& place_names,
    PetriNetBuilder& builder, const PetriNet* net, std::vector<std::shared_ptr<Condition> >& queries) {
>>>>>>> 9a37c4ae
    //Context analysis
    ColoredAnalysisContext context(builder.getPlaceNames(), builder.getTransitionNames(), net,
        place_names, transition_names, colored);
    for (auto& q : queries) {
        PetriEngine::PQL::analyze(q, context);
    }
    return ReturnValue::ContinueCode;
}

std::vector<Condition_ptr>
<<<<<<< HEAD
parseXMLQueries(std::vector<std::string>& qstrings, std::istream& qfile, const std::set<size_t>& qnums, bool binary) {
    std::vector<QueryItem> queries;
    std::vector<Condition_ptr> conditions;
    if (binary) {
        QueryBinaryParser parser;
=======
parseXMLQueries(shared_string_set& string_set, std::vector<std::string>& qstrings, std::istream& qfile, const std::set<size_t>& qnums, bool binary) {
    std::vector<QueryItem> queries;
    std::vector<Condition_ptr> conditions;
    if (binary) {
        QueryBinaryParser parser(string_set);
>>>>>>> 9a37c4ae
        if (!parser.parse(qfile, qnums)) {
            fprintf(stderr, "Error: Failed parsing binary query file\n");
            fprintf(stdout, "DO_NOT_COMPETE\n");
            conditions.clear();
            return conditions;
        }
        queries = std::move(parser.queries);
    } else {
<<<<<<< HEAD
        QueryXMLParser parser;
=======
        QueryXMLParser parser(string_set);
>>>>>>> 9a37c4ae
        if (!parser.parse(qfile, qnums)) {
            fprintf(stderr, "Error: Failed parsing XML query file\n");
            fprintf(stdout, "DO_NOT_COMPETE\n");
            conditions.clear();
            return conditions;
        }
        queries = std::move(parser.queries);
    }

    size_t i = 0;
    for (auto& q : queries) {
        if (!qnums.empty()
            && qnums.count(i) == 0) {
            ++i;
            continue;
        }
        ++i;

        if (q.parsingResult == QueryItem::UNSUPPORTED_QUERY) {
            fprintf(stdout, "The selected query in the XML query file is not supported\n");
            fprintf(stdout, "FORMULA %s CANNOT_COMPUTE\n", q.id.c_str());
            continue;
        }
        // fprintf(stdout, "Index of the selected query: %d\n\n", xmlquery);

        conditions.push_back(q.query);
        if (conditions.back() == nullptr) {
            fprintf(stderr, "Error: Failed to parse query \"%s\"\n", q.id.c_str()); //querystr.substr(2).c_str());
            fprintf(stdout, "FORMULA %s CANNOT_COMPUTE\n", q.id.c_str());
            conditions.pop_back();
        }

        qstrings.push_back(q.id);
    }
    return conditions;
}

std::vector<Condition_ptr >
<<<<<<< HEAD
readQueries(options_t& options, std::vector<std::string>& qstrings) {
=======
readQueries(shared_string_set& string_set, options_t& options, std::vector<std::string>& qstrings) {
>>>>>>> 9a37c4ae

    std::vector<Condition_ptr > conditions;
    if (!options.statespaceexploration) {
        //Open query file
        std::ifstream qfile(options.queryfile, std::ifstream::in);
        if (!qfile) {
            fprintf(stderr, "Error: Query file \"%s\" couldn't be opened\n", options.queryfile);
            fprintf(stdout, "CANNOT_COMPUTE\n");
            conditions.clear();
            return conditions;
        }

        if (options.querynumbers.size() == 0) {

            //Read everything
            std::stringstream buffer;
            buffer << qfile.rdbuf();
            auto str = buffer.str();
            qstrings.push_back(options.queryfile);
            auto q = ParseQuery(str);
            if(q == nullptr)
                throw base_error("Error parsing: ", qstrings.back());
            conditions.emplace_back(q);
        } else {
<<<<<<< HEAD
            conditions = parseXMLQueries(qstrings, qfile, options.querynumbers, options.binary_query_io & 1);
=======
            conditions = parseXMLQueries(string_set, qstrings, qfile, options.querynumbers, options.binary_query_io & 1);
>>>>>>> 9a37c4ae
        }
        qfile.close();
        return conditions;
    } else { // state-space exploration
        qstrings.push_back("statespace-search");
        conditions.push_back(std::make_shared<EFCondition>(BooleanCondition::FALSE_CONSTANT));
        return conditions;
    }
}

void printStats(PetriNetBuilder& builder, options_t& options) {
    if (options.printstatistics) {
        if (options.enablereduction != 0) {

            std::cout << "Size of net before structural reductions: " <<
<<<<<<< HEAD
                builder.originalNumberOfPlaces() << " places, " <<
                builder.originalNumberOfTransitions() << " transitions" << std::endl;
            std::cout << "Size of net after structural reductions: " <<
                builder.numberOfUnskippedPlaces() << " places, " <<
                builder.numberOfUnskippedTransitions() << " transitions" << std::endl;
=======
                builder.numberOfPlaces() << " places, " <<
                builder.numberOfTransitions() << " transitions" << std::endl;
            std::cout << "Size of net after structural reductions: " <<
                builder.numberOfPlaces() - builder.RemovedPlaces() << " places, " <<
                builder.numberOfTransitions() - builder.RemovedTransitions() << " transitions" << std::endl;
>>>>>>> 9a37c4ae
            std::cout << "Structural reduction finished after " << builder.getReductionTime() <<
                " seconds" << std::endl;

            std::cout << "\nNet reduction is enabled.\n";
            builder.printStats(std::cout);
        }
    }
}


<<<<<<< HEAD
void writeQueries(const std::vector<std::shared_ptr<Condition>>&queries, std::vector<std::string>& querynames, std::vector<uint32_t>& order,
    std::string& filename, bool binary, const std::unordered_map<std::string, uint32_t>& place_names, bool keep_solved, bool compact) {
=======
void writeQueries(const std::vector<std::shared_ptr<Condition>>&queries, std::vector<std::string>& querynames,
    std::vector<uint32_t>& order,
    std::string& filename, bool binary, const shared_name_index_map& place_names, bool keep_solved, bool compact) {
>>>>>>> 9a37c4ae
    std::fstream out;

    if (binary) {
        out.open(filename, std::ios::binary | std::ios::out);
        uint32_t cnt = 0;
        for (uint32_t j = 0; j < queries.size(); j++) {
            if ((queries[j]->isTriviallyTrue() || queries[j]->isTriviallyFalse()) && !keep_solved) continue;
            ++cnt;
        }
        out.write(reinterpret_cast<const char *> (&cnt), sizeof (uint32_t));
        cnt = place_names.size();
        out.write(reinterpret_cast<const char *> (&cnt), sizeof (uint32_t));
        for (auto& kv : place_names) {
            out.write(reinterpret_cast<const char *> (&kv.second), sizeof (uint32_t));
<<<<<<< HEAD
            out.write(kv.first.data(), kv.first.size());
=======
            out.write(kv.first->data(), kv.first->size());
>>>>>>> 9a37c4ae
            out.write("\0", sizeof (char));
        }
    } else {
        out.open(filename, std::ios::out);
        out << "<?xml version=\"1.0\"?>\n<property-set xmlns=\"http://mcc.lip6.fr/\">\n";
    }

    for (uint32_t j = 0; j < queries.size(); j++) {
        auto i = order[j];
        if ((queries[i]->isTriviallyTrue() || queries[i]->isTriviallyFalse()) && !keep_solved) continue;
        if (binary) {
            out.write(querynames[i].data(), querynames[i].size());
            out.write("\0", sizeof (char));
            BinaryPrinter binary_printer(out);
            Visitor::visit(binary_printer, queries[i]);
        } else {
            XMLPrinter xml_printer(out, compact ? 0 : 3, compact ? 0 : 2, !compact);
            xml_printer.print(*queries[i], querynames[i]);
        }
    }

    if (binary == 0) {
        out << "</property-set>\n";
    }
    out.close();
}

std::vector<Condition_ptr> getCTLQueries(const std::vector<Condition_ptr>& ctlStarQueries) {
    std::vector<Condition_ptr> ctlQueries;
    for (const auto &ctlStarQuery : ctlStarQueries) {
        IsCTLVisitor isCtlVisitor;
        Visitor::visit(isCtlVisitor, ctlStarQuery);
        if (isCtlVisitor.isCTL) {
            AsCTL asCtl;
            Visitor::visit(asCtl, ctlStarQuery);
            ctlQueries.push_back(asCtl._ctl_query);
        } else {
            throw base_error("A query could not be translated from CTL* to CTL.");
        }

    }
    return ctlQueries;
}

std::vector<Condition_ptr> getLTLQueries(const std::vector<Condition_ptr>& ctlStarQueries) {
    std::vector<Condition_ptr> ltlQueries;
    for (const auto &ctlStarQuery : ctlStarQueries) {
        LTL::LTLValidator isLtl;
        if (isLtl.isLTL(ctlStarQuery)) {
            ltlQueries.push_back(ctlStarQuery);
        } else {
            throw base_error("A query could not be translated from CTL* to LTL.");
        }
    }
    return ltlQueries;
}

#ifdef VERIFYPN_MC_Simplification
std::mutex spot_mutex;
#endif

Condition_ptr simplify_ltl_query(Condition_ptr query,
    options_t options,
    const EvaluationContext &evalContext,
    SimplificationContext &simplificationContext,
    std::ostream &out) {
    Condition_ptr cond;
    bool wasACond;
    if (std::dynamic_pointer_cast<ACondition>(query) != nullptr) {
        wasACond = true;
        cond = (*std::dynamic_pointer_cast<SimpleQuantifierCondition>(query))[0];
    } else if (std::dynamic_pointer_cast<ECondition>(query) != nullptr) {
        wasACond = false;
        cond = (*std::dynamic_pointer_cast<SimpleQuantifierCondition>(query))[0];
    } else {
        wasACond = true;
        cond = query;
    }

    {
#ifdef VERIFYPN_MC_Simplification
        std::scoped_lock scopedLock{spot_mutex};
#endif
        cond = LTL::simplify(cond, options.buchiOptimization, options.ltl_compress_aps);
    }
    negstat_t stats;

    cond = pushNegation(initialMarkingRW([&]() {
        return cond; }, stats, evalContext, false, false, true),
        stats, evalContext, false, false, true);

    if (options.printstatistics) {
        out << "RWSTATS PRE:";
        stats.print(out);
        out << std::endl;
    }

    try {
        auto simp_cond = PetriEngine::PQL::simplify(cond, simplificationContext);
        cond = pushNegation(simp_cond.formula, stats, evalContext, false, false, true);
    }    catch (std::bad_alloc &ba) {
        throw base_error("Query reduction failed.\nException information: ", ba.what());
    }

    cond = initialMarkingRW([&]() {
        auto r = pushNegation(cond, stats, evalContext, false, false, true);
        {
#ifdef VERIFYPN_MC_Simplification
            std::scoped_lock scopedLock{spot_mutex};
#endif
<<<<<<< HEAD
            return LTL::simplify(r, options);
=======
            return LTL::simplify(r, options.buchiOptimization, options.ltl_compress_aps);
>>>>>>> 9a37c4ae
        }
    }, stats, evalContext, false, false, true);

    if (cond->isTriviallyTrue() || cond->isTriviallyFalse()) {
        // nothing
    } else if (wasACond) {
        cond = std::make_shared<ACondition>(cond);
    } else {
        cond = std::make_shared<ECondition>(cond);
    }
    if (options.printstatistics) {
        out << "RWSTATS POST:";
        stats.print(out);
        out << std::endl;
        out << "Query after reduction: ";
        cond->toString(out);
        out << std::endl;
    }
    return cond;
}

void outputNet(const PetriNetBuilder &builder, std::string out_file) {
    PetriNetBuilder b2(builder);
    auto unfoldedNet = std::unique_ptr<PetriNet>(b2.makePetriNet(false));
    std::fstream file;
    file.open(out_file, std::ios::out);
    unfoldedNet->toXML(file);
}

void outputQueries(const PetriNetBuilder &builder, const std::vector<PetriEngine::PQL::Condition_ptr> &queries,
    std::vector<std::string> &querynames, std::string filename, uint32_t binary_query_io, bool keep_solved) {
    std::vector<uint32_t> reorder(queries.size());
    for (uint32_t i = 0; i < queries.size(); ++i) reorder[i] = i;
    std::sort(reorder.begin(), reorder.end(), [&](auto a, auto b) {

        if (isReachability(queries[a]) != isReachability(queries[b]))
            return isReachability(queries[a]) > isReachability(queries[b]);
        if (isLoopSensitive(queries[a]) != isLoopSensitive(queries[b]))
            return isLoopSensitive(queries[a]) < isLoopSensitive(queries[b]);
        if (containsNext(queries[a]) != containsNext(queries[b]))
            return containsNext(queries[a]) < containsNext(queries[b]);
        return formulaSize(queries[a]) < formulaSize(queries[b]);
    });
    writeQueries(queries, querynames, reorder, filename, binary_query_io & 2, builder.getPlaceNames(), keep_solved);
}

void outputCompactQueries(const PetriNetBuilder &builder, const std::vector<PetriEngine::PQL::Condition_ptr> &queries,
    std::vector<std::string> &querynames, std::string filename, bool keep_solved) {
    //Don't know if this is needed
    std::vector<uint32_t> reorder(queries.size());
    for (uint32_t i = 0; i < queries.size(); ++i) reorder[i] = i;

    writeQueries(queries, querynames, reorder, filename, false, builder.getPlaceNames(), keep_solved, true);
}

void simplify_queries(  const MarkVal* marking,
                        const PetriNet* net,
                        std::vector<PetriEngine::PQL::Condition_ptr>& queries,
                        options_t& options, std::ostream& outstream) {
    // simplification. We always want to do negation-push and initial marking check.
    std::vector<LPCache> caches(options.cores);
    std::atomic<uint32_t> to_handle(queries.size());
    auto begin = std::chrono::high_resolution_clock::now();
    auto end = std::chrono::high_resolution_clock::now();
    std::vector<bool> hadTo(queries.size(), true);

    do {
        auto qt = (options.queryReductionTimeout - std::chrono::duration_cast<std::chrono::seconds>(end - begin).count()) / (1 + (to_handle / options.cores));
        if ((to_handle <= options.cores || options.cores == 1) && to_handle > 0)
            qt = (options.queryReductionTimeout - std::chrono::duration_cast<std::chrono::seconds>(end - begin).count()) / to_handle;
        std::atomic<uint32_t> cnt(0);
#ifdef VERIFYPN_MC_Simplification
        std::vector<std::thread> threads;
        std::mutex out_lock;
#endif
        uint32_t old = to_handle;
        for (size_t c = 0; c < std::min<uint32_t>(options.cores, old); ++c) {
#ifdef VERIFYPN_MC_Simplification
            threads.push_back(std::thread([&, c]() {
            std::stringstream out;
#else
            auto simplify = [&, c]() {

                auto& out = outstream;
#endif

                auto& cache = caches[c];
                while (true) {
                    auto i = cnt++;
                    if (i >= queries.size()) return;
                    if (!hadTo[i]) continue;
                    hadTo[i] = false;
                    negstat_t stats;
                    EvaluationContext context(marking, net);

                    if (options.printstatistics && options.queryReductionTimeout > 0) {
                        out << "\nQuery before reduction: ";
                        queries[i]->toString(out);
                        out << std::endl;
                    }

#ifndef VERIFYPN_MC_Simplification
                    qt = (options.queryReductionTimeout - std::chrono::duration_cast<std::chrono::seconds>(end - begin).count()) / (queries.size() - i);
#endif
                    // this is used later, we already know that this is a plain reachability (or AG)
                    auto preSize = formulaSize(queries[i]);

                    bool wasAGCPNApprox = dynamic_cast<NotCondition*> (queries[i].get()) != nullptr;
                    if (options.logic == TemporalLogic::LTL) {
                        if (options.queryReductionTimeout == 0 || qt == 0) continue;
                        SimplificationContext simplificationContext(marking, net, qt,
                            options.lpsolveTimeout, &cache);
                        queries[i] = simplify_ltl_query(queries[i], options,
                            context, simplificationContext, out);
#ifdef VERIFYPN_MC_Simplification
                        out_lock.lock();
                        outstream << out.str();
                        out.clear();
                        out_lock.unlock();
#endif
                        continue;
                    }
                    queries[i] = pushNegation(initialMarkingRW([&]() {
                        return queries[i]; }, stats, context, false, false, true),
                        stats, context, false, false, true);
                    wasAGCPNApprox |= dynamic_cast<NotCondition*> (queries[i].get()) != nullptr;

                    if (options.queryReductionTimeout > 0 && options.printstatistics) {
                        out << "RWSTATS PRE:";
                        stats.print(out);
                        out << std::endl;
                    }


                    if (options.queryReductionTimeout > 0 && qt > 0) {
                        SimplificationContext simplificationContext(marking, net, qt,
                            options.lpsolveTimeout, &cache);
                        try {
                            negstat_t stats;
                            auto simp_cond = PetriEngine::PQL::simplify(queries[i], simplificationContext);
                            queries[i] = pushNegation(simp_cond.formula, stats, context, false, false, true);
                            wasAGCPNApprox |= dynamic_cast<NotCondition*> (queries[i].get()) != nullptr;
                            if (options.printstatistics) {
                                out << "RWSTATS POST:";
                                stats.print(out);
                                out << std::endl;
                            }
                        } catch (std::bad_alloc& ba) {
                            throw base_error("Query reduction failed.\nException information: ", ba.what());
                        }

                        if (options.printstatistics) {
                            out << "\nQuery after reduction: ";
                            queries[i]->toString(out);
                            out << std::endl;
                        }
                        if (simplificationContext.timeout()) {
                            if (options.printstatistics)
                                out << "Query reduction reached timeout.\n";
                            hadTo[i] = true;
                        } else {
                            if (options.printstatistics)
                                out << "Query reduction finished after " << simplificationContext.getReductionTime() << " seconds.\n";
                            --to_handle;
                        }
                    } else if (options.printstatistics) {
                        out << "Skipping linear-programming (-q 0)" << std::endl;
                    }
                    if (options.cpnOverApprox && wasAGCPNApprox) {
                        if (queries[i]->isTriviallyTrue())
                            queries[i] = std::make_shared<BooleanCondition>(false);
                        else if (queries[i]->isTriviallyFalse())
                            queries[i] = std::make_shared<BooleanCondition>(true);
                        queries[i]->setInvariant(wasAGCPNApprox);
                    }


                    if (options.printstatistics) {
                        auto postSize = formulaSize(queries[i]);
                        double redPerc = preSize - postSize == 0 ? 0 : ((double) (preSize - postSize) / (double) preSize)*100;
                        out << "Query size reduced from " << preSize << " to " << postSize << " nodes ( " << redPerc << " percent reduction).\n";
                    }
#ifdef VERIFYPN_MC_Simplification
                    out_lock.lock();
                    outstream << out.str();
                    out.clear();
                    out_lock.unlock();
#endif
                }
            }
#ifdef VERIFYPN_MC_Simplification
            ));
#else
            ;
            simplify();
#endif
        }
#ifndef VERIFYPN_MC_Simplification
        break;
#else
        for (size_t i = 0; i < std::min<uint32_t>(options.cores, old); ++i) {
            threads[i].join();
        }
#endif
        end = std::chrono::high_resolution_clock::now();

    } while (std::any_of(hadTo.begin(), hadTo.end(), [](auto a) {
            return a;
    }) && std::chrono::duration_cast<std::chrono::seconds>(end - begin).count() < options.queryReductionTimeout && to_handle > 0);
}<|MERGE_RESOLUTION|>--- conflicted
+++ resolved
@@ -46,11 +46,8 @@
 
 #include "VerifyPN.h"
 #include "PetriEngine/PQL/Analyze.h"
-<<<<<<< HEAD
-=======
 #include "LTL/LTLValidator.h"
 #include "LTL/Simplification/SpotToPQL.h"
->>>>>>> 9a37c4ae
 
 #include <mutex>
 
@@ -59,11 +56,7 @@
 using namespace PetriEngine::Reachability;
 
 
-<<<<<<< HEAD
-std::tuple<PetriNetBuilder, Colored::PTTransitionMap, Colored::PTPlaceMap>
-=======
 std::tuple<PetriNetBuilder, shared_name_name_map, shared_place_color_map>
->>>>>>> 9a37c4ae
 unfold(ColoredPetriNetBuilder& cpnBuilder, bool compute_partiton, bool compute_symmetry, bool computed_fixed_point,
     std::ostream& out, int32_t partitionTimeout, int32_t max_intervals, int32_t intervals_reduced, int32_t interval_timeout, bool over_approx) {
     Colored::PartitionBuilder partition(cpnBuilder.transitions(), cpnBuilder.places());
@@ -88,15 +81,10 @@
     if(over_approx)
     {
         auto r = unfolder.strip_colors();
-<<<<<<< HEAD
-        return std::make_tuple<PetriNetBuilder, Colored::PTTransitionMap, Colored::PTPlaceMap>
-            (std::move(r),unfolder.transition_names(),unfolder.place_names());
-=======
         return std::make_tuple<PetriNetBuilder, shared_name_name_map, shared_place_color_map>
             (std::move(r),
             shared_name_name_map{unfolder.transition_names()},
             shared_place_color_map{unfolder.place_names()});
->>>>>>> 9a37c4ae
     }
     else
     {
@@ -118,14 +106,6 @@
         if (compute_partiton) {
             out << "Partitioned in " << partition.time() << " seconds" << std::endl;
         }
-<<<<<<< HEAD
-        return std::make_tuple<PetriNetBuilder, Colored::PTTransitionMap, Colored::PTPlaceMap>
-            (std::move(r),unfolder.transition_names(),unfolder.place_names());
-    }
-}
-
-ReturnValue contextAnalysis(bool colored, const Colored::PTTransitionMap& transition_names, const Colored::PTPlaceMap& place_names, PetriNetBuilder& builder, const PetriNet* net, std::vector<std::shared_ptr<Condition> >& queries) {
-=======
         return std::make_tuple<PetriNetBuilder, shared_name_name_map, shared_place_color_map>
             (std::move(r),
             shared_name_name_map{unfolder.transition_names()},
@@ -135,7 +115,6 @@
 
 ReturnValue contextAnalysis(bool colored, const shared_name_name_map& transition_names, const shared_place_color_map& place_names,
     PetriNetBuilder& builder, const PetriNet* net, std::vector<std::shared_ptr<Condition> >& queries) {
->>>>>>> 9a37c4ae
     //Context analysis
     ColoredAnalysisContext context(builder.getPlaceNames(), builder.getTransitionNames(), net,
         place_names, transition_names, colored);
@@ -146,19 +125,11 @@
 }
 
 std::vector<Condition_ptr>
-<<<<<<< HEAD
-parseXMLQueries(std::vector<std::string>& qstrings, std::istream& qfile, const std::set<size_t>& qnums, bool binary) {
-    std::vector<QueryItem> queries;
-    std::vector<Condition_ptr> conditions;
-    if (binary) {
-        QueryBinaryParser parser;
-=======
 parseXMLQueries(shared_string_set& string_set, std::vector<std::string>& qstrings, std::istream& qfile, const std::set<size_t>& qnums, bool binary) {
     std::vector<QueryItem> queries;
     std::vector<Condition_ptr> conditions;
     if (binary) {
         QueryBinaryParser parser(string_set);
->>>>>>> 9a37c4ae
         if (!parser.parse(qfile, qnums)) {
             fprintf(stderr, "Error: Failed parsing binary query file\n");
             fprintf(stdout, "DO_NOT_COMPETE\n");
@@ -167,11 +138,7 @@
         }
         queries = std::move(parser.queries);
     } else {
-<<<<<<< HEAD
-        QueryXMLParser parser;
-=======
         QueryXMLParser parser(string_set);
->>>>>>> 9a37c4ae
         if (!parser.parse(qfile, qnums)) {
             fprintf(stderr, "Error: Failed parsing XML query file\n");
             fprintf(stdout, "DO_NOT_COMPETE\n");
@@ -210,11 +177,7 @@
 }
 
 std::vector<Condition_ptr >
-<<<<<<< HEAD
-readQueries(options_t& options, std::vector<std::string>& qstrings) {
-=======
 readQueries(shared_string_set& string_set, options_t& options, std::vector<std::string>& qstrings) {
->>>>>>> 9a37c4ae
 
     std::vector<Condition_ptr > conditions;
     if (!options.statespaceexploration) {
@@ -239,11 +202,7 @@
                 throw base_error("Error parsing: ", qstrings.back());
             conditions.emplace_back(q);
         } else {
-<<<<<<< HEAD
-            conditions = parseXMLQueries(qstrings, qfile, options.querynumbers, options.binary_query_io & 1);
-=======
             conditions = parseXMLQueries(string_set, qstrings, qfile, options.querynumbers, options.binary_query_io & 1);
->>>>>>> 9a37c4ae
         }
         qfile.close();
         return conditions;
@@ -259,19 +218,11 @@
         if (options.enablereduction != 0) {
 
             std::cout << "Size of net before structural reductions: " <<
-<<<<<<< HEAD
                 builder.originalNumberOfPlaces() << " places, " <<
                 builder.originalNumberOfTransitions() << " transitions" << std::endl;
             std::cout << "Size of net after structural reductions: " <<
                 builder.numberOfUnskippedPlaces() << " places, " <<
                 builder.numberOfUnskippedTransitions() << " transitions" << std::endl;
-=======
-                builder.numberOfPlaces() << " places, " <<
-                builder.numberOfTransitions() << " transitions" << std::endl;
-            std::cout << "Size of net after structural reductions: " <<
-                builder.numberOfPlaces() - builder.RemovedPlaces() << " places, " <<
-                builder.numberOfTransitions() - builder.RemovedTransitions() << " transitions" << std::endl;
->>>>>>> 9a37c4ae
             std::cout << "Structural reduction finished after " << builder.getReductionTime() <<
                 " seconds" << std::endl;
 
@@ -282,14 +233,9 @@
 }
 
 
-<<<<<<< HEAD
-void writeQueries(const std::vector<std::shared_ptr<Condition>>&queries, std::vector<std::string>& querynames, std::vector<uint32_t>& order,
-    std::string& filename, bool binary, const std::unordered_map<std::string, uint32_t>& place_names, bool keep_solved, bool compact) {
-=======
 void writeQueries(const std::vector<std::shared_ptr<Condition>>&queries, std::vector<std::string>& querynames,
     std::vector<uint32_t>& order,
     std::string& filename, bool binary, const shared_name_index_map& place_names, bool keep_solved, bool compact) {
->>>>>>> 9a37c4ae
     std::fstream out;
 
     if (binary) {
@@ -304,11 +250,7 @@
         out.write(reinterpret_cast<const char *> (&cnt), sizeof (uint32_t));
         for (auto& kv : place_names) {
             out.write(reinterpret_cast<const char *> (&kv.second), sizeof (uint32_t));
-<<<<<<< HEAD
-            out.write(kv.first.data(), kv.first.size());
-=======
             out.write(kv.first->data(), kv.first->size());
->>>>>>> 9a37c4ae
             out.write("\0", sizeof (char));
         }
     } else {
@@ -419,11 +361,7 @@
 #ifdef VERIFYPN_MC_Simplification
             std::scoped_lock scopedLock{spot_mutex};
 #endif
-<<<<<<< HEAD
-            return LTL::simplify(r, options);
-=======
             return LTL::simplify(r, options.buchiOptimization, options.ltl_compress_aps);
->>>>>>> 9a37c4ae
         }
     }, stats, evalContext, false, false, true);
 
