--- conflicted
+++ resolved
@@ -636,13 +636,8 @@
                     }
 
 
-<<<<<<< HEAD
                     if (options.printstatistics == StatisticsLevel::Full) {
-                        int postSize = formulaSize(queries[i]);
-=======
-                    if (options.printstatistics) {
                         auto postSize = formulaSize(queries[i]);
->>>>>>> d48149f8
                         double redPerc = preSize - postSize == 0 ? 0 : ((double) (preSize - postSize) / (double) preSize)*100;
                         out << "Query size reduced from " << preSize << " to " << postSize << " nodes ( " << redPerc << " percent reduction).\n";
                     }
