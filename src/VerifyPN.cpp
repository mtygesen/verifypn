/* TAPAAL untimed verification engine verifypn 
 * Copyright (C) 2011-2021  Jonas Finnemann Jensen <jopsen@gmail.com>,
 *                          Thomas Søndersø Nielsen <primogens@gmail.com>,
 *                          Lars Kærlund Østergaard <larsko@gmail.com>,
 *                          Jiri Srba <srba.jiri@gmail.com>,
 *                          Peter Gjøl Jensen <root@petergjoel.dk>
 *
 * CTL Extension
 *                          Peter Fogh <peter.f1992@gmail.com>
 *                          Isabella Kaufmann <bellakaufmann93@gmail.com>
 *                          Tobias Skovgaard Jepsen <tobiasj1991@gmail.com>
 *                          Lasse Steen Jensen <lassjen88@gmail.com>
 *                          Søren Moss Nielsen <soren_moss@mac.com>
 *                          Samuel Pastva <daemontus@gmail.com>
 *                          Jiri Srba <srba.jiri@gmail.com>
 *
 * Stubborn sets, query simplification, siphon-trap property
 *                          Frederik Meyer Boenneland <sadpantz@gmail.com>
 *                          Jakob Dyhr <jakobdyhr@gmail.com>
 *                          Peter Gjøl Jensen <root@petergjoel.dk>
 *                          Mads Johannsen <mads_johannsen@yahoo.com>
 *                          Jiri Srba <srba.jiri@gmail.com>
 *
 * LTL Extension
 *                          Nikolaj Jensen Ulrik <nikolaj@njulrik.dk>
 *                          Simon Mejlby Virenfeldt <simon@simwir.dk>
 * 
 * Color Extension
 *                          Alexander Bilgram <alexander@bilgram.dk>
 *                          Peter Haar Taankvist <ptaankvist@gmail.com>
 *                          Thomas Pedersen <thomas.pedersen@stofanet.dk>
 *                          Andreas H. Klostergaard
 * This program is free software: you can redistribute it and/or modify
 * it under the terms of the GNU General Public License as published by
 * the Free Software Foundation, either version 3 of the License, or
 * (at your option) any later version.
 * 
 * This program is distributed in the hope that it will be useful,
 * but WITHOUT ANY WARRANTY; without even the implied warranty of
 * MERCHANTABILITY or FITNESS FOR A PARTICULAR PURPOSE.  See the
 * GNU General Public License for more details.
 * 
 * You should have received a copy of the GNU General Public License
 * along with this program.  If not, see <http://www.gnu.org/licenses/>.
 */
#include <stdio.h>
#include <string>
#include <string.h>
#include <iostream>
#include <fstream>
#include <sstream>
#include <map>
#include <memory>
#include <utility>
#include <functional>
// #include <filesystem>
// #include <bits/stdc++.h> 
// #include <iostream> 
// #include <sys/stat.h> 
// #include <sys/types.h> 
#ifdef VERIFYPN_MC_Simplification
#include <thread>
#include <iso646.h>
#include <mutex>
#endif

#include "PetriEngine/PQL/PQLParser.h"
#include "PetriEngine/PQL/Contexts.h"
#include "PetriEngine/Reachability/ReachabilitySearch.h"
#include "PetriEngine/TAR/TARReachability.h"
#include "PetriEngine/Reducer.h"
#include "PetriParse/QueryXMLParser.h"
#include "PetriParse/QueryBinaryParser.h"
#include "PetriParse/PNMLParser.h"
#include "PetriEngine/PetriNetBuilder.h"
#include "PetriEngine/PQL/PQL.h"
#include "PetriEngine/PQL/CTLVisitor.h"
#include "PetriEngine/options.h"
#include "PetriEngine/errorcodes.h"
#include "PetriEngine/STSolver.h"
#include "PetriEngine/Simplification/Member.h"
#include "PetriEngine/Simplification/LinearPrograms.h"
#include "PetriEngine/Simplification/Retval.h"

#include "CTL/CTLEngine.h"
#include "PetriEngine/PQL/Expressions.h"
#include "PetriEngine/Colored/ColoredPetriNetBuilder.h"
#include "LTL/LTL.h"
#include "LTL/LTLMain.h"

#include <atomic>

using namespace PetriEngine;
using namespace PetriEngine::PQL;
using namespace PetriEngine::Reachability;

std::string generated_filename = "";
std::string filename = "";

ReturnValue contextAnalysis(ColoredPetriNetBuilder& cpnBuilder, PetriNetBuilder& builder, const PetriNet* net, std::vector<std::shared_ptr<Condition> >& queries)
{
    //Context analysis
    ColoredAnalysisContext context(builder.getPlaceNames(), builder.getTransitionNames(), net, cpnBuilder.getUnfoldedPlaceNames(), cpnBuilder.getUnfoldedTransitionNames(), cpnBuilder.isColored());
    for(auto& q : queries)
    {
        q->analyze(context);

        //Print errors if any
        if (context.errors().size() > 0) {
            for (size_t i = 0; i < context.errors().size(); i++) {
                fprintf(stderr, "Query Context Analysis Error: %s\n", context.errors()[i].toString().c_str());
            }
            return ErrorCode;
        }
    }
    return ContinueCode;
}

std::vector<std::string> explode(std::string const & s)
{
    std::vector<std::string> result;
    std::istringstream iss(s);

    for (std::string token; std::getline(iss, token, ','); )
    {
        result.push_back(std::move(token));
        if(result.back().empty()) result.pop_back();
    }

    return result;
}

ReturnValue parseOptions(int argc, char* argv[], options_t& options)
{
    for (int i = 1; i < argc; i++) {
        if (strcmp(argv[i], "-k") == 0 || strcmp(argv[i], "--k-bound") == 0) {
            if (i == argc - 1) {
                fprintf(stderr, "Missing number after \"%s\"\n", argv[i]);
                return ErrorCode;
            }
            if (sscanf(argv[++i], "%d", &options.kbound) != 1 || options.kbound < 0) {
                fprintf(stderr, "Argument Error: Invalid number of tokens \"%s\"\n", argv[i]);
                return ErrorCode;
            }
        } else if(strcmp(argv[i], "-s") == 0 || strcmp(argv[i], "--search-strategy") == 0){
			if (i==argc-1) {
                fprintf(stderr, "Missing search strategy after \"%s\"\n\n", argv[i]);
				return ErrorCode;
            }
            char* s = argv[++i];
            if(strcmp(s, "BestFS") == 0)
				options.strategy = HEUR;
			else if(strcmp(s, "BFS") == 0)
				options.strategy = BFS;
			else if(strcmp(s, "DFS") == 0)
				options.strategy = DFS;
			else if(strcmp(s, "RDFS") == 0)
				options.strategy = RDFS;
			else if(strcmp(s, "OverApprox") == 0)
				options.strategy = OverApprox;
			else{
				fprintf(stderr, "Argument Error: Unrecognized search strategy \"%s\"\n", s);
				return ErrorCode;
			}
        } else if (strcmp(argv[i], "-q") == 0 || strcmp(argv[i], "--query-reduction") == 0) {
            if (i == argc - 1) {
                fprintf(stderr, "Missing number after \"%s\"\n\n", argv[i]);
                return ErrorCode;
            }
            if (sscanf(argv[++i], "%d", &options.queryReductionTimeout) != 1 || options.queryReductionTimeout < 0) {
                fprintf(stderr, "Argument Error: Invalid query reduction timeout argument \"%s\"\n", argv[i]);
                return ErrorCode;
            }
        } else if (strcmp(argv[i], "--interval-timeout") == 0) {
            if (i == argc - 1) {
                fprintf(stderr, "Missing number after \"%s\"\n\n", argv[i]);
                return ErrorCode;
            }
            if (sscanf(argv[++i], "%d", &options.intervalTimeout) != 1 || options.intervalTimeout < 0) {
                fprintf(stderr, "Argument Error: Invalid fixpoint timeout argument \"%s\"\n", argv[i]);
                return ErrorCode;
            }
        } else if (strcmp(argv[i], "-l") == 0 || strcmp(argv[i], "--lpsolve-timeout") == 0) {
            if (i == argc - 1) {
                fprintf(stderr, "Missing number after \"%s\"\n\n", argv[i]);
                return ErrorCode;
            }
            if (sscanf(argv[++i], "%d", &options.lpsolveTimeout) != 1 || options.lpsolveTimeout < 0) {
                fprintf(stderr, "Argument Error: Invalid LPSolve timeout argument \"%s\"\n", argv[i]);
                return ErrorCode;
            }
        } else if (strcmp(argv[i], "-e") == 0 || strcmp(argv[i], "--state-space-exploration") == 0) {
            options.statespaceexploration = true;
        } else if (strcmp(argv[i], "-n") == 0 || strcmp(argv[i], "--no-statistics") == 0) {
            options.printstatistics = false;
        } else if (strcmp(argv[i], "-t") == 0 || strcmp(argv[i], "--trace") == 0) {
            if (argc > i + 1) {
                if (strcmp("1", argv[i+1]) == 0) {
                    options.trace = TraceLevel::Transitions;
                }
                else if (strcmp("2", argv[i+1]) == 0) {
                    options.trace = TraceLevel::Full;
                }
                else {
                    options.trace = TraceLevel::Full;
                    continue;
                }
                ++i;
            }
            else {
                options.trace = TraceLevel::Full;
            }
        } else if (strcmp(argv[i], "-x") == 0 || strcmp(argv[i], "--xml-queries") == 0) {
            if (i == argc - 1) {
                fprintf(stderr, "Missing number after \"%s\"\n\n", argv[i]);
                return ErrorCode;
            }
            std::vector<std::string> q = explode(argv[++i]);
            for(auto& qn : q)
            {
                int32_t n;
                if(sscanf(qn.c_str(), "%d", &n) != 1 || n <= 0)
                {
                    std::cerr << "Error in query numbers : " << qn << std::endl;
                }
                else
                {
                    options.querynumbers.insert(--n);
                }
            }
        } else if (strcmp(argv[i], "-r") == 0 || strcmp(argv[i], "--reduction") == 0) {
            if (i == argc - 1) {
                fprintf(stderr, "Missing number after \"%s\"\n\n", argv[i]);
                return ErrorCode;
            }
            if (sscanf(argv[++i], "%d", &options.enablereduction) != 1 || options.enablereduction < 0 || options.enablereduction > 3) {
                fprintf(stderr, "Argument Error: Invalid reduction argument \"%s\"\n", argv[i]);
                return ErrorCode;
            }
            if(options.enablereduction == 3)
            {
                options.reductions.clear();
                std::vector<std::string> q = explode(argv[++i]);
                for(auto& qn : q)
                {
                    int32_t n;
                    if(sscanf(qn.c_str(), "%d", &n) != 1 || n < 0 || n > 10)
                    {
                        std::cerr << "Error in reduction rule choice : " << qn << std::endl;
                        return ErrorCode;
                    }
                    else
                    {
                        options.reductions.push_back(n);
                    }
                }
            }
        } else if (strcmp(argv[i], "-d") == 0 || strcmp(argv[i], "--reduction-timeout") == 0) {
            if (i == argc - 1) {
                fprintf(stderr, "Missing number after \"%s\"\n\n", argv[i]);
                return ErrorCode;
            }
            if (sscanf(argv[++i], "%d", &options.reductionTimeout) != 1) {
                fprintf(stderr, "Argument Error: Invalid reduction timeout argument \"%s\"\n", argv[i]);
                return ErrorCode;
            }
        } else if(strcmp(argv[i], "--seed-offset") == 0) {
            if (sscanf(argv[++i], "%u", &options.seed_offset) != 1) {
                fprintf(stderr, "Argument Error: Invalid seed offset argument \"%s\"\n", argv[i]);
                return ErrorCode;
            }
        }  else if(strcmp(argv[i], "-p") == 0 || strcmp(argv[i], "--partial-order-reduction") == 0) {
            options.stubbornreduction = false;
        } else if(strcmp(argv[i], "-a") == 0 || strcmp(argv[i], "--siphon-trap") == 0) {
            if (i == argc - 1) {
                fprintf(stderr, "Missing number after \"%s\"\n\n", argv[i]);
                return ErrorCode;
            }
            if (sscanf(argv[++i], "%u", &options.siphontrapTimeout) != 1) {
                fprintf(stderr, "Argument Error: Invalid siphon-trap timeout \"%s\"\n", argv[i]);
                return ErrorCode;
            }
        } else if(strcmp(argv[i], "--siphon-depth") == 0) {
            if (i == argc - 1) {
                fprintf(stderr, "Missing number after \"%s\"\n\n", argv[i]);
                return ErrorCode;
            }
            if (sscanf(argv[++i], "%u", &options.siphonDepth) != 1) {
                fprintf(stderr, "Argument Error: Invalid siphon-depth count \"%s\"\n", argv[i]);
                return ErrorCode;
            }
        }
        else if (strcmp(argv[i], "-tar") == 0)
        {
            options.tar = true;

        }
        else if (strcmp(argv[i], "--max-intervals") == 0){
            if (i == argc - 1) {
                fprintf(stderr, "Missing number after \"%s\"\n", argv[i]);
                return ErrorCode;
            }
            if (sscanf(argv[++i], "%d", &options.max_intervals) != 1 || options.max_intervals < 0) {
                fprintf(stderr, "Argument Error: Invalid number of max intervals in first argument\"%s\"\n", argv[i]);
                return ErrorCode;
            }
            if (i != argc - 1){
                if (sscanf(argv[++i], "%d", &options.max_intervals_reduced) != 1 || options.max_intervals_reduced < 0) {
                    fprintf(stderr, "Argument Error: Invalid number of max intervals in second argument \"%s\"\n", argv[i]);
                    return ErrorCode;
                }
            }
        }
        else if (strcmp(argv[i], "--output-stats") == 0)
        {
            options.output_stats = std::string(argv[++i]);            
        }
        else if (strcmp(argv[i], "--write-simplified") == 0)
        {
            options.query_out_file = std::string(argv[++i]);
        }
        else if(strcmp(argv[i], "--binary-query-io") == 0)
        {
            if (sscanf(argv[++i], "%u", &options.binary_query_io) != 1 || options.binary_query_io > 3) {
                fprintf(stderr, "Argument Error: Invalid binary-query-io value \"%s\"\n", argv[i]);
                return ErrorCode;
            }
        }
        else if (strcmp(argv[i], "--write-reduced") == 0)
        {
            options.model_out_file = std::string(argv[++i]);
        }
        else if (strcmp(argv[i], "--write-buchi") == 0)
        {
            options.buchi_out_file = std::string(argv[++i]);
            if (argc > i + 1) {
                if(strcmp(argv[i + 1], "dot") == 0) {
                    options.buchi_out_type = LTL::BuchiOutType::Dot;
                } else if (strcmp(argv[i + 1], "hoa") == 0) {
                    options.buchi_out_type = LTL::BuchiOutType::HOA;
                } else if (strcmp(argv[i + 1], "spin") == 0) {
                    options.buchi_out_type = LTL::BuchiOutType::Spin;
                } else continue;
                ++i;
            }
        }
<<<<<<< HEAD
        else if (strcmp(argv[i], "--no-compress-buchi") == 0) {
            options.compress_buchi = false;
        }
        else if (strcmp(argv[i], "--weight") == 0) {
            //TODO this is a temporary option to set the weight of the weighted composed heuristic.
            options.weight1 = atoi(argv[++i]);
            options.weight2 = atoi(argv[++i]);
=======
        else if (strcmp(argv[i], "--compress-aps") == 0) {
            if (argc <= i + 1 || strcmp(argv[i+1], "1") == 0) {
                options.ltl_compress_aps = APCompression::Full;
                ++i;
            }
            else if (strcmp(argv[i+1], "0") == 0) {
                options.ltl_compress_aps = APCompression::None;
                ++i;
            }
>>>>>>> f6d1403b
        }
#ifdef VERIFYPN_MC_Simplification
        else if (strcmp(argv[i], "-z") == 0)
        {
            if (i == argc - 1) {
                fprintf(stderr, "Missing number after \"%s\"\n\n", argv[i]);
                return ErrorCode;
            }
            if (sscanf(argv[++i], "%u", &options.cores) != 1) {
                fprintf(stderr, "Argument Error: Invalid cores count \"%s\"\n", argv[i]);
                return ErrorCode;
            }
        }
#endif
        else if (strcmp(argv[i], "-noreach") == 0) {
            options.noreach = true;
        } else if (strcmp(argv[i], "-ctl") == 0){
            options.logic = TemporalLogic::CTL;
            if(argc > i + 1){
                if(strcmp(argv[i + 1], "local") == 0){
                    options.ctlalgorithm = CTL::Local;
                }
                else if(strcmp(argv[i + 1], "czero") == 0){
                    options.ctlalgorithm = CTL::CZero;
                }
                else
                {
                    fprintf(stderr, "Argument Error: Invalid ctl-algorithm type \"%s\"\n", argv[i + 1]);
                    return ErrorCode;
                }
                i++;
            }
        } else if (strcmp(argv[i], "-ltl") == 0) {
            options.logic = TemporalLogic::LTL;
            if (argc > i + 1) {
                if(strcmp(argv[i + 1], "ndfs") == 0) {
                    options.ltlalgorithm = LTL::Algorithm::NDFS;
                }
                else if(strcmp(argv[i + 1], "tarjan") == 0) {
                    options.ltlalgorithm = LTL::Algorithm::Tarjan;
                }
                else if (strcmp(argv[i + 1], "none") == 0) {
                    options.ltlalgorithm = LTL::Algorithm::None;
                }
                else {
                    continue;
                }
                i++;
            }
        } else if (strcmp(argv[i], "-noweak") == 0) {
            options.ltluseweak = false;
        } else if (strcmp(argv[i], "-g") == 0 || strcmp(argv[i], "--game-mode") == 0){
            options.gamemode = true;
        } else if (strcmp(argv[i], "-c") == 0 || strcmp(argv[i], "--cpn-overapproximation") == 0) {
            options.cpnOverApprox = true;
        } else if (strcmp(argv[i], "-h") == 0 || strcmp(argv[i], "--help") == 0) {
            printf("Usage: verifypn [options] model-file query-file\n"
                    "A tool for answering CTL and reachability queries of place cardinality\n"
                    "deadlock and transition fireability for weighted P/T Petri nets\n"
                    "extended with inhibitor arcs.\n"
                    "\n"
                    "Options:\n"
                    "  -k, --k-bound <number of tokens>     Token bound, 0 to ignore (default)\n"
                    "  -t, --trace                          Provide XML-trace to stderr\n"
                    "  -s, --search-strategy <strategy>     Search strategy:\n"
                    "                                       - BestFS       Heuristic search (default)\n"
                    "                                       - BFS          Breadth first search\n"
                    "                                       - DFS          Depth first search (CTL default)\n"
                    "                                       - RDFS         Random depth first search\n"
                    "                                       - OverApprox   Linear Over Approx\n"
                    "  --seed-offset <number>               Extra noise to add to the seed of the random number generation\n"
                    "  -e, --state-space-exploration        State-space exploration only (query-file is irrelevant)\n"
                    "  -x, --xml-query <query index>        Parse XML query file and verify query of a given index\n"
                    "  -r, --reduction <type>               Change structural net reduction:\n"
                    "                                       - 0  disabled\n"
                    "                                       - 1  aggressive reduction (default)\n"
                    "                                       - 2  reduction preserving k-boundedness\n"
                    "                                       - 3  user defined reduction sequence, eg -r 3 0,1,2,3 to use rules A,B,C,D only, and in that order\n"
                    "  -d, --reduction-timeout <timeout>    Timeout for structural reductions in seconds (default 60)\n"
                    "  -q, --query-reduction <timeout>      Query reduction timeout in seconds (default 30)\n"
                    "                                       write -q 0 to disable query reduction\n"
                    "  --interval-timeout <timeout>       Time in seconds before the max intervals is halved (default 10)\n"
                    "                                     write --interval-timeout 0 to disable max interval halving\n"
                    "  -l, --lpsolve-timeout <timeout>      LPSolve timeout in seconds, default 10\n"
                    "  -p, --partial-order-reduction        Disable partial order reduction (stubborn sets)\n"
                    "  -a, --siphon-trap <timeout>          Siphon-Trap analysis timeout in seconds (default 0)\n"
                    "      --siphon-depth <place count>     Search depth of siphon (default 0, which counts all places)\n"
                    "  -n, --no-statistics                  Do not display any statistics (default is to display it)\n"
                    "  -h, --help                           Display this help message\n"
                    "  -v, --version                        Display version information\n"
                    "  -ctl <type>                          Verify CTL properties\n"
                    "                                       - local     Liu and Smolka's on-the-fly algorithm\n"
                    "                                       - czero     local with certain zero extension (default)\n"
                    "  -ltl [<type>]                        Verify LTL properties (default tarjan). If omitted the queries are assumed to be CTL.\n"
                    "                                       - ndfs      Nested depth first search algorithm\n"
                    "                                       - tarjan    On-the-fly Tarjan's algorithm\n"
                    "                                       - none      Run preprocessing steps only.\n"
                    "  -noweak                              Disable optimizations for weak Büchi automata when doing \n"
                    "                                       LTL model checking. Not recommended.\n"
                    "  -noreach                             Force use of CTL/LTL engine, even when queries are reachability.\n"
                    "                                       Not recommended since the reachability engine is faster.\n"
                    "  -c, --cpn-overapproximation          Over approximate query on Colored Petri Nets (CPN only)\n"
                    //"  -g                                 Enable game mode (CTL Only)" // Feature not yet implemented
#ifdef VERIFYPN_MC_Simplification
                    "  -z <number of cores>                 Number of cores to use (currently only query simplification)\n"
#endif
                    "  -tar                                 Enables Trace Abstraction Refinement for reachability properties\n"
                    "  --max-intervals <interval count>     The max amount of intervals kept when computing the color fixpoint\n"
                    "                  <interval count>     Default is 255 and then after <interval-timeout> second(s) to 5\n"
                    "  --write-simplified <filename>        Outputs the queries to the given file after simplification\n"
                    "  --write-reduced <filename>           Outputs the model to the given file after structural reduction\n"
                    "  --binary-query-io <0,1,2,3>          Determines the input/output format of the query-file\n"
                    "                                       - 0 MCC XML format for Input and Output\n"
                    "                                       - 1 Input is binary, output is XML\n"
                    "                                       - 2 Output is binary, input is XML\n"
                    "                                       - 3 Input and Output is binary\n"
                    "  --write-buchi <filename> [<format>]  Valid for LTL. Write the generated buchi automaton to file. Formats:\n"
                    "                                       - dot   (default) Write the buchi in GraphViz Dot format\n"
                    "                                       - hoa   Write the buchi in the Hanoi Omega-Automata Format\n"
<<<<<<< HEAD
                    "                                       - spin  Write the buchi in the spin model checker format."
                    "  --no-compress-buchi                  Disable compression of atomic propositions in LTL."
                    "                                       This compression significantly helps in dealing with massive"
                    "                                       fireability queries, but sometimes hurts Büchi construction "
                    "                                       and query simplifation in complex queries."
=======
                    "                                       - spin  Write the buchi in the spin model checker format.\n"
                    "  --compress-aps                       Enable compression of atomic propositions in LTL.\n"
                    "                                       For some queries this helps reduce the overhead of query\n"
                    "                                       simplification and Büchi construction, but gives worse\n"
                    "                                       results since there is less opportunity for optimizations.\n"
>>>>>>> f6d1403b
                    "\n"
                    "Return Values:\n"
                    "  0   Successful, query satisfiable\n"
                    "  1   Unsuccesful, query not satisfiable\n"
                    "  2   Unknown, algorithm was unable to answer the question\n"
                    "  3   Error, see stderr for error message\n"
                    "\n"
                    "VerifyPN is an untimed CTL verification engine for TAPAAL.\n"
                    "TAPAAL project page: <http://www.tapaal.net>\n");
            return SuccessCode;
        } else if (strcmp(argv[i], "-v") == 0 || strcmp(argv[i], "--version") == 0) {
            printf("VerifyPN (untimed verification engine for TAPAAL) %s\n", VERIFYPN_VERSION);
            printf("Copyright (C) 2011-2021\n");
            printf("                        Alexander Bilgram <alexander@bilgram.dk>\n");
            printf("                        Frederik Meyer Boenneland <sadpantz@gmail.com>\n");
            printf("                        Jakob Dyhr <jakobdyhr@gmail.com>\n");
            printf("                        Peter Fogh <peter.f1992@gmail.com>\n");
            printf("                        Jonas Finnemann Jensen <jopsen@gmail.com>\n");
            printf("                        Lasse Steen Jensen <lassjen88@gmail.com>\n");
            printf("                        Peter Gjøl Jensen <root@petergjoel.dk>\n");
            printf("                        Tobias Skovgaard Jepsen <tobiasj1991@gmail.com>\n");
            printf("                        Mads Johannsen <mads_johannsen@yahoo.com>\n");
            printf("                        Kenneth Yrke Jørgensen <kenneth@yrke.dk>\n");
            printf("                        Isabella Kaufmann <bellakaufmann93@gmail.com>\n");
            printf("                        Andreas Hairing Klostergaard <kloster92@me.com>\n");
            printf("                        Søren Moss Nielsen <soren_moss@mac.com>\n");
            printf("                        Thomas Søndersø Nielsen <primogens@gmail.com>\n");
            printf("                        Samuel Pastva <daemontus@gmail.com>\n");
            printf("                        Thomas Pedersen <thomas.pedersen@stofanet.dk>\n");
            printf("                        Jiri Srba <srba.jiri@gmail.com>\n");
            printf("                        Peter Haar Taankvist <ptaankvist@gmail.com>\n");
            printf("                        Nikolaj Jensen Ulrik <nikolaj@njulrik.dk>\n");
            printf("                        Simon Mejlby Virenfeldt <simon@simwir.dk>\n");
            printf("                        Lars Kærlund Østergaard <larsko@gmail.com>\n");
            printf("GNU GPLv3 or later <http://gnu.org/licenses/gpl.html>\n");
            return SuccessCode;
        } else if (options.modelfile == NULL) {
            options.modelfile = argv[i];
        } else if (options.queryfile == NULL) {
            options.queryfile = argv[i];
        } else {
			fprintf(stderr, "Argument Error: Unrecognized option \"%s\"\n", options.modelfile);
			return ErrorCode;
        }
    }
    //Print parameters
    if (options.printstatistics) {
        std::cout << std::endl << "Parameters: ";
        for (int i = 1; i < argc; i++) {
            std::cout << argv[i] << " ";
        }
        std::cout << std::endl;
    }

    if (options.statespaceexploration) {
        // for state-space exploration some options are mandatory
        options.enablereduction = 0;
        options.kbound = 0;
        options.queryReductionTimeout = 0;
        options.lpsolveTimeout = 0;
        options.siphontrapTimeout = 0;
        options.stubbornreduction = false;
//        outputtrace = false;
    }


    //----------------------- Validate Arguments -----------------------//

    //Check for model file
    if (!options.modelfile) {
        fprintf(stderr, "Argument Error: No model-file provided\n");
        return ErrorCode;
    }

    //Check for query file
    if (!options.modelfile && !options.statespaceexploration) {
        fprintf(stderr, "Argument Error: No query-file provided\n");
        return ErrorCode;
    }

    //Create filename for unfolding statistics file
    if(!options.output_stats.empty()){
        filename = options.modelfile;
        
        generated_filename += "model";
        generated_filename += options.modelfile;
        generated_filename += options.queryfile;
        generated_filename.erase(std::remove(generated_filename.begin(), generated_filename.end(), '/'), generated_filename.end());
        for(auto num : options.querynumbers){
            generated_filename += std::to_string(num +1);
        }
        generated_filename = options.output_stats + "/" + generated_filename;
        generated_filename += ".csv";
    }

    //Check for compatibility with LTL model checking
    if (options.logic == TemporalLogic::LTL) {
        if (options.tar) {
            std::cerr << "Argument Error: -tar is not compatible with LTL model checking." << std::endl;
            return ErrorCode;
        }
        if (options.siphontrapTimeout != 0) {
            std::cerr << "Argument Error: -a/--siphon-trap is not compatible with LTL model checking." << std::endl;
            return ErrorCode;
        }
        if (options.siphonDepth != 0) {
            std::cerr << "Argument Error: --siphon-depth is not compatible with LTL model checking." << std::endl;
            return ErrorCode;
        }
        std::array tarjanStrategies { DFS, RDFS, HEUR };
        std::array ndfsStrategies { DFS, RDFS };
        if (options.strategy != PetriEngine::Reachability::DEFAULT &&
            options.strategy != PetriEngine::Reachability::OverApprox) {

            if (options.ltlalgorithm == LTL::Algorithm::Tarjan &&
                std::find(std::begin(tarjanStrategies), std::end(tarjanStrategies), options.strategy) ==
                std::end(tarjanStrategies)) {
                std::cerr << "Argument Error: Unsupported search strategy for Tarjan. Supported values are DFS, RDFS, and BestFS." << std::endl;
                return ErrorCode;
            }
            if (options.ltlalgorithm == LTL::Algorithm::NDFS &&
                    std::find(std::begin(ndfsStrategies), std::end(ndfsStrategies), options.strategy) ==
                    std::end(ndfsStrategies)) {
                std::cerr << "Argument Error: Unsupported search strategy for NDFS. Supported values are DFS and RDFS" << std::endl;
                return ErrorCode;
            }
            if (options.trace != TraceLevel::None
                && options.strategy == RDFS
                && options.ltlalgorithm == LTL::Algorithm::NDFS) {
                std::cerr << "Argument Error: Random search order NDFS does not support traces" << std::endl;
                return ErrorCode;
            }
        }
    }
    return ContinueCode;
}

auto
readQueries(options_t& options, std::vector<std::string>& qstrings)
{

    std::vector<Condition_ptr > conditions;
    if (!options.statespaceexploration) {
        //Open query file
        std::ifstream qfile(options.queryfile, std::ifstream::in);
        if (!qfile) {
            fprintf(stderr, "Error: Query file \"%s\" couldn't be opened\n", options.queryfile);
            fprintf(stdout, "CANNOT_COMPUTE\n");
            conditions.clear();
            return conditions;
        }

        if(options.querynumbers.size() == 0)
        {
            std::string querystring; // excluding EF and AG

            //Read everything
            std::stringstream buffer;
            buffer << qfile.rdbuf();
            std::string querystr = buffer.str(); // including EF and AG
            //Parse XML the queries and querystr let be the index of xmlquery

            qstrings.push_back(querystring);
            //Validate query type
            if (querystr.substr(0, 2) != "EF" && querystr.substr(0, 2) != "AG") {
                    fprintf(stderr, "Error: Query type \"%s\" not supported, only (EF and AG is supported)\n", querystr.substr(0, 2).c_str());
                    return conditions;
            }
            //Check if is invariant
            bool isInvariant = querystr.substr(0, 2) == "AG";

            //Wrap in not if isInvariant
            querystring = querystr.substr(2);
            std::vector<std::string> tmp;
            conditions.emplace_back(ParseQuery(querystring, tmp));
            if(isInvariant) conditions.back() = std::make_shared<AGCondition>(conditions.back());
            else            conditions.back() = std::make_shared<EFCondition>(conditions.back());
        }
        else
        {
            std::vector<QueryItem> queries;
            if(options.binary_query_io & 1)
            {
                QueryBinaryParser parser;
                if (!parser.parse(qfile, options.querynumbers)) {
                    fprintf(stderr, "Error: Failed parsing binary query file\n");
                    fprintf(stdout, "DO_NOT_COMPETE\n");
                    conditions.clear();
                    return conditions;
                }
                queries = std::move(parser.queries);
            }
            else
            {
                QueryXMLParser parser;
                if (!parser.parse(qfile, options.querynumbers)) {
                    fprintf(stderr, "Error: Failed parsing XML query file\n");
                    fprintf(stdout, "DO_NOT_COMPETE\n");
                    conditions.clear();
                    return conditions;
                }
                queries = std::move(parser.queries);
            }

            size_t i = 0;
            for(auto& q : queries)
            {
                if(!options.querynumbers.empty()
                        && options.querynumbers.count(i) == 0)
                {
                    ++i;
                    continue;
                }
                ++i;

                if (q.parsingResult == QueryItem::UNSUPPORTED_QUERY) {
                    fprintf(stdout, "The selected query in the XML query file is not supported\n");
                    fprintf(stdout, "FORMULA %s CANNOT_COMPUTE\n", q.id.c_str());
                    continue;
                }
                // fprintf(stdout, "Index of the selected query: %d\n\n", xmlquery);

                conditions.push_back(q.query);
                if (conditions.back() == nullptr) {
                    fprintf(stderr, "Error: Failed to parse query \"%s\"\n", q.id.c_str()); //querystr.substr(2).c_str());
                    fprintf(stdout, "FORMULA %s CANNOT_COMPUTE\n", q.id.c_str());
                    conditions.pop_back();
                }

                qstrings.push_back(q.id);
            }
        }
        qfile.close();
        return conditions;
    } else { // state-space exploration
        std::string querystring = "false";
        std::vector<std::string> empty;
        conditions.push_back(std::make_shared<EFCondition>(ParseQuery(querystring, empty)));
        return conditions;
    }
 }

ReturnValue parseModel(AbstractPetriNetBuilder& builder, options_t& options)
{
    //Load the model
    std::ifstream mfile(options.modelfile, std::ifstream::in);
    if (!mfile) {
        fprintf(stderr, "Error: Model file \"%s\" couldn't be opened\n", options.modelfile);
        fprintf(stdout, "CANNOT_COMPUTE\n");
        return ErrorCode;
    }


    //Parse and build the petri net
    PNMLParser parser;
    parser.parse(mfile, &builder);
    options.isCPN = builder.isColored();

    // Close the file
    mfile.close();
    return ContinueCode;
}

void printStats(PetriNetBuilder& builder, options_t& options)
{
    if (options.printstatistics) {
        if (options.enablereduction != 0) {

            std::cout << "Size of net before structural reductions: " <<
                    builder.numberOfPlaces() << " places, " <<
                    builder.numberOfTransitions() << " transitions" << std::endl;
            std::cout << "Size of net after structural reductions: " <<
                    builder.numberOfPlaces() - builder.RemovedPlaces() << " places, " <<
                    builder.numberOfTransitions() - builder.RemovedTransitions() << " transitions" << std::endl;
            std::cout << "Structural reduction finished after " << builder.getReductionTime() <<
                    " seconds" << std::endl;

            std::cout   << "\nNet reduction is enabled.\n";
            builder.printStats(std::cout);
        }
    }
}

void printUnfoldingStats(ColoredPetriNetBuilder& builder, options_t& options) {
    //if (options.printstatistics) {
        if (!builder.isColored() && !builder.isUnfolded())
            return;
        std::cout << "\nColor fixpoint computed in " << builder.getFixpointTime() << " seconds" << std::endl;
        std::cout << "Max intervals used: " << builder.getMaxIntervals() << std::endl;
        std::cout << "Size of colored net: " <<
                builder.getPlaceCount() << " places, " <<
                builder.getTransitionCount() << " transitions, and " <<
                builder.getArcCount() << " arcs" << std::endl;
        std::cout << "Size of unfolded net: " <<
                builder.getUnfoldedPlaceCount() << " places, " <<
                builder.getUnfoldedTransitionCount() << " transitions, and " <<
                builder.getUnfoldedArcCount() << " arcs" << std::endl;
        std::cout << "Unfolded in " << builder.getUnfoldTime() << " seconds" << std::endl;
        

        if(!options.output_stats.empty()){
            std::ofstream log(generated_filename, std::ios_base::app | std::ios_base::out);
            std::ostringstream strs;
            strs << filename << "," << builder.getPlaceCount() << "," << builder.getTransitionCount() << "," << builder.getArcCount() << "," << builder.getUnfoldedPlaceCount() << "," << builder.getUnfoldedTransitionCount() << "," << builder.getUnfoldedArcCount() << "," << builder.getUnfoldTime() << "," << builder.getFixpointTime() << "\n";
            std::string str = strs.str();
            log <<  str;
        }

        if(!options.output_stats.empty()){
            std::ofstream log(generated_filename, std::ios_base::app | std::ios_base::out);
            std::ostringstream strs;
            strs << filename << "," << builder.getPlaceCount() << "," << builder.getTransitionCount() << "," << builder.getArcCount() << "," << builder.getUnfoldedPlaceCount() << "," << builder.getUnfoldedTransitionCount() << "," << builder.getUnfoldedArcCount() << "," << builder.getUnfoldTime() << "," << builder.getFixpointTime() << "\n";
            std::string str = strs.str();
            log <<  str;
        }

    //}
}

std::string getXMLQueries(std::vector<std::shared_ptr<Condition>> queries, std::vector<std::string> querynames, std::vector<ResultPrinter::Result> results) {
    bool cont = false;
    for(uint32_t i = 0; i < results.size(); i++) {
        if (results[i] == ResultPrinter::CTL) {
            cont = true;
            break;
        }
    }

    if (!cont) {
        return "";
    }

    std::stringstream ss;
    ss << "<?xml version=\"1.0\"?>\n<property-set xmlns=\"http://mcc.lip6.fr/\">\n";

    for(uint32_t i = 0; i < queries.size(); i++) {
        if (!(results[i] == ResultPrinter::CTL)) {
            continue;
        }
        ss << "  <property>\n    <id>" << querynames[i] << "</id>\n    <description>Simplified</description>\n    <formula>\n";
        queries[i]->toXML(ss, 3);
        ss << "    </formula>\n  </property>\n";
    }

    ss << "</property-set>\n";

    return ss.str();
}

void writeQueries(std::vector<std::shared_ptr<Condition>>& queries, std::vector<std::string>& querynames, std::vector<uint32_t>& order,
    std::string& filename, bool binary, const std::unordered_map<std::string, uint32_t>& place_names)
{
    std::fstream out;

    if(binary)
    {
        out.open(filename, std::ios::binary | std::ios::out);
        uint32_t cnt = 0;
        for(uint32_t j = 0; j < queries.size(); j++) {
            if(queries[j]->isTriviallyTrue() || queries[j]->isTriviallyFalse()) continue;
            ++cnt;
        }
        out.write(reinterpret_cast<const char *>(&cnt), sizeof(uint32_t));
        cnt = place_names.size();
        out.write(reinterpret_cast<const char *>(&cnt), sizeof(uint32_t));
        for(auto& kv : place_names)
        {
            out.write(reinterpret_cast<const char *>(&kv.second), sizeof(uint32_t));
            out.write(kv.first.data(), kv.first.size());
            out.write("\0", sizeof(char));
        }
    }
    else
    {
        out.open(filename, std::ios::out);
        out << "<?xml version=\"1.0\"?>\n<property-set xmlns=\"http://mcc.lip6.fr/\">\n";
    }

    for(uint32_t j = 0; j < queries.size(); j++) {
        auto i = order[j];
        if(queries[i]->isTriviallyTrue() || queries[i]->isTriviallyFalse()) continue;
        if(binary)
        {
            out.write(querynames[i].data(), querynames[i].size());
            out.write("\0", sizeof(char));
            queries[i]->toBinary(out);
        }
        else
        {
            out << "  <property>\n    <id>" << querynames[i] << "</id>\n    <description>Simplified</description>\n    <formula>\n";
            queries[i]->toXML(out, 3);
            out << "    </formula>\n  </property>\n";
        }
    }

    if(binary == 0)
    {
        out << "</property-set>\n";
    }
    out.close();
}

std::vector<Condition_ptr> getCTLQueries(const std::vector<Condition_ptr>& ctlStarQueries) {
    std::vector<Condition_ptr> ctlQueries;
    for (const auto &ctlStarQuery : ctlStarQueries) {
        IsCTLVisitor isCtlVisitor;
        ctlStarQuery->visit(isCtlVisitor);
        if (isCtlVisitor.isCTL) {
            AsCTL asCtl;
            ctlStarQuery->visit(asCtl);
            ctlQueries.push_back(asCtl._ctl_query);
        } else {
            ctlQueries.push_back(nullptr);
        }

    }
    return ctlQueries;
}
std::vector<Condition_ptr> getLTLQueries(const std::vector<Condition_ptr>& ctlStarQueries) {
    std::vector<Condition_ptr> ltlQueries;
    for (const auto &ctlStarQuery : ctlStarQueries) {
        LTL::LTLValidator isLtl;
        if (isLtl.isLTL(ctlStarQuery)) {
            ltlQueries.push_back(ctlStarQuery);
        } else {
            ltlQueries.push_back(nullptr);
        }
    }
    return ltlQueries;
}

#ifdef VERIFYPN_MC_Simplification
std::mutex spot_mutex;
#endif

Condition_ptr simplify_ltl_query(Condition_ptr query,
                                 options_t options,
                                 const EvaluationContext &evalContext,
                                 SimplificationContext &simplificationContext,
                                 std::ostream &out = std::cout) {
    Condition_ptr cond;
    bool wasACond;
    if (std::dynamic_pointer_cast<SimpleQuantifierCondition>(query) != nullptr) {
        wasACond = std::dynamic_pointer_cast<ACondition>(query) != nullptr;
        cond = (*std::dynamic_pointer_cast<SimpleQuantifierCondition>(query))[0];
    } else {
        wasACond = true;
        cond = query;
    }

    {
#ifdef VERIFYPN_MC_Simplification
        std::scoped_lock scopedLock{spot_mutex};
#endif
<<<<<<< HEAD
        // TODO use heuristic for whether to compress? (e.g. based on formula size).
        cond = LTL::simplify(cond, options.compress_buchi);
=======
        cond = LTL::simplify(cond, options.ltl_compress_aps);
>>>>>>> f6d1403b
    }
    negstat_t stats;
    cond = Condition::initialMarkingRW([&]() { return cond; }, stats, evalContext, false, false, true)
            ->pushNegation(stats, evalContext, false, false, true);

    if (options.printstatistics) {
        out << "RWSTATS PRE:";
        stats.print(out);
        out << std::endl;
    }

    try {
        cond = (cond->simplify(simplificationContext)).formula->pushNegation(stats, evalContext, false, false, true);
    }
    catch (std::bad_alloc &ba) {
        std::cerr << "Query reduction failed." << std::endl;
        std::cerr << "Exception information: " << ba.what() << std::endl;

        std::exit(ErrorCode);
    }

    cond = Condition::initialMarkingRW([&]() {
#ifdef VERIFYPN_MC_Simplification
        std::scoped_lock scopedLock{spot_mutex};
#endif
        return LTL::simplify(cond->pushNegation(stats, evalContext, false, false, true));
    }, stats, evalContext, false, false, true);

    if (cond->isTriviallyTrue() || cond->isTriviallyFalse()) {
        // nothing
    } else if (wasACond) {
        cond = std::make_shared<ACondition>(cond);
    } else {
        cond = std::make_shared<ECondition>(cond);
    }
    if (options.printstatistics) {
        out << "RWSTATS POST:";
        stats.print(out);
        out << std::endl;
        out << "Query after reduction: ";
        cond->toString(out);
        out << std::endl;
    }
    return cond;
}


int main(int argc, char* argv[]) {

    options_t options;

    ReturnValue v = parseOptions(argc, argv, options);
    if(v != ContinueCode) return v;
    options.print();
    options.seed_offset = (time(NULL) xor options.seed_offset);
    ColoredPetriNetBuilder cpnBuilder;
    if(parseModel(cpnBuilder, options) != ContinueCode)
    {
        std::cerr << "Error parsing the model" << std::endl;
        return ErrorCode;
    }
    if(options.cpnOverApprox && !cpnBuilder.isColored())
    {
        std::cerr << "CPN OverApproximation is only usable on colored models" << std::endl;
        return UnknownCode;
    }
    if (options.printstatistics) {
        std::cout << "Finished parsing model" << std::endl;
    }

    //----------------------- Parse Query -----------------------//
    std::vector<std::string> querynames;
    auto ctlStarQueries = readQueries(options, querynames);
    auto queries = options.logic == TemporalLogic::CTL
            ? getCTLQueries(ctlStarQueries)
            : getLTLQueries(ctlStarQueries);

    if(options.printstatistics && options.queryReductionTimeout > 0)
    {
        negstat_t stats;
        std::cout << "RWSTATS LEGEND:";
        stats.printRules(std::cout);
        std::cout << std::endl;
    }

    if(cpnBuilder.isColored())
    {
        negstat_t stats;
        EvaluationContext context(nullptr, nullptr);
        for (ssize_t qid = queries.size() - 1; qid >= 0; --qid) {
            queries[qid] = queries[qid]->pushNegation(stats, context, false, false, false);
            if(options.printstatistics)
            {
                std::cout << "\nQuery before expansion and reduction: ";
                queries[qid]->toString(std::cout);
                std::cout << std::endl;

                std::cout << "RWSTATS COLORED PRE:";
                stats.print(std::cout);
                std::cout << std::endl;
            }
        }
    }

    if (options.cpnOverApprox) {
        for (ssize_t qid = queries.size() - 1; qid >= 0; --qid) {
            negstat_t stats;
            EvaluationContext context(nullptr, nullptr);
            auto q = queries[qid]->pushNegation(stats, context, false, false, false);
            if (!q->isReachability() || q->isLoopSensitive() || stats.negated_fireability) {
                std::cerr << "Warning: CPN OverApproximation is only available for Reachability queries without deadlock, negated fireability and UpperBounds, skipping " << querynames[qid] << std::endl;
                queries.erase(queries.begin() + qid);
                querynames.erase(querynames.begin() + qid);
            }
        }
    }

    cpnBuilder.computePlaceColorFixpoint(options.max_intervals, options.max_intervals_reduced, options.intervalTimeout);
    
    auto builder = options.cpnOverApprox ? cpnBuilder.stripColors() : cpnBuilder.unfold();
    printUnfoldingStats(cpnBuilder, options);
    builder.sort();
    std::vector<ResultPrinter::Result> results(queries.size(), ResultPrinter::Result::Unknown);
    ResultPrinter printer(&builder, &options, querynames);

    //----------------------- Query Simplification -----------------------//
    bool alldone = options.queryReductionTimeout > 0;
    PetriNetBuilder b2(builder);
    std::unique_ptr<PetriNet> qnet(b2.makePetriNet(false));
    std::unique_ptr<MarkVal[]> qm0(qnet->makeInitialMarking());
    ResultPrinter p2(&b2, &options, querynames);

    if(queries.size() == 0 || contextAnalysis(cpnBuilder, b2, qnet.get(), queries) != ContinueCode)
    {
        std::cerr << "Could not analyze the queries" << std::endl;
        return ErrorCode;
    }

    // simplification. We always want to do negation-push and initial marking check.
    {
        // simplification. We always want to do negation-push and initial marking check.
        std::vector<LPCache> caches(options.cores);
        std::atomic<uint32_t> to_handle(queries.size());
        auto begin = std::chrono::high_resolution_clock::now();
        auto end = std::chrono::high_resolution_clock::now();
        std::vector<bool> hadTo(queries.size(), true);

        do
        {
            auto qt = (options.queryReductionTimeout - std::chrono::duration_cast<std::chrono::seconds>(end - begin).count()) / ( 1 + (to_handle / options.cores));
            if((to_handle <= options.cores || options.cores == 1) && to_handle > 0)
                qt = (options.queryReductionTimeout - std::chrono::duration_cast<std::chrono::seconds>(end - begin).count()) / to_handle;
            std::atomic<uint32_t> cnt(0);
#ifdef VERIFYPN_MC_Simplification

            std::vector<std::thread> threads;
#endif
            std::vector<std::stringstream> tstream(queries.size());
            uint32_t old = to_handle;
            for(size_t c = 0; c < std::min<uint32_t>(options.cores, old); ++c)
            {
#ifdef VERIFYPN_MC_Simplification
                threads.push_back(std::thread([&,c](){
#else
                auto simplify = [&,c](){
#endif
                    auto& out = tstream[c];
                    auto& cache = caches[c];
                    LTL::FormulaToSpotSyntax printer{out};
                    while(true)
                    {
                    auto i = cnt++;
                    if(i >= queries.size()) return;
                    if(!hadTo[i]) continue;
                    hadTo[i] = false;
                    negstat_t stats;
                    EvaluationContext context(qm0.get(), qnet.get());

                    if(options.printstatistics && options.queryReductionTimeout > 0)
                    {
                        out << "\nQuery before reduction: ";
                        queries[i]->toString(out);
                        out << std::endl;
                    }

#ifndef VERIFYPN_MC_Simplification
                    qt = (options.queryReductionTimeout - std::chrono::duration_cast<std::chrono::seconds>(end - begin).count()) / (queries.size() - i);
#endif
                    // this is used later, we already know that this is a plain reachability (or AG)
                    bool wasAGCPNApprox = dynamic_cast<NotCondition*>(queries[i].get()) != nullptr;
                    int preSize=queries[i]->formulaSize();

                    if (options.logic == TemporalLogic::LTL) {
                        if (options.queryReductionTimeout == 0) continue;
                        SimplificationContext simplificationContext(qm0.get(), qnet.get(), qt,
                                                                    options.lpsolveTimeout, &cache);
                        queries[i] = simplify_ltl_query(queries[i], options,
                                           context, simplificationContext, out);
                        continue;
                    }
                    queries[i] = Condition::initialMarkingRW([&](){ return queries[i]; }, stats,  context, false, false, true)
                                            ->pushNegation(stats, context, false, false, true);
                    wasAGCPNApprox |= dynamic_cast<NotCondition*>(queries[i].get()) != nullptr;

                    if(options.queryReductionTimeout > 0 && options.printstatistics) {
                        out << "RWSTATS PRE:";
                        stats.print(out);
                        out << std::endl;
                    }


                    if (options.queryReductionTimeout > 0 && qt > 0)
                    {
                        SimplificationContext simplificationContext(qm0.get(), qnet.get(), qt,
                                options.lpsolveTimeout, &cache);
                        try {
                            negstat_t stats;
                            queries[i] = (queries[i]->simplify(simplificationContext)).formula->pushNegation(stats, context, false, false, true);
                            wasAGCPNApprox |= dynamic_cast<NotCondition*>(queries[i].get()) != nullptr;
                            if(options.printstatistics)
                            {
                                out << "RWSTATS POST:";
                                stats.print(out);
                                out << std::endl;
                            }
                        } catch (std::bad_alloc& ba){
                            std::cerr << "Query reduction failed." << std::endl;
                            std::cerr << "Exception information: " << ba.what() << std::endl;

                            std::exit(ErrorCode);
                        }

                        if(options.printstatistics)
                        {
                            out << "\nQuery after reduction: ";
                            queries[i]->toString(out);
                            out << std::endl;
                        }
                        if(simplificationContext.timeout()){
                            if(options.printstatistics)
                                out << "Query reduction reached timeout.\n";
                            hadTo[i] = true;
                        } else {
                            if(options.printstatistics)
                                out << "Query reduction finished after " << simplificationContext.getReductionTime() << " seconds.\n";
                            --to_handle;
                        }
                    }
                    else if(options.printstatistics)
                    {
                        out << "Skipping linear-programming (-q 0)" << std::endl;
                    }
                    if(options.cpnOverApprox && wasAGCPNApprox)
                    {
                        if(queries[i]->isTriviallyTrue())
                            queries[i] = std::make_shared<BooleanCondition>(false);
                        else if(queries[i]->isTriviallyFalse())
                            queries[i] = std::make_shared<BooleanCondition>(true);
                        queries[i]->setInvariant(wasAGCPNApprox);
                    }


                    if(options.printstatistics)
                    {
                        int postSize=queries[i]->formulaSize();
                        double redPerc = preSize-postSize == 0 ? 0 : ((double)(preSize-postSize)/(double)preSize)*100;
                        out << "Query size reduced from " << preSize << " to " << postSize << " nodes ( " << redPerc << " percent reduction).\n";
                    }
                    }
                }
#ifdef VERIFYPN_MC_Simplification
                ));
#else
                ;
                simplify();
#endif
            }
#ifndef VERIFYPN_MC_Simplification
            std::cout << tstream[0].str() << std::endl;
            break;
#else
            for(size_t i = 0; i < std::min<uint32_t>(options.cores, old); ++i)
            {
                threads[i].join();
                std::cout << tstream[i].str();
                std::cout << std::endl;
            }
#endif
            end = std::chrono::high_resolution_clock::now();

        } while(std::any_of(hadTo.begin(), hadTo.end(), [](auto a) { return a;}) && std::chrono::duration_cast<std::chrono::seconds>(end - begin).count() < options.queryReductionTimeout && to_handle > 0);
    }

    if(options.query_out_file.size() > 0)
    {
        std::vector<uint32_t> reorder(queries.size());
        for(uint32_t i = 0; i < queries.size(); ++i) reorder[i] = i;
        std::sort(reorder.begin(), reorder.end(), [&](auto a, auto b){

            if(queries[a]->isReachability() != queries[b]->isReachability())
                return queries[a]->isReachability() > queries[b]->isReachability();
            if(queries[a]->isLoopSensitive() != queries[b]->isLoopSensitive())
                return queries[a]->isLoopSensitive() < queries[b]->isLoopSensitive();
            if(queries[a]->containsNext() != queries[b]->containsNext())
                return queries[a]->containsNext() < queries[b]->containsNext();
            return queries[a]->formulaSize() < queries[b]->formulaSize();
        });
        writeQueries(queries, querynames, reorder, options.query_out_file, options.binary_query_io & 2, builder.getPlaceNames());
    }

    qnet = nullptr;
    qm0 = nullptr;

    if (!options.statespaceexploration){
        for(size_t i = 0; i < queries.size(); ++i)
        {
            if(queries[i]->isTriviallyTrue()){
                results[i] = p2.handle(i, queries[i].get(), ResultPrinter::Satisfied).first;
                if(results[i] == ResultPrinter::Ignore && options.printstatistics)
                {
                    std::cout << "Unable to decide if query is satisfied." << std::endl << std::endl;
                }
                else if (options.printstatistics) {
                    std::cout << "Query solved by Query Simplification." << std::endl << std::endl;
                }
            } else if (queries[i]->isTriviallyFalse()) {
                results[i] = p2.handle(i, queries[i].get(), ResultPrinter::NotSatisfied).first;
                if(results[i] == ResultPrinter::Ignore &&  options.printstatistics)
                {
                    std::cout << "Unable to decide if query is satisfied." << std::endl << std::endl;
                }
                else if (options.printstatistics) {
                    std::cout << "Query solved by Query Simplification." << std::endl << std::endl;
                }
            } else if (options.strategy == PetriEngine::Reachability::OverApprox){
                results[i] = p2.handle(i, queries[i].get(), ResultPrinter::Unknown).first;
                if (options.printstatistics) {
                    std::cout << "Unable to decide if query is satisfied." << std::endl << std::endl;
                }
            } else if (options.noreach || !queries[i]->isReachability()) {
                results[i] = options.logic == TemporalLogic::CTL ? ResultPrinter::CTL : ResultPrinter::LTL;
                alldone = false;
            } else {
                queries[i] = queries[i]->prepareForReachability();
                alldone = false;
            }
        }

        if(alldone && options.model_out_file.size() == 0) return SuccessCode;
    }

    options.queryReductionTimeout = 0;

    //--------------------- Apply Net Reduction ---------------//

    if (options.enablereduction > 0) {
        // Compute how many times each place appears in the query
        builder.startTimer();
        builder.reduce(queries, results, options.enablereduction, options.trace != TraceLevel::None, nullptr, options.reductionTimeout, options.reductions);
        printer.setReducer(builder.getReducer());
    }

    printStats(builder, options);

    auto net = std::unique_ptr<PetriNet>(builder.makePetriNet());

    if(options.model_out_file.size() > 0)
    {
        std::fstream file;
        file.open(options.model_out_file, std::ios::out);
        net->toXML(file);
    }

    if(alldone) return SuccessCode;

    //----------------------- Verify CTL queries -----------------------//
    std::vector<size_t> ctl_ids;
    std::vector<size_t> ltl_ids;
    for(size_t i = 0; i < queries.size(); ++i)
    {
        if(results[i] == ResultPrinter::CTL)
        {
            ctl_ids.push_back(i);
        }
        else if (results[i] == ResultPrinter::LTL) {
            ltl_ids.push_back(i);
        }
    }

    if (!ctl_ids.empty()) {
        options.usedctl=true;
        PetriEngine::Reachability::Strategy reachabilityStrategy=options.strategy;

        // Assign indexes
        if(queries.empty() || contextAnalysis(cpnBuilder, builder, net.get(), queries) != ContinueCode)
        {
            std::cerr << "An error occurred while assigning indexes" << std::endl;
            return ErrorCode;
        }
        if(options.strategy == DEFAULT) options.strategy = PetriEngine::Reachability::DFS;
        v = CTLMain(net.get(),
            options.ctlalgorithm,
            options.strategy,
            options.gamemode,
            options.printstatistics,
            true,
            options.stubbornreduction,
            querynames,
            queries,
            ctl_ids,
            options);

        if (std::find(results.begin(), results.end(), ResultPrinter::Unknown) == results.end()) {
            return v;
        }
        // go back to previous strategy if the program continues
        options.strategy=reachabilityStrategy;
    }
    options.usedctl=false;

    //----------------------- Verify LTL queries -----------------------//

    if (!ltl_ids.empty() && options.ltlalgorithm != LTL::Algorithm::None) {
        options.usedltl = true;
        if ((v = contextAnalysis(cpnBuilder, builder, net.get(), queries)) != ContinueCode) {
            std::cerr << "Error performing context analysis" << std::endl;
            return v;
        }

        for (auto qid : ltl_ids) {
            LTL::LTLMain(net.get(), queries[qid], querynames[qid], options);

        }
        if (std::find(results.begin(), results.end(), ResultPrinter::Unknown) == results.end()) {
            return SuccessCode;
        }
    }

    //----------------------- Siphon Trap ------------------------//

    if(options.siphontrapTimeout > 0){
        for (uint32_t i = 0; i < results.size(); i ++) {
            bool isDeadlockQuery = std::dynamic_pointer_cast<DeadlockCondition>(queries[i]) != nullptr;

            if (results[i] == ResultPrinter::Unknown && isDeadlockQuery) {
                STSolver stSolver(printer, *net, queries[i].get(), options.siphonDepth);
                stSolver.solve(options.siphontrapTimeout);
                results[i] = stSolver.printResult();
                if (results[i] == Reachability::ResultPrinter::NotSatisfied && options.printstatistics) {
                    std::cout << "Query solved by Siphon-Trap Analysis." << std::endl << std::endl;
                }
            }
        }

        if (std::find(results.begin(), results.end(), ResultPrinter::Unknown) == results.end()) {
            return SuccessCode;
        }
    }
    options.siphontrapTimeout = 0;

    //----------------------- Reachability -----------------------//

    //Analyse context again to reindex query
    contextAnalysis(cpnBuilder, builder, net.get(), queries);

    // Change default place-holder to default strategy
    if(options.strategy == DEFAULT) options.strategy = PetriEngine::Reachability::HEUR;

    if(options.tar && net->numberOfPlaces() > 0)
    {
        //Create reachability search strategy
        TARReachabilitySearch strategy(printer, *net, builder.getReducer(), options.kbound);

        // Change default place-holder to default strategy
        fprintf(stdout, "Search strategy option was ignored as the TAR engine is called.\n");
        options.strategy = PetriEngine::Reachability::DFS;

        //Reachability search
        strategy.reachable(queries, results,
                options.printstatistics,
                options.trace != TraceLevel::None);
    }
    else
    {
        ReachabilitySearch strategy(*net, printer, options.kbound);

        // Change default place-holder to default strategy
        if(options.strategy == DEFAULT) options.strategy = PetriEngine::Reachability::HEUR;

        //Reachability search
        strategy.reachable(queries, results,
                           options.strategy,
                           options.stubbornreduction,
                           options.statespaceexploration,
                           options.printstatistics,
                           options.trace != TraceLevel::None,
                           options.seed());
    }

    return SuccessCode;
}
<|MERGE_RESOLUTION|>--- conflicted
+++ resolved
@@ -344,15 +344,6 @@
                 ++i;
             }
         }
-<<<<<<< HEAD
-        else if (strcmp(argv[i], "--no-compress-buchi") == 0) {
-            options.compress_buchi = false;
-        }
-        else if (strcmp(argv[i], "--weight") == 0) {
-            //TODO this is a temporary option to set the weight of the weighted composed heuristic.
-            options.weight1 = atoi(argv[++i]);
-            options.weight2 = atoi(argv[++i]);
-=======
         else if (strcmp(argv[i], "--compress-aps") == 0) {
             if (argc <= i + 1 || strcmp(argv[i+1], "1") == 0) {
                 options.ltl_compress_aps = APCompression::Full;
@@ -362,7 +353,6 @@
                 options.ltl_compress_aps = APCompression::None;
                 ++i;
             }
->>>>>>> f6d1403b
         }
 #ifdef VERIFYPN_MC_Simplification
         else if (strcmp(argv[i], "-z") == 0)
@@ -482,19 +472,11 @@
                     "  --write-buchi <filename> [<format>]  Valid for LTL. Write the generated buchi automaton to file. Formats:\n"
                     "                                       - dot   (default) Write the buchi in GraphViz Dot format\n"
                     "                                       - hoa   Write the buchi in the Hanoi Omega-Automata Format\n"
-<<<<<<< HEAD
-                    "                                       - spin  Write the buchi in the spin model checker format."
-                    "  --no-compress-buchi                  Disable compression of atomic propositions in LTL."
-                    "                                       This compression significantly helps in dealing with massive"
-                    "                                       fireability queries, but sometimes hurts Büchi construction "
-                    "                                       and query simplifation in complex queries."
-=======
                     "                                       - spin  Write the buchi in the spin model checker format.\n"
                     "  --compress-aps                       Enable compression of atomic propositions in LTL.\n"
                     "                                       For some queries this helps reduce the overhead of query\n"
                     "                                       simplification and Büchi construction, but gives worse\n"
                     "                                       results since there is less opportunity for optimizations.\n"
->>>>>>> f6d1403b
                     "\n"
                     "Return Values:\n"
                     "  0   Successful, query satisfiable\n"
@@ -949,12 +931,7 @@
 #ifdef VERIFYPN_MC_Simplification
         std::scoped_lock scopedLock{spot_mutex};
 #endif
-<<<<<<< HEAD
-        // TODO use heuristic for whether to compress? (e.g. based on formula size).
-        cond = LTL::simplify(cond, options.compress_buchi);
-=======
         cond = LTL::simplify(cond, options.ltl_compress_aps);
->>>>>>> f6d1403b
     }
     negstat_t stats;
     cond = Condition::initialMarkingRW([&]() { return cond; }, stats, evalContext, false, false, true)
