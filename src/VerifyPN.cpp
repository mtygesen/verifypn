--- conflicted
+++ resolved
@@ -344,25 +344,20 @@
                 ++i;
             }
         }
-<<<<<<< HEAD
-        else if (strcmp(argv[i], "--no-compress-buchi") == 0) {
-            options.compress_buchi = false;
+        else if (strcmp(argv[i], "--compress-aps") == 0) {
+            if (argc <= i + 1 || strcmp(argv[i+1], "1") == 0) {
+                options.ltl_compress_aps = APCompression::Full;
+                ++i;
+            }
+            else if (strcmp(argv[i+1], "0") == 0) {
+                options.ltl_compress_aps = APCompression::None;
+                ++i;
+            }
         }
         else if (strcmp(argv[i], "--weight") == 0) {
             //TODO this is a temporary option to set the weight of the weighted composed heuristic.
             options.weight1 = atoi(argv[++i]);
             options.weight2 = atoi(argv[++i]);
-=======
-        else if (strcmp(argv[i], "--compress-aps") == 0) {
-            if (argc <= i + 1 || strcmp(argv[i+1], "1") == 0) {
-                options.ltl_compress_aps = APCompression::Full;
-                ++i;
-            }
-            else if (strcmp(argv[i+1], "0") == 0) {
-                options.ltl_compress_aps = APCompression::None;
-                ++i;
-            }
->>>>>>> 8a67e1dc
         }
 #ifdef VERIFYPN_MC_Simplification
         else if (strcmp(argv[i], "-z") == 0)
@@ -482,19 +477,11 @@
                     "  --write-buchi <filename> [<format>]  Valid for LTL. Write the generated buchi automaton to file. Formats:\n"
                     "                                       - dot   (default) Write the buchi in GraphViz Dot format\n"
                     "                                       - hoa   Write the buchi in the Hanoi Omega-Automata Format\n"
-<<<<<<< HEAD
-                    "                                       - spin  Write the buchi in the spin model checker format."
-                    "  --no-compress-buchi                  Disable compression of atomic propositions in LTL."
-                    "                                       This compression significantly helps in dealing with massive"
-                    "                                       fireability queries, but sometimes hurts Büchi construction "
-                    "                                       and query simplifation in complex queries."
-=======
                     "                                       - spin  Write the buchi in the spin model checker format.\n"
                     "  --compress-aps                       Disable compression of atomic propositions in LTL.\n"
                     "                                       This compression significantly helps in dealing with massive\n"
                     "                                       fireability queries, but sometimes hurts Büchi construction \n"
                     "                                       and query simplifation in complex queries.\n"
->>>>>>> 8a67e1dc
                     "\n"
                     "Return Values:\n"
                     "  0   Successful, query satisfiable\n"
@@ -949,12 +936,7 @@
 #ifdef VERIFYPN_MC_Simplification
         std::scoped_lock scopedLock{spot_mutex};
 #endif
-<<<<<<< HEAD
-        // TODO use heuristic for whether to compress? (e.g. based on formula size).
-        cond = LTL::simplify(cond, options.compress_buchi);
-=======
         cond = LTL::simplify(cond, options.ltl_compress_aps);
->>>>>>> 8a67e1dc
     }
     negstat_t stats;
     cond = Condition::initialMarkingRW([&]() { return cond; }, stats, evalContext, false, false, true)
