--- conflicted
+++ resolved
@@ -1006,18 +1006,14 @@
         }
     }
 
-<<<<<<< HEAD
     if(options.computePartition){
         cpnBuilder.computePartition();
     }
     if(options.computeCFP){
-        cpnBuilder.computePlaceColorFixpoint(options.max_intervals, options.intervalTimeout);
+        cpnBuilder.computePlaceColorFixpoint(options.max_intervals, options.max_intervals_reduced, options.intervalTimeout);
     }
 
     
-=======
-    cpnBuilder.computePlaceColorFixpoint(options.max_intervals, options.max_intervals_reduced, options.intervalTimeout);
->>>>>>> 6653f058
     
     auto builder = options.cpnOverApprox ? cpnBuilder.stripColors() : cpnBuilder.unfold();
     printUnfoldingStats(cpnBuilder, options);
