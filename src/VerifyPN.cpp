--- conflicted
+++ resolved
@@ -1281,18 +1281,12 @@
                     else
                         modelChecker = std::make_unique<LTL::TarjanModelChecker<false>>(*net, negated_formula, options.ltluseweak);
                     break;
-<<<<<<< HEAD
-                default:
-                    std::cerr << "Wrong LTL engine provided as engine option." << std::endl;
-                    return ErrorCode;
-=======
                 case LTL::Algorithm::None:
                     std::cerr << "Cannot perform LTL None model checking, bug in control flow." << std::endl;
                     return ErrorCode;
             }
             if ( !options.buchi_out_file.empty() ) {
                 modelChecker->output_buchi(options.buchi_out_file, options.buchi_out_type);
->>>>>>> 4ca9d550
             }
             satisfied = negate_answer ^ modelChecker->isSatisfied();
             if (options.printstatistics) {
