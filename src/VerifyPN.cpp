/* TAPAAL untimed verification engine verifypn 
 * Copyright (C) 2011-2018  Jonas Finnemann Jensen <jopsen@gmail.com>,
 *                          Thomas Søndersø Nielsen <primogens@gmail.com>,
 *                          Lars Kærlund Østergaard <larsko@gmail.com>,
 *                          Jiri Srba <srba.jiri@gmail.com>,
 *                          Peter Gjøl Jensen <root@petergjoel.dk>
 *
 * CTL Extension
 *                          Peter Fogh <peter.f1992@gmail.com>
 *                          Isabella Kaufmann <bellakaufmann93@gmail.com>
 *                          Tobias Skovgaard Jepsen <tobiasj1991@gmail.com>
 *                          Lasse Steen Jensen <lassjen88@gmail.com>
 *                          Søren Moss Nielsen <soren_moss@mac.com>
 *                          Samuel Pastva <daemontus@gmail.com>
 *                          Jiri Srba <srba.jiri@gmail.com>
 *
 * Stubborn sets, query simplification, siphon-trap property
 *                          Frederik Meyer Boenneland <sadpantz@gmail.com>
 *                          Jakob Dyhr <jakobdyhr@gmail.com>
 *                          Peter Gjøl Jensen <root@petergjoel.dk>
 *                          Mads Johannsen <mads_johannsen@yahoo.com>
 *                          Jiri Srba <srba.jiri@gmail.com>
 * 
 * This program is free software: you can redistribute it and/or modify
 * it under the terms of the GNU General Public License as published by
 * the Free Software Foundation, either version 3 of the License, or
 * (at your option) any later version.
 * 
 * This program is distributed in the hope that it will be useful,
 * but WITHOUT ANY WARRANTY; without even the implied warranty of
 * MERCHANTABILITY or FITNESS FOR A PARTICULAR PURPOSE.  See the
 * GNU General Public License for more details.
 * 
 * You should have received a copy of the GNU General Public License
 * along with this program.  If not, see <http://www.gnu.org/licenses/>.
 */
#include <stdio.h>
#include <string>
#include <string.h>
#include <iostream>
#include <fstream>
#include <sstream>
#include <map>
#include <memory>
#include <utility>
#include <functional>

#ifdef VERIFYPN_MC_Simplification
#include <thread>
#include <iso646.h>
#endif

#include "PetriEngine/PQL/PQLParser.h"
#include "PetriEngine/PQL/Contexts.h"
#include "PetriEngine/Reachability/ReachabilitySearch.h"
#include "PetriEngine/TAR/TARReachability.h"
#include "PetriEngine/Reducer.h"
#include "PetriParse/QueryXMLParser.h"
#include "PetriParse/QueryBinaryParser.h"
#include "PetriParse/PNMLParser.h"
#include "PetriEngine/PetriNetBuilder.h"
#include "PetriEngine/PQL/PQL.h"
#include "PetriEngine/PQL/CTLVisitor.h"
#include "PetriEngine/options.h"
#include "PetriEngine/errorcodes.h"
#include "PetriEngine/STSolver.h"
#include "PetriEngine/Simplification/Member.h"
#include "PetriEngine/Simplification/LinearPrograms.h"
#include "PetriEngine/Simplification/Retval.h"

#include "CTL/CTLEngine.h"
#include "PetriEngine/PQL/Expressions.h"
#include "PetriEngine/Colored/ColoredPetriNetBuilder.h"
#include "LTL/LTL.h"

#include <atomic>

using namespace std;
using namespace PetriEngine;
using namespace PetriEngine::PQL;
using namespace PetriEngine::Reachability;

ReturnValue contextAnalysis(ColoredPetriNetBuilder& cpnBuilder, PetriNetBuilder& builder, const PetriNet* net, std::vector<std::shared_ptr<Condition> >& queries)
{
    //Context analysis
    ColoredAnalysisContext context(builder.getPlaceNames(), builder.getTransitionNames(), net, cpnBuilder.getUnfoldedPlaceNames(), cpnBuilder.getUnfoldedTransitionNames(), cpnBuilder.isColored());
    for(auto& q : queries)
    {
        q->analyze(context);

        //Print errors if any
        if (context.errors().size() > 0) {
            for (size_t i = 0; i < context.errors().size(); i++) {
                fprintf(stderr, "Query Context Analysis Error: %s\n", context.errors()[i].toString().c_str());
            }
            return ErrorCode;
        }
    }
    return ContinueCode;
}

std::vector<std::string> explode(std::string const & s)
{
    std::vector<std::string> result;
    std::istringstream iss(s);

    for (std::string token; std::getline(iss, token, ','); )
    {
        result.push_back(std::move(token));
        if(result.back().empty()) result.pop_back();
    }

    return result;
}

ReturnValue parseOptions(int argc, char* argv[], options_t& options)
{
    for (int i = 1; i < argc; i++) {
        if (strcmp(argv[i], "-k") == 0 || strcmp(argv[i], "--k-bound") == 0) {
            if (i == argc - 1) {
                fprintf(stderr, "Missing number after \"%s\"\n", argv[i]);
                return ErrorCode;
            }
            if (sscanf(argv[++i], "%d", &options.kbound) != 1 || options.kbound < 0) {
                fprintf(stderr, "Argument Error: Invalid number of tokens \"%s\"\n", argv[i]);
                return ErrorCode;
            }
        } else if(strcmp(argv[i], "-s") == 0 || strcmp(argv[i], "--search-strategy") == 0){
			if (i==argc-1) {
                fprintf(stderr, "Missing search strategy after \"%s\"\n\n", argv[i]);
				return ErrorCode;
            }
            char* s = argv[++i];
            if(strcmp(s, "BestFS") == 0)
				options.strategy = HEUR;
			else if(strcmp(s, "BFS") == 0)
				options.strategy = BFS;
			else if(strcmp(s, "DFS") == 0)
				options.strategy = DFS;
			else if(strcmp(s, "RDFS") == 0)
				options.strategy = RDFS;
			else if(strcmp(s, "OverApprox") == 0)
				options.strategy = OverApprox;
			else{
				fprintf(stderr, "Argument Error: Unrecognized search strategy \"%s\"\n", s);
				return ErrorCode;
			}
        } else if (strcmp(argv[i], "-q") == 0 || strcmp(argv[i], "--query-reduction") == 0) {
            if (i == argc - 1) {
                fprintf(stderr, "Missing number after \"%s\"\n\n", argv[i]);
                return ErrorCode;
            }
            if (sscanf(argv[++i], "%d", &options.queryReductionTimeout) != 1 || options.queryReductionTimeout < 0) {
                fprintf(stderr, "Argument Error: Invalid query reduction timeout argument \"%s\"\n", argv[i]);
                return ErrorCode;
            }
        } else if (strcmp(argv[i], "-l") == 0 || strcmp(argv[i], "--lpsolve-timeout") == 0) {
            if (i == argc - 1) {
                fprintf(stderr, "Missing number after \"%s\"\n\n", argv[i]);
                return ErrorCode;
            }
            if (sscanf(argv[++i], "%d", &options.lpsolveTimeout) != 1 || options.lpsolveTimeout < 0) {
                fprintf(stderr, "Argument Error: Invalid LPSolve timeout argument \"%s\"\n", argv[i]);
                return ErrorCode;
            }
        } else if (strcmp(argv[i], "-e") == 0 || strcmp(argv[i], "--state-space-exploration") == 0) {
            options.statespaceexploration = true;
        } else if (strcmp(argv[i], "-n") == 0 || strcmp(argv[i], "--no-statistics") == 0) {
            options.printstatistics = false;
        } else if (strcmp(argv[i], "-t") == 0 || strcmp(argv[i], "--trace") == 0) {
            options.trace = true;
        } else if (strcmp(argv[i], "-x") == 0 || strcmp(argv[i], "--xml-queries") == 0) {
            if (i == argc - 1) {
                fprintf(stderr, "Missing number after \"%s\"\n\n", argv[i]);
                return ErrorCode;
            }
            std::vector<std::string> q = explode(argv[++i]);
            for(auto& qn : q)
            {
                int32_t n;
                if(sscanf(qn.c_str(), "%d", &n) != 1 || n <= 0)
                {
                    std::cerr << "Error in query numbers : " << qn << std::endl;
                }
                else
                {
                    options.querynumbers.insert(--n);
                }
            }
        } else if (strcmp(argv[i], "-r") == 0 || strcmp(argv[i], "--reduction") == 0) {
            if (i == argc - 1) {
                fprintf(stderr, "Missing number after \"%s\"\n\n", argv[i]);
                return ErrorCode;
            }
            if (sscanf(argv[++i], "%d", &options.enablereduction) != 1 || options.enablereduction < 0 || options.enablereduction > 3) {
                fprintf(stderr, "Argument Error: Invalid reduction argument \"%s\"\n", argv[i]);
                return ErrorCode;
            }
            if(options.enablereduction == 3)
            {
                options.reductions.clear();
                std::vector<std::string> q = explode(argv[++i]);
                for(auto& qn : q)
                {
                    int32_t n;
                    if(sscanf(qn.c_str(), "%d", &n) != 1 || n < 0 || n > 9)
                    {
                        std::cerr << "Error in reduction rule choice : " << qn << std::endl;
                        return ErrorCode;
                    }
                    else
                    {
                        options.reductions.push_back(n);
                    }
                }
            }
        } else if (strcmp(argv[i], "-d") == 0 || strcmp(argv[i], "--reduction-timeout") == 0) {
            if (i == argc - 1) {
                fprintf(stderr, "Missing number after \"%s\"\n\n", argv[i]);
                return ErrorCode;
            }
            if (sscanf(argv[++i], "%d", &options.reductionTimeout) != 1) {
                fprintf(stderr, "Argument Error: Invalid reduction timeout argument \"%s\"\n", argv[i]);
                return ErrorCode;
            }
        } else if(strcmp(argv[i], "--seed-offset") == 0) {
            if (sscanf(argv[++i], "%u", &options.seed_offset) != 1) {
                fprintf(stderr, "Argument Error: Invalid seed offset argument \"%s\"\n", argv[i]);
                return ErrorCode;
            }
        }  else if(strcmp(argv[i], "-p") == 0 || strcmp(argv[i], "--partial-order-reduction") == 0) {
            options.stubbornreduction = false;
        } else if(strcmp(argv[i], "-a") == 0 || strcmp(argv[i], "--siphon-trap") == 0) {
            if (i == argc - 1) {
                fprintf(stderr, "Missing number after \"%s\"\n\n", argv[i]);
                return ErrorCode;
            }
            if (sscanf(argv[++i], "%u", &options.siphontrapTimeout) != 1) {
                fprintf(stderr, "Argument Error: Invalid siphon-trap timeout \"%s\"\n", argv[i]);
                return ErrorCode;
            }
        } else if(strcmp(argv[i], "--siphon-depth") == 0) {
            if (i == argc - 1) {
                fprintf(stderr, "Missing number after \"%s\"\n\n", argv[i]);
                return ErrorCode;
            }
            if (sscanf(argv[++i], "%u", &options.siphonDepth) != 1) {
                fprintf(stderr, "Argument Error: Invalid siphon-depth count \"%s\"\n", argv[i]);
                return ErrorCode;
            }
        }
        else if (strcmp(argv[i], "-tar") == 0)
        {
            options.tar = true;

        }
        else if (strcmp(argv[i], "--write-simplified") == 0)
        {
            options.query_out_file = std::string(argv[++i]);
        }
        else if(strcmp(argv[i], "--binary-query-io") == 0)
        {
            if (sscanf(argv[++i], "%u", &options.binary_query_io) != 1 || options.binary_query_io > 3) {
                fprintf(stderr, "Argument Error: Invalid binary-query-io value \"%s\"\n", argv[i]);
                return ErrorCode;
            }
        }
        else if (strcmp(argv[i], "--write-reduced") == 0)
        {
            options.model_out_file = std::string(argv[++i]);
        }
#ifdef VERIFYPN_MC_Simplification
        else if (strcmp(argv[i], "-z") == 0)
        {
            if (i == argc - 1) {
                fprintf(stderr, "Missing number after \"%s\"\n\n", argv[i]);
                return ErrorCode;
            }
            if (sscanf(argv[++i], "%u", &options.cores) != 1) {
                fprintf(stderr, "Argument Error: Invalid cores count \"%s\"\n", argv[i]);
                return ErrorCode;
            }
        }
#endif
        else if (strcmp(argv[i], "-noreach") == 0) {
            options.noreach = true;
        } else if (strcmp(argv[i], "-ctl") == 0){
            options.logic = TemporalLogic::CTL;
            if(argc > i + 1){
                if(strcmp(argv[i + 1], "local") == 0){
                    options.ctlalgorithm = CTL::Local;
                }
                else if(strcmp(argv[i + 1], "czero") == 0){
                    options.ctlalgorithm = CTL::CZero;
                }
                else
                {
                    fprintf(stderr, "Argument Error: Invalid ctl-algorithm type \"%s\"\n", argv[i + 1]);
                    return ErrorCode;
                }
                i++;
            }
        } else if (strcmp(argv[i], "-ltl") == 0) {
            options.logic = TemporalLogic::LTL;
            if (argc > i + 1) {
                if(strcmp(argv[i + 1], "ndfs") == 0) {
                    options.ltlalgorithm = LTL::Algorithm::NDFS;
                }
                else if(strcmp(argv[i + 1], "tarjan") == 0) {
                    options.ltlalgorithm = LTL::Algorithm::Tarjan;
                }
<<<<<<< HEAD
                else if (strcmp(argv[i + 1], "none") == 0) {
                    options.ltlalgorithm = LTL::Algorithm::None;
=======
                else if(strcmp(argv[i + 1], "rndfs") == 0) {
                    options.ltlalgorithm = LTL::Algorithm::RandomNDFS;
>>>>>>> 60cbe649
                }
                else {
                    continue;
                }
                i++;
            }
        } else if (strcmp(argv[i], "-noweak") == 0) {
            options.ltluseweak = false;
        } else if (strcmp(argv[i], "-g") == 0 || strcmp(argv[i], "--game-mode") == 0){
            options.gamemode = true;
        } else if (strcmp(argv[i], "-c") == 0 || strcmp(argv[i], "--cpn-overapproximation") == 0) {
            options.cpnOverApprox = true;
        } else if (strcmp(argv[i], "-h") == 0 || strcmp(argv[i], "--help") == 0) {
            printf("Usage: verifypn [options] model-file query-file\n"
                    "A tool for answering CTL and reachability queries of place cardinality\n"
                    "deadlock and transition fireability for weighted P/T Petri nets\n"
                    "extended with inhibitor arcs.\n"
                    "\n"
                    "Options:\n"
                    "  -k, --k-bound <number of tokens>   Token bound, 0 to ignore (default)\n"
                    "  -t, --trace                        Provide XML-trace to stderr\n"
                    "  -s, --search-strategy <strategy>   Search strategy:\n"
                    "                                     - BestFS       Heuristic search (default)\n"
                    "                                     - BFS          Breadth first search\n"
                    "                                     - DFS          Depth first search (CTL default)\n"
                    "                                     - RDFS         Random depth first search\n"
                    "                                     - OverApprox   Linear Over Approx\n"
                    "  --seed-offset <number>             Extra noise to add to the seed of the random number generation\n"
                    "  -e, --state-space-exploration      State-space exploration only (query-file is irrelevant)\n"
                    "  -x, --xml-query <query index>      Parse XML query file and verify query of a given index\n"
                    "  -r, --reduction <type>             Change structural net reduction:\n"
                    "                                     - 0  disabled\n"
                    "                                     - 1  aggressive reduction (default)\n"
                    "                                     - 2  reduction preserving k-boundedness\n"
                    "                                     - 3  user defined reduction sequence, eg -r 3 0,1,2,3 to use rules A,B,C,D only, and in that order\n"
                    "  -d, --reduction-timeout <timeout>  Timeout for structural reductions in seconds (default 60)\n"
                    "  -q, --query-reduction <timeout>    Query reduction timeout in seconds (default 30)\n"
                    "                                     write -q 0 to disable query reduction\n"
                    "  -l, --lpsolve-timeout <timeout>    LPSolve timeout in seconds, default 10\n"
                    "  -p, --partial-order-reduction      Disable partial order reduction (stubborn sets)\n"
                    "  -a, --siphon-trap <timeout>        Siphon-Trap analysis timeout in seconds (default 0)\n"
                    "      --siphon-depth <place count>   Search depth of siphon (default 0, which counts all places)\n"
                    "  -n, --no-statistics                Do not display any statistics (default is to display it)\n"
                    "  -h, --help                         Display this help message\n"
                    "  -v, --version                      Display version information\n"
                    "  -ctl <type>                        Verify CTL properties\n"
                    "                                     - local     Liu and Smolka's on-the-fly algorithm\n"
                    "                                     - czero     local with certain zero extension (default)\n"
                    "  -ltl [<type>]                      Verify LTL properties (default tarjan)\n"
                    "                                     - ndfs      Nested depth first search algorithm\n"
                    "                                     - tarjan    On-the-fly Tarjan's algorithm\n"
                    "  -noweak                            Disable optimizations for weak Büchi automata when doing \n"
                    "                                     LTL model checking. Not recommended."
                    "  -noreach                           Force use of CTL/LTL engine, even when queries are reachability.\n"
                    "                                     Not recommended since the reachability engine is faster."
                    "  -c, --cpn-overapproximation        Over approximate query on Colored Petri Nets (CPN only)\n"
                    //"  -g                                 Enable game mode (CTL Only)" // Feature not yet implemented
#ifdef VERIFYPN_MC_Simplification
                    "  -z <number of cores>               Number of cores to use (currently only query simplification)\n"
#endif
                    "  -tar                               Enables Trace Abstraction Refinement for reachability properties\n"
                    "  --write-simplified <filename>      Outputs the queries to the given file after simplification\n"
                    "  --write-reduced <filename>         Outputs the model to the given file after structural reduction\n"
                    "  --binary-query-io <0,1,2,3>        Determines the input/output format of the query-file\n"
                    "                                     - 0 MCC XML format for Input and Output\n"
                    "                                     - 1 Input is binary, output is XML\n"
                    "                                     - 2 Output is binary, input is XML\n"
                    "                                     - 3 Input and Output is binary\n"
                    "\n"
                    "Return Values:\n"
                    "  0   Successful, query satisfiable\n"
                    "  1   Unsuccesful, query not satisfiable\n"
                    "  2   Unknown, algorithm was unable to answer the question\n"
                    "  3   Error, see stderr for error message\n"
                    "\n"
                    "VerifyPN is an untimed CTL verification engine for TAPAAL.\n"
                    "TAPAAL project page: <http://www.tapaal.net>\n");
            return SuccessCode;
        } else if (strcmp(argv[i], "-v") == 0 || strcmp(argv[i], "--version") == 0) {
            printf("VerifyPN (untimed verification engine for TAPAAL) %s\n", VERIFYPN_VERSION);
            printf("Copyright (C) 2011-2020\n");
            printf("                        Frederik Meyer Boenneland <sadpantz@gmail.com>\n");
            printf("                        Jakob Dyhr <jakobdyhr@gmail.com>\n");
            printf("                        Peter Fogh <peter.f1992@gmail.com>\n");
            printf("                        Jonas Finnemann Jensen <jopsen@gmail.com>\n");
            printf("                        Lasse Steen Jensen <lassjen88@gmail.com>\n");
            printf("                        Peter Gjøl Jensen <root@petergjoel.dk>\n");
            printf("                        Tobias Skovgaard Jepsen <tobiasj1991@gmail.com>\n");
            printf("                        Mads Johannsen <mads_johannsen@yahoo.com>\n");
            printf("                        Isabella Kaufmann <bellakaufmann93@gmail.com>\n");
            printf("                        Andreas Hairing Klostergaard <kloster92@me.com>\n");
            printf("                        Søren Moss Nielsen <soren_moss@mac.com>\n");
            printf("                        Thomas Søndersø Nielsen <primogens@gmail.com>\n");
            printf("                        Samuel Pastva <daemontus@gmail.com>\n");
            printf("                        Jiri Srba <srba.jiri@gmail.com>\n");
            printf("                        Lars Kærlund Østergaard <larsko@gmail.com>\n");
            printf("GNU GPLv3 or later <http://gnu.org/licenses/gpl.html>\n");
            return SuccessCode;
        } else if (options.modelfile == NULL) {
            options.modelfile = argv[i];
        } else if (options.queryfile == NULL) {
            options.queryfile = argv[i];
        } else {
			fprintf(stderr, "Argument Error: Unrecognized option \"%s\"\n", options.modelfile);
			return ErrorCode;
        }
    }
    //Print parameters
    if (options.printstatistics) {
        std::cout << std::endl << "Parameters: ";
        for (int i = 1; i < argc; i++) {
            std::cout << argv[i] << " ";
        }
        std::cout << std::endl;
    }

    if (options.statespaceexploration) {
        // for state-space exploration some options are mandatory
        options.enablereduction = 0;
        options.kbound = 0;
        options.queryReductionTimeout = 0;
        options.lpsolveTimeout = 0;
        options.siphontrapTimeout = 0;
        options.stubbornreduction = false;
//        outputtrace = false;
    }


    //----------------------- Validate Arguments -----------------------//

    //Check for model file
    if (!options.modelfile) {
        fprintf(stderr, "Argument Error: No model-file provided\n");
        return ErrorCode;
    }

    //Check for query file
    if (!options.modelfile && !options.statespaceexploration) {
        fprintf(stderr, "Argument Error: No query-file provided\n");
        return ErrorCode;
    }

    return ContinueCode;
}

auto
readQueries(options_t& options, std::vector<std::string>& qstrings)
{

    std::vector<Condition_ptr > conditions;
    if (!options.statespaceexploration) {
        //Open query file
        ifstream qfile(options.queryfile, ifstream::in);
        if (!qfile) {
            fprintf(stderr, "Error: Query file \"%s\" couldn't be opened\n", options.queryfile);
            fprintf(stdout, "CANNOT_COMPUTE\n");
            conditions.clear();
            return conditions;
        }

        if(options.querynumbers.size() == 0)
        {
            string querystring; // excluding EF and AG

            //Read everything
            stringstream buffer;
            buffer << qfile.rdbuf();
            string querystr = buffer.str(); // including EF and AG
            //Parse XML the queries and querystr let be the index of xmlquery

            qstrings.push_back(querystring);
            //Validate query type
            if (querystr.substr(0, 2) != "EF" && querystr.substr(0, 2) != "AG") {
                    fprintf(stderr, "Error: Query type \"%s\" not supported, only (EF and AG is supported)\n", querystr.substr(0, 2).c_str());
                    return conditions;
            }
            //Check if is invariant
            bool isInvariant = querystr.substr(0, 2) == "AG";

            //Wrap in not if isInvariant
            querystring = querystr.substr(2);
            std::vector<std::string> tmp;
            conditions.emplace_back(ParseQuery(querystring, tmp));
            if(isInvariant) conditions.back() = std::make_shared<AGCondition>(conditions.back());
            else            conditions.back() = std::make_shared<EFCondition>(conditions.back());
        }
        else
        {
            std::vector<QueryItem> queries;
            if(options.binary_query_io & 1)
            {
                QueryBinaryParser parser;
                if (!parser.parse(qfile, options.querynumbers)) {
                    fprintf(stderr, "Error: Failed parsing binary query file\n");
                    fprintf(stdout, "DO_NOT_COMPETE\n");
                    conditions.clear();
                    return conditions;
                }
                queries = std::move(parser.queries);
            }
            else
            {
                QueryXMLParser parser;
                if (!parser.parse(qfile, options.querynumbers)) {
                    fprintf(stderr, "Error: Failed parsing XML query file\n");
                    fprintf(stdout, "DO_NOT_COMPETE\n");
                    conditions.clear();
                    return conditions;
                }
                queries = std::move(parser.queries);
            }

            size_t i = 0;
            for(auto& q : queries)
            {
                if(!options.querynumbers.empty()
                        && options.querynumbers.count(i) == 0)
                {
                    ++i;
                    continue;
                }
                ++i;

                if (q.parsingResult == QueryItem::UNSUPPORTED_QUERY) {
                    fprintf(stdout, "The selected query in the XML query file is not supported\n");
                    fprintf(stdout, "FORMULA %s CANNOT_COMPUTE\n", q.id.c_str());
                    continue;
                }
                // fprintf(stdout, "Index of the selected query: %d\n\n", xmlquery);

                conditions.push_back(q.query);
                if (conditions.back() == nullptr) {
                    fprintf(stderr, "Error: Failed to parse query \"%s\"\n", q.id.c_str()); //querystr.substr(2).c_str());
                    fprintf(stdout, "FORMULA %s CANNOT_COMPUTE\n", q.id.c_str());
                    conditions.pop_back();
                }

                qstrings.push_back(q.id);
            }
        }
        qfile.close();
        return conditions;
    } else { // state-space exploration
        std::string querystring = "false";
        std::vector<std::string> empty;
        conditions.push_back(std::make_shared<EFCondition>(ParseQuery(querystring, empty)));
        return conditions;
    }
 }

ReturnValue parseModel(AbstractPetriNetBuilder& builder, options_t& options)
{
    //Load the model
    ifstream mfile(options.modelfile, ifstream::in);
    if (!mfile) {
        fprintf(stderr, "Error: Model file \"%s\" couldn't be opened\n", options.modelfile);
        fprintf(stdout, "CANNOT_COMPUTE\n");
        return ErrorCode;
    }


    //Parse and build the petri net
    PNMLParser parser;
    parser.parse(mfile, &builder);
    options.isCPN = builder.isColored();

    // Close the file
    mfile.close();
    return ContinueCode;
}

void printStats(PetriNetBuilder& builder, options_t& options)
{
    if (options.printstatistics) {
        if (options.enablereduction != 0) {

            std::cout << "Size of net before structural reductions: " <<
                    builder.numberOfPlaces() << " places, " <<
                    builder.numberOfTransitions() << " transitions" << std::endl;
            std::cout << "Size of net after structural reductions: " <<
                    builder.numberOfPlaces() - builder.RemovedPlaces() << " places, " <<
                    builder.numberOfTransitions() - builder.RemovedTransitions() << " transitions" << std::endl;
            std::cout << "Structural reduction finished after " << builder.getReductionTime() <<
                    " seconds" << std::endl;

            std::cout   << "\nNet reduction is enabled.\n";
            builder.printStats(std::cout);
        }
    }
}

void printUnfoldingStats(ColoredPetriNetBuilder& builder, options_t& options) {
    if (options.printstatistics) {
        if (!builder.isColored() && !builder.isUnfolded())
            return;
        std::cout << "\nSize of colored net: " <<
                builder.getPlaceCount() << " places, " <<
                builder.getTransitionCount() << " transitions, and " <<
                builder.getArcCount() << " arcs" << std::endl;
        std::cout << "Size of unfolded net: " <<
                builder.getUnfoldedPlaceCount() << " places, " <<
                builder.getUnfoldedTransitionCount() << " transitions, and " <<
                builder.getUnfoldedArcCount() << " arcs" << std::endl;
        std::cout << "Unfolded in " << builder.getUnfoldTime() << " seconds" << std::endl;
    }
}

std::string getXMLQueries(vector<std::shared_ptr<Condition>> queries, vector<std::string> querynames, std::vector<ResultPrinter::Result> results) {
    bool cont = false;
    for(uint32_t i = 0; i < results.size(); i++) {
        if (results[i] == ResultPrinter::CTL) {
            cont = true;
            break;
        }
    }

    if (!cont) {
        return "";
    }

    std::stringstream ss;
    ss << "<?xml version=\"1.0\"?>\n<property-set xmlns=\"http://mcc.lip6.fr/\">\n";

    for(uint32_t i = 0; i < queries.size(); i++) {
        if (!(results[i] == ResultPrinter::CTL)) {
            continue;
        }
        ss << "  <property>\n    <id>" << querynames[i] << "</id>\n    <description>Simplified</description>\n    <formula>\n";
        queries[i]->toXML(ss, 3);
        ss << "    </formula>\n  </property>\n";
    }

    ss << "</property-set>\n";

    return ss.str();
}

void writeQueries(vector<std::shared_ptr<Condition>>& queries, vector<std::string>& querynames, std::vector<uint32_t>& order, std::string& filename, bool binary, const std::unordered_map<std::string, uint32_t>& place_names)
{
    fstream out;

    if(binary)
    {
        out.open(filename, std::ios::binary | std::ios::out);
        uint32_t cnt = 0;
        for(uint32_t j = 0; j < queries.size(); j++) {
            if(queries[j]->isTriviallyTrue() || queries[j]->isTriviallyFalse()) continue;
            ++cnt;
        }
        out.write(reinterpret_cast<const char *>(&cnt), sizeof(uint32_t));
        cnt = place_names.size();
        out.write(reinterpret_cast<const char *>(&cnt), sizeof(uint32_t));
        for(auto& kv : place_names)
        {
            out.write(reinterpret_cast<const char *>(&kv.second), sizeof(uint32_t));
            out.write(kv.first.data(), kv.first.size());
            out.write("\0", sizeof(char));
        }
    }
    else
    {
        out.open(filename, std::ios::out);
        out << "<?xml version=\"1.0\"?>\n<property-set xmlns=\"http://mcc.lip6.fr/\">\n";
    }

    for(uint32_t j = 0; j < queries.size(); j++) {
        auto i = order[j];
        if(queries[i]->isTriviallyTrue() || queries[i]->isTriviallyFalse()) continue;
        if(binary)
        {
            out.write(querynames[i].data(), querynames[i].size());
            out.write("\0", sizeof(char));
            queries[i]->toBinary(out);
        }
        else
        {
            out << "  <property>\n    <id>" << querynames[i] << "</id>\n    <description>Simplified</description>\n    <formula>\n";
            queries[i]->toXML(out, 3);
            out << "    </formula>\n  </property>\n";
        }
    }

    if(binary == 0)
    {
        out << "</property-set>\n";
    }
    out.close();
}

std::vector<Condition_ptr> getCTLQueries(const vector<Condition_ptr>& ctlStarQueries) {
    std::vector<Condition_ptr> ctlQueries;
    for (const auto &ctlStarQuery : ctlStarQueries) {
        IsCTLVisitor isCtlVisitor;
        ctlStarQuery->visit(isCtlVisitor);
        if (isCtlVisitor.isCTL) {
            AsCTL asCtl;
            ctlStarQuery->visit(asCtl);
            ctlQueries.push_back(asCtl.ctlQuery);
        } else {
            ctlQueries.push_back(nullptr);
        }

    }
    return ctlQueries;
}
std::vector<Condition_ptr> getLTLQueries(const vector<Condition_ptr>& ctlStarQueries) {
    std::vector<Condition_ptr> ltlQueries;
    for (const auto &ctlStarQuery : ctlStarQueries) {
        LTL::LTLValidator isLtl;
        ctlStarQuery->visit(isLtl);
        if (isLtl) {
            ltlQueries.push_back(ctlStarQuery);
        } else {
            ltlQueries.push_back(nullptr);
        }
    }
    return ltlQueries;
}

Condition_ptr simplify_ltl_query(Condition_ptr query,
                                 bool printstats,
                                 const EvaluationContext &evalContext,
                                 SimplificationContext &simplificationContext,
                                 std::ostream &out = std::cout) {
    assert(dynamic_pointer_cast<SimpleQuantifierCondition>(query) != nullptr);
    bool wasACond = dynamic_pointer_cast<ACondition>(query) != nullptr;
    auto cond = (*dynamic_pointer_cast<SimpleQuantifierCondition>(query))[0];
    cond = LTL::simplify(cond);
    negstat_t stats;
    cond = Condition::initialMarkingRW([&]() { return cond; }, stats, evalContext, false, false, true)
            ->pushNegation(stats, evalContext, false, false, true);

    if (printstats) {
        out << "RWSTATS PRE:";
        stats.print(out);
        out << std::endl;
    }

    try {
        cond = (cond->simplify(simplificationContext)).formula->pushNegation(stats, evalContext, false, false, true);
    }
    catch (std::bad_alloc &ba) {
        std::cerr << "Query reduction failed." << std::endl;
        std::cerr << "Exception information: " << ba.what() << std::endl;

        std::exit(ErrorCode);
    }

    cond = Condition::initialMarkingRW([&]() { return LTL::simplify(cond->pushNegation(stats, evalContext, false, false, true)); }, stats, evalContext, false, false, true);

    if (printstats) {
        out << "RWSTATS POST:";
        stats.print(out);
        out << std::endl;
    }
    if (cond->isTriviallyTrue() || cond->isTriviallyFalse()) {
        return cond;
    } else if (wasACond) {
        return std::make_shared<ACondition>(cond);
    } else {
        return std::make_shared<ECondition>(cond);
    }
}


int main(int argc, char* argv[]) {

    options_t options;

    ReturnValue v = parseOptions(argc, argv, options);
    if(v != ContinueCode) return v;
    options.print();
    srand (time(NULL) xor options.seed_offset);
    ColoredPetriNetBuilder cpnBuilder;
    if(parseModel(cpnBuilder, options) != ContinueCode)
    {
        std::cerr << "Error parsing the model" << std::endl;
        return ErrorCode;
    }
    if(options.cpnOverApprox && !cpnBuilder.isColored())
    {
        std::cerr << "CPN OverApproximation is only usable on colored models" << std::endl;
        return UnknownCode;
    }
    if (options.printstatistics) {
        std::cout << "Finished parsing model" << std::endl;
    }

    //----------------------- Parse Query -----------------------//
    std::vector<std::string> querynames;
    auto ctlStarQueries = readQueries(options, querynames);
    auto queries = options.logic == TemporalLogic::CTL
            ? getCTLQueries(ctlStarQueries)
            : getLTLQueries(ctlStarQueries);

    if(options.printstatistics && options.queryReductionTimeout > 0)
    {
        negstat_t stats;
        std::cout << "RWSTATS LEGEND:";
        stats.printRules(std::cout);
        std::cout << std::endl;
    }

    if(cpnBuilder.isColored())
    {
        negstat_t stats;
        EvaluationContext context(nullptr, nullptr);
        for (ssize_t qid = queries.size() - 1; qid >= 0; --qid) {
            queries[qid] = queries[qid]->pushNegation(stats, context, false, false, false);
            if(options.printstatistics)
            {
                std::cout << "\nQuery before expansion and reduction: ";
                queries[qid]->toString(std::cout);
                std::cout << std::endl;

                std::cout << "RWSTATS COLORED PRE:";
                stats.print(std::cout);
                std::cout << std::endl;
            }
        }
    }

    if (options.cpnOverApprox) {
        for (ssize_t qid = queries.size() - 1; qid >= 0; --qid) {
            negstat_t stats;
            EvaluationContext context(nullptr, nullptr);
            auto q = queries[qid]->pushNegation(stats, context, false, false, false);
            if (!q->isReachability() || q->isLoopSensitive() || stats.negated_fireability) {
                std::cerr << "Warning: CPN OverApproximation is only available for Reachability queries without deadlock, negated fireability and UpperBounds, skipping " << querynames[qid] << std::endl;
                queries.erase(queries.begin() + qid);
                querynames.erase(querynames.begin() + qid);
            }
        }
    }

    auto builder = options.cpnOverApprox ? cpnBuilder.stripColors() : cpnBuilder.unfold();
    printUnfoldingStats(cpnBuilder, options);
    builder.sort();
    std::vector<ResultPrinter::Result> results(queries.size(), ResultPrinter::Result::Unknown);
    ResultPrinter printer(&builder, &options, querynames);

    //----------------------- Query Simplification -----------------------//
    bool alldone = options.queryReductionTimeout > 0;
    PetriNetBuilder b2(builder);
    std::unique_ptr<PetriNet> qnet(b2.makePetriNet(false));
    MarkVal* qm0 = qnet->makeInitialMarking();
    ResultPrinter p2(&b2, &options, querynames);

    if(queries.size() == 0 || contextAnalysis(cpnBuilder, b2, qnet.get(), queries) != ContinueCode)
    {
        std::cerr << "Could not analyze the queries" << std::endl;
        return ErrorCode;
    }

    if (options.strategy == PetriEngine::Reachability::OverApprox && options.queryReductionTimeout == 0)
    {
        // Conflicting flags "-s OverApprox" and "-q 0"
        std::cerr << "Conflicting flags '-s OverApprox' and '-q 0'" << std::endl;
        return ErrorCode;
    }

    // simplification. We always want to do negation-push and initial marking check.
    {
        // simplification. We always want to do negation-push and initial marking check.
        std::vector<LPCache> caches(options.cores);
        std::atomic<uint32_t> to_handle(queries.size());
        auto begin = std::chrono::high_resolution_clock::now();
        auto end = std::chrono::high_resolution_clock::now();
        std::vector<bool> hadTo(queries.size(), true);

        do
        {
            auto qt = (options.queryReductionTimeout - std::chrono::duration_cast<std::chrono::seconds>(end - begin).count()) / ( 1 + (to_handle / options.cores));
            if((to_handle <= options.cores || options.cores == 1) && to_handle > 0)
                qt = (options.queryReductionTimeout - std::chrono::duration_cast<std::chrono::seconds>(end - begin).count()) / to_handle;
            std::atomic<uint32_t> cnt(0);
#ifdef VERIFYPN_MC_Simplification

            std::vector<std::thread> threads;
#endif
            std::vector<std::stringstream> tstream(queries.size());
            uint32_t old = to_handle;
            for(size_t c = 0; c < std::min<uint32_t>(options.cores, old); ++c)
            {
#ifdef VERIFYPN_MC_Simplification
                threads.push_back(std::thread([&,c](){
#else
                auto simplify = [&,c](){
#endif
                    auto& out = tstream[c];
                    auto& cache = caches[c];
                    LTL::FormulaToSpotSyntax printer{out};
                    while(true)
                    {
                    auto i = cnt++;
                    if(i >= queries.size()) return;
                    if(!hadTo[i]) continue;
                    hadTo[i] = false;
                    negstat_t stats;
                    EvaluationContext context(qm0, qnet.get());

                    if(options.printstatistics && options.queryReductionTimeout > 0)
                    {
                        out << "\nQuery before reduction: ";
                        queries[i]->toString(out);
                        out << std::endl;
                    }

#ifndef VERIFYPN_MC_Simplification
                    qt = (options.queryReductionTimeout - std::chrono::duration_cast<std::chrono::seconds>(end - begin).count()) / (queries.size() - i);
#endif
                    // this is used later, we already know that this is a plain reachability (or AG)
                    bool wasAGCPNApprox = dynamic_cast<NotCondition*>(queries[i].get()) != nullptr;
                    int preSize=queries[i]->formulaSize();

                    if (options.logic == TemporalLogic::LTL) {
                        if (options.queryReductionTimeout == 0) continue;
                        SimplificationContext simplificationContext(qm0, qnet.get(), qt,
                                                                    options.lpsolveTimeout, &cache);
                        queries[i] = simplify_ltl_query(queries[i], options.printstatistics,
                                           context, simplificationContext, out);
                        continue;
                    }
                    queries[i] = Condition::initialMarkingRW([&](){ return queries[i]; }, stats,  context, false, false, true)
                                            ->pushNegation(stats, context, false, false, true);
                    wasAGCPNApprox |= dynamic_cast<NotCondition*>(queries[i].get()) != nullptr;

                    if(options.queryReductionTimeout > 0 && options.printstatistics) {
                        out << "RWSTATS PRE:";
                        stats.print(out);
                        out << std::endl;
                    }


                    if (options.queryReductionTimeout > 0 && qt > 0)
                    {
                        SimplificationContext simplificationContext(qm0, qnet.get(), qt,
                                options.lpsolveTimeout, &cache);
                        try {
                            negstat_t stats;
                            queries[i] = (queries[i]->simplify(simplificationContext)).formula->pushNegation(stats, context, false, false, true);
                            wasAGCPNApprox |= dynamic_cast<NotCondition*>(queries[i].get()) != nullptr;
                            if(options.printstatistics)
                            {
                                out << "RWSTATS POST:";
                                stats.print(out);
                                out << std::endl;
                            }
                        } catch (std::bad_alloc& ba){
                            std::cerr << "Query reduction failed." << std::endl;
                            std::cerr << "Exception information: " << ba.what() << std::endl;

                            delete[] qm0;
                            std::exit(ErrorCode);
                        }

                        if(options.printstatistics)
                        {
                            out << "\nQuery after reduction: ";
                            queries[i]->toString(out);
                            out << std::endl;
                        }
                        if(simplificationContext.timeout()){
                            if(options.printstatistics)
                                out << "Query reduction reached timeout.\n";
                            hadTo[i] = true;
                        } else {
                            if(options.printstatistics)
                                out << "Query reduction finished after " << simplificationContext.getReductionTime() << " seconds.\n";
                            --to_handle;
                        }
                    }
                    else if(options.printstatistics)
                    {
                        out << "Skipping linear-programming (-q 0)" << std::endl;
                    }
                    if(options.cpnOverApprox && wasAGCPNApprox)
                    {
                        if(queries[i]->isTriviallyTrue())
                            queries[i] = std::make_shared<BooleanCondition>(false);
                        else if(queries[i]->isTriviallyFalse())
                            queries[i] = std::make_shared<BooleanCondition>(true);
                        queries[i]->setInvariant(wasAGCPNApprox);
                    }


                    if(options.printstatistics)
                    {
                        int postSize=queries[i]->formulaSize();
                        double redPerc = preSize-postSize == 0 ? 0 : ((double)(preSize-postSize)/(double)preSize)*100;
                        out << "Query size reduced from " << preSize << " to " << postSize << " nodes ( " << redPerc << " percent reduction).\n";
                    }
                    }
                }
#ifdef VERIFYPN_MC_Simplification
                ));
#else
                ;
                simplify();
#endif
            }
#ifndef VERIFYPN_MC_Simplification
            std::cout << tstream[0].str() << std::endl;
            break;
#else
            for(size_t i = 0; i < std::min<uint32_t>(options.cores, old); ++i)
            {
                threads[i].join();
                std::cout << tstream[i].str();
                std::cout << std::endl;
            }
#endif
            end = std::chrono::high_resolution_clock::now();

        } while(std::any_of(hadTo.begin(), hadTo.end(), [](auto a) { return a;}) && std::chrono::duration_cast<std::chrono::seconds>(end - begin).count() < options.queryReductionTimeout && to_handle > 0);
    }

    if(options.query_out_file.size() > 0)
    {
        std::vector<uint32_t> reorder(queries.size());
        for(uint32_t i = 0; i < queries.size(); ++i) reorder[i] = i;
        std::sort(reorder.begin(), reorder.end(), [&queries](auto a, auto b){

            if(queries[a]->isReachability() != queries[b]->isReachability())
                return queries[a]->isReachability() > queries[b]->isReachability();
            if(queries[a]->isLoopSensitive() != queries[b]->isLoopSensitive())
                return queries[a]->isLoopSensitive() < queries[b]->isLoopSensitive();
            if(queries[a]->containsNext() != queries[b]->containsNext())
                return queries[a]->containsNext() < queries[b]->containsNext();
            return queries[a]->formulaSize() < queries[b]->formulaSize();
        });
        writeQueries(queries, querynames, reorder, options.query_out_file, options.binary_query_io & 2, builder.getPlaceNames());
    }

    qnet = nullptr;
    delete[] qm0;

    if (!options.statespaceexploration){
        for(size_t i = 0; i < queries.size(); ++i)
        {
            if(queries[i]->isTriviallyTrue()){
                results[i] = p2.handle(i, queries[i].get(), ResultPrinter::Satisfied).first;
                if(results[i] == ResultPrinter::Ignore && options.printstatistics)
                {
                    std::cout << "Unable to decide if query is satisfied." << std::endl << std::endl;
                }
                else if (options.printstatistics) {
                    std::cout << "Query solved by Query Simplification." << std::endl << std::endl;
                }
            } else if (queries[i]->isTriviallyFalse()) {
                results[i] = p2.handle(i, queries[i].get(), ResultPrinter::NotSatisfied).first;
                if(results[i] == ResultPrinter::Ignore &&  options.printstatistics)
                {
                    std::cout << "Unable to decide if query is satisfied." << std::endl << std::endl;
                }
                else if (options.printstatistics) {
                    std::cout << "Query solved by Query Simplification." << std::endl << std::endl;
                }
            } else if (options.strategy == PetriEngine::Reachability::OverApprox){
                results[i] = p2.handle(i, queries[i].get(), ResultPrinter::Unknown).first;
                if (options.printstatistics) {
                    std::cout << "Unable to decide if query is satisfied." << std::endl << std::endl;
                }
            } else if (options.noreach || !queries[i]->isReachability()) {
                results[i] = options.logic == TemporalLogic::CTL ? ResultPrinter::CTL : ResultPrinter::LTL;
                alldone = false;
            } else {
                queries[i] = queries[i]->prepareForReachability();
                alldone = false;
            }
        }

        if(alldone && options.model_out_file.size() == 0) return SuccessCode;
    }

    options.queryReductionTimeout = 0;

    //--------------------- Apply Net Reduction ---------------//

    if (options.enablereduction > 0) {
        // Compute how many times each place appears in the query
        builder.startTimer();
        builder.reduce(queries, results, options.enablereduction, options.trace, nullptr, options.reductionTimeout, options.reductions);
        printer.setReducer(builder.getReducer());
    }

    printStats(builder, options);

    auto net = std::unique_ptr<PetriNet>(builder.makePetriNet());

    if(options.model_out_file.size() > 0)
    {
        fstream file;
        file.open(options.model_out_file, std::ios::out);
        net->toXML(file);
    }

    if(alldone) return SuccessCode;

    //----------------------- Verify CTL queries -----------------------//
    std::vector<size_t> ctl_ids;
    std::vector<size_t> ltl_ids;
    for(size_t i = 0; i < queries.size(); ++i)
    {
        if(results[i] == ResultPrinter::CTL)
        {
            ctl_ids.push_back(i);
        }
        else if (results[i] == ResultPrinter::LTL) {
            ltl_ids.push_back(i);
        }
    }

    if (!ctl_ids.empty()) {
        options.usedctl=true;
        PetriEngine::Reachability::Strategy reachabilityStrategy=options.strategy;

        // Assign indexes
        if(queries.empty() || contextAnalysis(cpnBuilder, builder, net.get(), queries) != ContinueCode)
        {
            std::cerr << "An error occurred while assigning indexes" << std::endl;
            return ErrorCode;
        }
        if(options.strategy == DEFAULT) options.strategy = PetriEngine::Reachability::DFS;
        v = CTLMain(net.get(),
            options.ctlalgorithm,
            options.strategy,
            options.gamemode,
            options.printstatistics,
            true,
            options.stubbornreduction,
            querynames,
            queries,
            ctl_ids,
            options);

        if (std::find(results.begin(), results.end(), ResultPrinter::Unknown) == results.end()) {
            return v;
        }
        // go back to previous strategy if the program continues
        options.strategy=reachabilityStrategy;
    }
    options.usedctl=false;

    //----------------------- Verify LTL queries -----------------------//

    if (!ltl_ids.empty() && options.ltlalgorithm != LTL::Algorithm::None) {
        if ((v = contextAnalysis(cpnBuilder, builder, net.get(), queries)) != ContinueCode) {
            std::cerr << "Error performing context analysis" << std::endl;
            return v;
        }

        for (auto qid : ltl_ids) {
            bool satisfied = false, weakskip = false;

            auto[negated_formula, negate_answer] = LTL::to_ltl(queries[qid]);
            std::unique_ptr<LTL::ModelChecker> modelChecker;
            switch (options.ltlalgorithm) {
                case LTL::Algorithm::NDFS:
                    modelChecker = std::make_unique<LTL::NestedDepthFirstSearch>(*net, negated_formula, options.ltluseweak);
                    break;
                case LTL::Algorithm::RandomNDFS:
                    modelChecker = std::make_unique<LTL::RandomNDFS>(*net, negated_formula);
                case LTL::Algorithm::Tarjan:
                    if (options.trace)
                        modelChecker = std::make_unique<LTL::TarjanModelChecker<true>>(*net, negated_formula, options.ltluseweak);
                    else
                        modelChecker = std::make_unique<LTL::TarjanModelChecker<false>>(*net, negated_formula, options.ltluseweak);
                    break;
            }
            satisfied = negate_answer ^ modelChecker->isSatisfied();
            std::cout << "FORMULA " << querynames[qid] <<
                      (satisfied ? " TRUE" : " FALSE") << " TECHNIQUES EXPLICIT" <<
                      (options.ltlalgorithm == LTL::Algorithm::NDFS ? " NDFS" : " TARJAN") <<
                      (modelChecker->isweak() ? " WEAK_SKIP" : "") <<
                      (queries[qid]->isReachability(0) ? "REACHABILITY" : "") << std::endl;
        }
    }

    //----------------------- Siphon Trap ------------------------//

    if(options.siphontrapTimeout > 0){
        for (uint32_t i = 0; i < results.size(); i ++) {
            bool isDeadlockQuery = std::dynamic_pointer_cast<DeadlockCondition>(queries[i]) != nullptr;

            if (results[i] == ResultPrinter::Unknown && isDeadlockQuery) {
                STSolver stSolver(printer, *net, queries[i].get(), options.siphonDepth);
                stSolver.solve(options.siphontrapTimeout);
                results[i] = stSolver.printResult();
                if (results[i] == Reachability::ResultPrinter::NotSatisfied && options.printstatistics) {
                    std::cout << "Query solved by Siphon-Trap Analysis." << std::endl << std::endl;
                }
            }
        }

        if (std::find(results.begin(), results.end(), ResultPrinter::Unknown) == results.end()) {
            return SuccessCode;
        }
    }
    options.siphontrapTimeout = 0;

    //----------------------- Reachability -----------------------//

    //Analyse context again to reindex query
    contextAnalysis(cpnBuilder, builder, net.get(), queries);

    // Change default place-holder to default strategy
    if(options.strategy == DEFAULT) options.strategy = PetriEngine::Reachability::HEUR;

    if(options.tar && net->numberOfPlaces() > 0)
    {
        //Create reachability search strategy
        TARReachabilitySearch strategy(printer, *net, builder.getReducer(), options.kbound);

        // Change default place-holder to default strategy
        fprintf(stdout, "Search strategy option was ignored as the TAR engine is called.\n");
        options.strategy = PetriEngine::Reachability::DFS;

        //Reachability search
        strategy.reachable(queries, results,
                options.printstatistics,
                options.trace);
    }
    else
    {
        ReachabilitySearch strategy(*net, printer, options.kbound);

        // Change default place-holder to default strategy
        if(options.strategy == DEFAULT) options.strategy = PetriEngine::Reachability::HEUR;

        //Reachability search
        strategy.reachable(queries, results,
                           options.strategy,
                           options.stubbornreduction,
                           options.statespaceexploration,
                           options.printstatistics,
                           options.trace);
    }

    return SuccessCode;
}
<|MERGE_RESOLUTION|>--- conflicted
+++ resolved
@@ -309,13 +309,11 @@
                 else if(strcmp(argv[i + 1], "tarjan") == 0) {
                     options.ltlalgorithm = LTL::Algorithm::Tarjan;
                 }
-<<<<<<< HEAD
+                else if(strcmp(argv[i + 1], "rndfs") == 0) {
+                    options.ltlalgorithm = LTL::Algorithm::RandomNDFS;
+                }
                 else if (strcmp(argv[i + 1], "none") == 0) {
                     options.ltlalgorithm = LTL::Algorithm::None;
-=======
-                else if(strcmp(argv[i + 1], "rndfs") == 0) {
-                    options.ltlalgorithm = LTL::Algorithm::RandomNDFS;
->>>>>>> 60cbe649
                 }
                 else {
                     continue;
