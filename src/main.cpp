--- conflicted
+++ resolved
@@ -604,22 +604,16 @@
     bool result = false;
     bool randomize = false;
     auto placeIndices = builder.takePlaceIndices();
-<<<<<<< HEAD
+    auto transitionIndices = builder.takeTransitionIndices();
     if (randomize){
         net.randomizeBindingOrder(options.seed());
     }
-    for (size_t i = 0; i < queries.size(); i++) {
-        const auto seed = options.seed();
-        ExplicitColored::ColoredResultPrinter resultPrinter(i, fullStatisticOut, queryNames, seed);
-        ExplicitColored::NaiveWorklist naiveWorkList(net, queries[i], placeIndices, resultPrinter);
-=======
-    auto transitionIndices = builder.takeTransitionIndices();
+
 
     for (size_t i = 0; i < queries.size(); i++) {
         const auto seed = options.seed();
         ExplicitColored::ColoredResultPrinter resultPrinter(i, fullStatisticOut, queryNames, seed);
         ExplicitColored::NaiveWorklist naiveWorkList(net, queries[i], placeIndices, transitionIndices, resultPrinter);
->>>>>>> 3cb80a23
         switch (options.strategy) {
             case Strategy::DEFAULT:
             case Strategy::DFS:
