#include "CTL/Algorithm/FixedPointAlgorithm.h"
#include "CTL/SearchStrategy/BFSSearch.h"
#include "CTL/SearchStrategy/DFSSearch.h"
#include "CTL/SearchStrategy/RDFSSearch.h"
#include "CTL/SearchStrategy/HeuristicSearch.h"

namespace Algorithm {
<<<<<<< HEAD
    FixedPointAlgorithm::FixedPointAlgorithm(ReachabilityStrategy type) {
=======
    FixedPointAlgorithm::FixedPointAlgorithm(Strategy type) {
>>>>>>> eec0d9e3
        using namespace PetriEngine::Reachability;
        using namespace SearchStrategy;
        switch(type)
        {
            case Strategy::DFS:
                strategy = std::make_shared<DFSSearch>();
                break;
            case Strategy::RDFS:
                strategy = std::make_shared<RDFSSearch>();
                break;
            case Strategy::BFS:
                strategy = std::make_shared<BFSSearch>();
                break;
            case Strategy::HEUR:
                strategy = std::make_shared<HeuristicSearch>();
                break;
            default:
                throw base_error("Search strategy is unsupported by the CTL-Engine");
        }
    }


}<|MERGE_RESOLUTION|>--- conflicted
+++ resolved
@@ -5,11 +5,7 @@
 #include "CTL/SearchStrategy/HeuristicSearch.h"
 
 namespace Algorithm {
-<<<<<<< HEAD
-    FixedPointAlgorithm::FixedPointAlgorithm(ReachabilityStrategy type) {
-=======
     FixedPointAlgorithm::FixedPointAlgorithm(Strategy type) {
->>>>>>> eec0d9e3
         using namespace PetriEngine::Reachability;
         using namespace SearchStrategy;
         switch(type)
