--- conflicted
+++ resolved
@@ -16,7 +16,6 @@
     char* queryfile = NULL;
     int enablereduction = 0; // 0 ... disabled (default),  1 ... aggresive, 2 ... k-boundedness preserving
     bool stubbornreduction = false;
-    bool querysimplification = false;
     bool statespaceexploration = false;
     bool printstatistics = true;
     size_t memorylimit = 2048;
@@ -24,16 +23,13 @@
     PetriEngine::Reachability::Strategy strategy = PetriEngine::Reachability::HEUR;
     bool mccoutput = false;
     bool trace = false;
-<<<<<<< HEAD
     int queryReductionTimeout = 30, lpsolveTimeout = 10;
-    int siphontrapTimeout = 0;
-=======
+    int siphontrapTimeout = 30;
 
-//CTL Specific options
+    //CTL Specific options
     bool gamemode = false;
     bool isctl = false;
     CTL::CTLAlgorithmType ctlalgorithm = CTL::CZero;
->>>>>>> 4ec86a5a
 };
 
 #endif