/* PeTe - Petri Engine exTremE
 * Copyright (C) 2011  Jonas Finnemann Jensen <jopsen@gmail.com>,
 *                     Thomas Søndersø Nielsen <primogens@gmail.com>,
 *                     Lars Kærlund Østergaard <larsko@gmail.com>,
 * 
 * This program is free software: you can redistribute it and/or modify
 * it under the terms of the GNU General Public License as published by
 * the Free Software Foundation, either version 3 of the License, or
 * (at your option) any later version.
 * 
 * This program is distributed in the hope that it will be useful,
 * but WITHOUT ANY WARRANTY; without even the implied warranty of
 * MERCHANTABILITY or FITNESS FOR A PARTICULAR PURPOSE.  See the
 * GNU General Public License for more details.
 * 
 * You should have received a copy of the GNU General Public License
 * along with this program.  If not, see <http://www.gnu.org/licenses/>.
 */
#ifndef STATESET_H
#define STATESET_H
#include <unordered_map>
#include <iostream>
#include "Memory/pool_fixed_allocator.h"
#include "Memory/pool_dynamic_allocator.h"
#include "State.h"
#include "AlignedEncoder.h"
#include "ptrie.h"
#include "binarywrapper.h"
#include "../errorcodes.h"


namespace PetriEngine {
    namespace Structures {
        
        class StateSetInterface
        {
        public:
            StateSetInterface(const PetriNet& net, uint32_t kbound) :
            _encoder(net.numberOfPlaces(), kbound), _net(net)
            {
                _discovered = 0;
                _kbound = kbound;
                _maxTokens = 0;
                _maxPlaceBound = std::vector<uint32_t>(_net.numberOfPlaces(), 0);
            }
            
            virtual std::pair<bool, size_t> add(State& state) = 0;
            
            virtual void decode(State& state, size_t id) = 0;
            
            virtual size_t size() const  = 0;
            
            const PetriNet& net() { return _net;}
            
            virtual void setHistory(size_t id, size_t transition) = 0;
            
<<<<<<< HEAD
            virtual std::pair<size_t, size_t> getHistory(size_t markingid) = 0;
=======
            virtual std::pair<size_t, size_t> getHistory(size_t markingid) 
            { return std::make_pair(0,0); }
>>>>>>> 5cb710d7
            
        protected:
            size_t _discovered;
            uint32_t _kbound;
            uint32_t _maxTokens;
            std::vector<uint32_t> _maxPlaceBound;
            AlignedEncoder _encoder;
            const PetriNet& _net;

#ifdef DEBUG
            std::vector<uint32_t*> _dbg;
#endif
            
            template<typename T>
            void _decode(State& state, size_t id, ptrie::ptrie_t<T>& _trie, T& _sp )
            {
                    typename ptrie::ptrie_t<T>::pointer_t ptr = 
                                            typename ptrie::ptrie_t<T>::pointer_t(&_trie, id);
                    uint32_t bits = ptr.write_partial_encoding(_sp);
                    for(size_t i = 0; i < bits; ++i)
                        _encoder.scratchpad().set(i, _sp.at((bits-1) - i));
                    
                    memcpy( &_encoder.scratchpad().raw()[bits/8],
                            ptr.remainder().const_raw(), 
                            ptr.remainder().size());

                    _encoder.decode(state.marking(), _encoder.scratchpad().raw());

#ifdef DEBUG
                    assert(memcmp(state.marking(), _dbg[id], sizeof(uint32_t)*_net.numberOfPlaces()) == 0);
#endif
            }             
            
            template<typename T>
            std::pair<bool, size_t> _add(State& state, ptrie::ptrie_t<T>& _trie, T& _sp) {
                _discovered++;
                
                if(_trie.size() >= std::numeric_limits<uint32_t>::max())
                {
                    std::cerr << "Exceeded " << std::numeric_limits<uint32_t>::max() << " markings" << std::endl;
                    exit(ErrorCode);
                }
#ifdef DEBUG
                if(_discovered % 1000000 == 0) std::cout << "Found number " << _discovered << std::endl;
#endif
                
                MarkVal sum = 0;
                bool allsame = true;
                uint32_t val = 0;
                uint32_t active = 0;
                uint32_t last = 0;
                markingStats(state.marking(), sum, allsame, val, active, last);               

                if (_maxTokens < sum)
                    _maxTokens = sum;

                //Check that we're within k-bound
                if (_kbound != 0 && sum > _kbound)
                    return std::pair<bool, size_t>(false, std::numeric_limits<size_t>::max());
                    
                unsigned char type = _encoder.getType(sum, active, allsame, val);


                size_t length = _encoder.encode(state.marking(), type);
                T w = T(_encoder.scratchpad().raw(), length*8);
                auto tit = _trie.insert(w);
            
                
                if(!tit.first)
                {
                    return std::pair<bool, size_t>(false, std::numeric_limits<size_t>::max());
                }
                
#ifdef DEBUG
                _dbg.push_back(new uint32_t[_net.numberOfPlaces()]);
                memcpy(_dbg.back(), state.marking(), _net.numberOfPlaces()*sizeof(uint32_t));
                decode(state, _trie.size() - 1);
#endif
           
                // update the max token bound for each place in the net (only for newly discovered markings)
                for (uint32_t i = 0; i < _net.numberOfPlaces(); i++) 
                {
                    _maxPlaceBound[i] = std::max<MarkVal>( state.marking()[i],
                                                            _maxPlaceBound[i]);
                }

#ifdef DEBUG    
                if(_trie.size() % 100000 == 0) std::cout << "Inserted " << _trie.size() << std::endl;
#endif     
                return std::pair<bool, size_t>(true, _trie.size() - 1);
            }

        public:
            size_t discovered() const {
                return _discovered;
            }

            uint32_t maxTokens() const {
                return _maxTokens;
            }
            
            std::vector<MarkVal> maxPlaceBound() const {
                return _maxPlaceBound;
            }
            
        protected:
            
            void markingStats(const uint32_t* marking, MarkVal& sum, bool& allsame, uint32_t& val, uint32_t& active, uint32_t& last)
            {
                uint32_t cnt = 0;
                
                for (uint32_t i = 0; i < _net.numberOfPlaces(); i++)
                {
                    uint32_t old = val;
                    if(marking[i] != 0)
                    {
                        ++cnt;
                        last = std::max(last, i);
                        val = std::max(marking[i], val);
                        if(old != 0 && marking[i] != old) allsame = false;
                        ++active;
                        sum += marking[i];
                    }
                }
            }
        };
        
#define STATESET_BUCKETS 1000000
        class StateSet : public StateSetInterface {
        private:
            using wrapper_t = ptrie::binarywrapper_t;
            using ptrie_t = ptrie::ptrie_t<wrapper_t>;
            
        public:

            StateSet(const PetriNet& net, uint32_t kbound) 
            : StateSetInterface(net, kbound) {
                _sp = wrapper_t(sizeof(uint32_t)*_net.numberOfPlaces()*8);
            }
            
            ~StateSet()
            {
                
            }
             
            virtual std::pair<bool, size_t> add(State& state) override
            {
                return _add<wrapper_t>(state, _trie, _sp);
            }
            
            virtual void decode(State& state, size_t id) override
            {
                _decode<wrapper_t>(state, id, _trie, _sp);
            }
            
            
            virtual size_t size() const override {
                return _trie.size();
            }

            virtual void setHistory(size_t id, size_t transition) override {}

            virtual std::pair<size_t, size_t> getHistory(size_t markingid) override
            { 
                assert(false); 
                return std::make_pair(0,0); 
            }
            
        private:
            wrapper_t _sp;                    
            ptrie_t _trie;
        };

        class TracableStateSet : public StateSetInterface
        {
        public:
            struct traceable_t : public ptrie::binarywrapper_t
            {
                using binarywrapper_t::binarywrapper_t; // inherit all constructors
                ptrie::uint parent;
                ptrie::uint transition;
            } __attribute__((packed));
            
        private:

            using wrapper_t = traceable_t;
            using ptrie_t = ptrie::ptrie_t<wrapper_t>;
            

        public:

            TracableStateSet(const PetriNet& net, uint32_t kbound) 
            : StateSetInterface(net, kbound) {
                _sp = wrapper_t(sizeof(uint32_t)*_net.numberOfPlaces()*8);
            }
            
            ~TracableStateSet()
            {
                
            }
             
            virtual std::pair<bool, size_t> add(State& state) override
            {
#ifdef DEBUG
                size_t tmppar = _parent; // we might change this while debugging.
#endif
                auto res = _add<wrapper_t>(state, _trie, _sp);
#ifdef DEBUG
                _parent = tmppar;
#endif
                return res;
            }
            
            virtual void decode(State& state, size_t id) override
            {
                _parent = id;
                _decode<wrapper_t>(state, id, _trie, _sp);
            }
            
            
            virtual size_t size() const override {
                return _trie.size();
            }
            
            virtual void setHistory(size_t id, size_t transition) override 
            {
                ptrie_t::pointer_t ptr = ptrie_t::pointer_t(&_trie, id);
                ptr.remainder().parent = _parent;
                ptr.remainder().transition = transition;
            }
            
            virtual std::pair<size_t, size_t> getHistory(size_t markingid) override
            {
                ptrie_t::pointer_t ptr = ptrie_t::pointer_t(&_trie, markingid);
                size_t p = ptr.remainder().parent;
                size_t t = ptr.remainder().transition;
                return std::pair<size_t, size_t>(p, t);
            }
            
        private:
            wrapper_t _sp;                    
            ptrie_t _trie;
            size_t _parent = 0;
        };
        
    }
}


#endif // STATESET_H<|MERGE_RESOLUTION|>--- conflicted
+++ resolved
@@ -54,12 +54,7 @@
             
             virtual void setHistory(size_t id, size_t transition) = 0;
             
-<<<<<<< HEAD
             virtual std::pair<size_t, size_t> getHistory(size_t markingid) = 0;
-=======
-            virtual std::pair<size_t, size_t> getHistory(size_t markingid) 
-            { return std::make_pair(0,0); }
->>>>>>> 5cb710d7
             
         protected:
             size_t _discovered;
