--- conflicted
+++ resolved
@@ -1893,50 +1893,28 @@
             return res;            
         }
         
-<<<<<<< HEAD
         Condition_ptr EGCondition::pushNegation(negstat_t& stats, const EvaluationContext& context, bool nested, bool negated) const {
             ++stats[0];
-            return AFCondition(_cond->pushNegation(stats, context, true, true)).pushNegation(stats, context, nested, !negated);
+            return AFCondition(std::make_shared<NotCondition>(_cond)).pushNegation(stats, context, nested, !negated);
         }
 
         Condition_ptr AGCondition::pushNegation(negstat_t& stats, const EvaluationContext& context, bool nested, bool negated) const {
             ++stats[1];
-            return EFCondition(_cond->pushNegation(stats, context, true, true)).pushNegation(stats, context, nested, !negated);
+            return EFCondition(std::make_shared<NotCondition>(_cond)).pushNegation(stats, context, nested, !negated);
         }
         
         Condition_ptr EXCondition::pushNegation(negstat_t& stats, const EvaluationContext& context, bool nested, bool negated) const {
             return initialMarkingRW([&]() -> Condition_ptr {
-=======
-        Condition_ptr EGCondition::pushNegation(bool negated, negstat_t& stats) const {
-            ++stats[0];
-            return AFCondition(std::make_shared<NotCondition>(_cond)).pushNegation(!negated, stats);
-        }
-
-        Condition_ptr AGCondition::pushNegation(bool negated, negstat_t& stats) const {
-            ++stats[1];
-            return EFCondition(std::make_shared<NotCondition>(_cond)).pushNegation(!negated, stats);
-        }
-        
-        Condition_ptr EXCondition::pushNegation(bool negated, negstat_t& stats) const {
->>>>>>> d28767d8
 #ifdef DBG
             std::cout << "EXCondition << ";
             toString(std::cout);
             std::cout << std::endl;
 #endif
-<<<<<<< HEAD
             auto a = _cond->pushNegation(stats, context, true, negated);
             if(negated)
             {
                 ++stats[2];
                 return AXCondition(a).pushNegation(stats, context, nested, false);
-=======
-            auto a = _cond->pushNegation(negated, stats);
-            if(negated)
-            {
-                ++stats[2];
-                return AXCondition(a).pushNegation(false, stats);
->>>>>>> d28767d8
             }
             else
             {
@@ -1955,30 +1933,18 @@
             }, stats, context, nested, negated);
         }
 
-<<<<<<< HEAD
         Condition_ptr AXCondition::pushNegation(negstat_t& stats, const EvaluationContext& context, bool nested, bool negated) const {
             return initialMarkingRW([&]() -> Condition_ptr {
-=======
-        Condition_ptr AXCondition::pushNegation(bool negated, negstat_t& stats) const {
->>>>>>> d28767d8
 #ifdef DBG
             std::cout << "AXCondition << ";
             toString(std::cout);
             std::cout << std::endl;
 #endif
-<<<<<<< HEAD
             auto a = _cond->pushNegation(stats, context, true, negated);
             if(negated)
             {
                 ++stats[5];
                 return EXCondition(a).pushNegation(stats, context, nested, false);
-=======
-            auto a = _cond->pushNegation(negated, stats);
-            if(negated)
-            {
-                ++stats[5];
-                return EXCondition(a).pushNegation(false, stats);
->>>>>>> d28767d8
             }
             else
             {
@@ -1998,18 +1964,13 @@
         }
 
         
-<<<<<<< HEAD
         Condition_ptr EFCondition::pushNegation(negstat_t& stats, const EvaluationContext& context, bool nested, bool negated) const {
             return initialMarkingRW([&]() -> Condition_ptr {
-=======
-        Condition_ptr EFCondition::pushNegation(bool negated, negstat_t& stats) const {
->>>>>>> d28767d8
 #ifdef DBG
             std::cout << "EFCondition " << this << " << ";
             toString(std::cout);
             std::cout << std::endl;
 #endif
-<<<<<<< HEAD
             auto a = _cond->pushNegation(stats, context, true, false);
 
             if(auto cond = dynamic_cast<NotCondition*>(a.get()))
@@ -2019,16 +1980,6 @@
                     ++stats[8];
                     return a->pushNegation(stats, context, nested, negated);
                 }                
-=======
-            auto a = _cond->pushNegation(false, stats);
-
-            if(auto cond = dynamic_cast<NotCondition*>(a.get()))
-            {
-                if((*cond)[0] == DeadlockCondition::DEADLOCK)
-                {
-                    ++stats[8];
-                    return a->pushNegation(negated, stats);
-                }                
             }
 
             if(!a->isTemporal())
@@ -2036,17 +1987,12 @@
                 auto res = std::make_shared<EFCondition>(a);
                 if(negated) return std::make_shared<NotCondition>(res);
                 return res;
->>>>>>> d28767d8
             }
             
             if(auto cond = dynamic_cast<EFCondition*>(a.get()))
             {
                 ++stats[9];
-<<<<<<< HEAD
-                a = cond->pushNegation(stats, context, nested, negated);
-=======
                 if(negated) a = std::make_shared<NotCondition>(a);
->>>>>>> d28767d8
 #ifdef DBG
                 std::cout << "EFCondition >> ";
                 a->toString(std::cout);
@@ -2057,11 +2003,7 @@
             else if(auto cond = dynamic_cast<AFCondition*>(a.get()))
             {
                 ++stats[10];
-<<<<<<< HEAD
                 a = EFCondition((*cond)[0]).pushNegation(stats, context, nested, negated);
-=======
-                a = EFCondition((*cond)[0]).pushNegation(negated, stats);
->>>>>>> d28767d8
 #ifdef DBG
                 std::cout << "EFCondition >> ";
                 a->toString(std::cout);
@@ -2082,11 +2024,7 @@
             else if(auto cond = dynamic_cast<EUCondition*>(a.get()))
             {
                 ++stats[11];
-<<<<<<< HEAD
                 a = EFCondition((*cond)[1]).pushNegation(stats, context, nested, negated);
-=======
-                a = EFCondition((*cond)[1]).pushNegation(negated, stats);
->>>>>>> d28767d8
 #ifdef DBG
                 std::cout << "EFCondition >> ";
                 a->toString(std::cout);
@@ -2097,11 +2035,7 @@
             else if(auto cond = dynamic_cast<AUCondition*>(a.get()))
             {
                 ++stats[12];
-<<<<<<< HEAD
                 a = EFCondition((*cond)[1]).pushNegation(stats, context, nested, negated);
-=======
-                a = EFCondition((*cond)[1]).pushNegation(negated, stats);
->>>>>>> d28767d8
 #ifdef DBG
                 std::cout << "EFCondition >> ";
                 a->toString(std::cout);
@@ -2111,26 +2045,19 @@
             }
             else if(auto cond = dynamic_cast<OrCondition*>(a.get()))
             {
-<<<<<<< HEAD
-=======
                 if(!cond->isTemporal())
                 {
                     Condition_ptr b = std::make_shared<EFCondition>(a);
                     if(negated) b = std::make_shared<NotCondition>(b);
                     return b;
                 }
->>>>>>> d28767d8
                 ++stats[13];
                 std::vector<Condition_ptr> pef, atomic;
                 for(auto& i : *cond) 
                 {
                     pef.push_back(std::make_shared<EFCondition>(i));
                 }
-<<<<<<< HEAD
                 a = makeOr(pef)->pushNegation(stats, context, nested, negated);
-=======
-                a = makeOr(pef)->pushNegation(negated, stats);
->>>>>>> d28767d8
 #ifdef DBG
                 std::cout << "EFCondition " << this << " >> ";
                 a->toString(std::cout);
@@ -2152,44 +2079,28 @@
             }, stats, context, nested, negated);
         }
 
-<<<<<<< HEAD
 
         Condition_ptr AFCondition::pushNegation(negstat_t& stats, const EvaluationContext& context, bool nested, bool negated) const {
             return initialMarkingRW([&]() -> Condition_ptr {
-=======
-        Condition_ptr AFCondition::pushNegation(bool negated, negstat_t& stats) const {
->>>>>>> d28767d8
 #ifdef DBG
             std::cout << "AFCondition << ";
             toString(std::cout);
             std::cout << std::endl;
 #endif
-<<<<<<< HEAD
             auto a = _cond->pushNegation(stats, context, true, false);
-=======
-            auto a = _cond->pushNegation(false, stats);
->>>>>>> d28767d8
             if(auto cond = dynamic_cast<NotCondition*>(a.get()))
             {
                 if((*cond)[0] == DeadlockCondition::DEADLOCK)
                 {
                     ++stats[14];
-<<<<<<< HEAD
                     return a->pushNegation(stats, context, nested, negated);
-=======
-                    return a->pushNegation(negated, stats);
->>>>>>> d28767d8
                 }                
             }
             
             if(auto cond = dynamic_cast<AFCondition*>(a.get()))
             {
                 ++stats[15];
-<<<<<<< HEAD
-                a = cond->pushNegation(stats, context, nested, negated);
-=======
                 if(negated) return std::make_shared<NotCondition>(a);
->>>>>>> d28767d8
 #ifdef DBG
                 std::cout << "EFCondition >> ";
                 a->toString(std::cout);
@@ -2201,11 +2112,7 @@
             else if(auto cond = dynamic_cast<EFCondition*>(a.get()))
             {
                 ++stats[16];
-<<<<<<< HEAD
-                a = cond->pushNegation(stats, context, nested, negated);
-=======
                 if(negated) return std::make_shared<NotCondition>(a);
->>>>>>> d28767d8
 #ifdef DBG
                 std::cout << "EFCondition >> ";
                 a->toString(std::cout);
@@ -2230,25 +2137,15 @@
                 }
                 if(pef.size() > 0)
                 {
-<<<<<<< HEAD
-                   stats[17] += pef.size();
+                    stats[17] += pef.size();
                     pef.push_back(std::make_shared<AFCondition>(makeOr(npef)));
                     return makeOr(pef)->pushNegation(stats, context, nested, negated);
-=======
-                    stats[17] += pef.size();
-                    pef.push_back(std::make_shared<AFCondition>(makeOr(npef)));
-                    return makeOr(pef)->pushNegation(negated, stats);
->>>>>>> d28767d8
                 }
             }
             else if(auto cond = dynamic_cast<AUCondition*>(a.get()))
             {
                 ++stats[18];
-<<<<<<< HEAD
                 return AFCondition((*cond)[1]).pushNegation(stats, context, nested, negated);
-=======
-                return AFCondition((*cond)[1]).pushNegation(negated, stats);
->>>>>>> d28767d8
             }
             auto b = std::make_shared<AFCondition>(a);
             if(negated) return std::make_shared<NotCondition>(b);
@@ -2319,68 +2216,42 @@
         }
   */      
         
-<<<<<<< HEAD
         Condition_ptr AUCondition::pushNegation(negstat_t& stats, const EvaluationContext& context, bool nested, bool negated) const {
             return initialMarkingRW([&]() -> Condition_ptr {
             auto b = _cond2->pushNegation(stats, context, true, false);
             auto a = _cond1->pushNegation(stats, context, true, false);
-=======
-        Condition_ptr AUCondition::pushNegation(bool negated, negstat_t& stats) const {
-            auto b = _cond2->pushNegation(false, stats);
-            auto a = _cond1->pushNegation(false, stats);
->>>>>>> d28767d8
             if(auto cond = dynamic_cast<NotCondition*>(b.get()))
             {
                 if((*cond)[0] == DeadlockCondition::DEADLOCK)
                 {
                     ++stats[19];
-<<<<<<< HEAD
                     return b->pushNegation(stats, context, nested, negated);
-=======
-                    return b->pushNegation(negated, stats);
->>>>>>> d28767d8
                 }
             }
             else if(a == DeadlockCondition::DEADLOCK)
             {
                 ++stats[20];
-<<<<<<< HEAD
                 return b->pushNegation(stats, context, nested, negated);
-=======
-                return b->pushNegation(negated, stats);
->>>>>>> d28767d8
             }
             else if(auto cond = dynamic_cast<NotCondition*>(a.get()))
             {
                 if((*cond)[0] == DeadlockCondition::DEADLOCK)
                 {
                     ++stats[21];
-<<<<<<< HEAD
                     return AFCondition(b).pushNegation(stats, context, nested, negated);
-=======
-                    return AFCondition(b).pushNegation(negated, stats);
->>>>>>> d28767d8
                 }
             }
             
             if(auto cond = dynamic_cast<AFCondition*>(b.get()))
             {
                 ++stats[22];
-<<<<<<< HEAD
                 return cond->pushNegation(stats, context, nested, negated);
-=======
-                return cond->pushNegation(negated, stats);
->>>>>>> d28767d8
             }
             else if(auto cond = dynamic_cast<EFCondition*>(b.get()))
             {
                 ++stats[23];
-<<<<<<< HEAD
-                return cond->pushNegation(stats, context, nested, negated);
-=======
                 if(negated) return std::make_shared<NotCondition>(b);
                 return b;
->>>>>>> d28767d8
             }
             else if(auto cond = dynamic_cast<OrCondition*>(b.get()))
             {
@@ -2408,11 +2279,7 @@
                         ++stats[23];
                         --stats[24];
                     }
-<<<<<<< HEAD
                     return makeOr(pef)->pushNegation(stats, context, nested, negated);
-=======
-                    return makeOr(pef)->pushNegation(negated, stats);
->>>>>>> d28767d8
                 }
             }
             
@@ -2424,61 +2291,39 @@
             }, stats, context, nested, negated);
         }
 
-<<<<<<< HEAD
 
         Condition_ptr EUCondition::pushNegation(negstat_t& stats, const EvaluationContext& context, bool nested, bool negated) const {
             return initialMarkingRW([&]() -> Condition_ptr {
             auto b = _cond2->pushNegation(stats, context, true, false);
             auto a = _cond1->pushNegation(stats, context, true, false);
-=======
-        Condition_ptr EUCondition::pushNegation(bool negated, negstat_t& stats) const {
-            auto b = _cond2->pushNegation(false, stats);
-            auto a = _cond1->pushNegation(false, stats);
->>>>>>> d28767d8
 
             if(auto cond = dynamic_cast<NotCondition*>(b.get()))
             {
                 if((*cond)[0] == DeadlockCondition::DEADLOCK)
                 {
                     ++stats[25];
-<<<<<<< HEAD
                     return b->pushNegation(stats, context, nested, negated);
-=======
-                    return b->pushNegation(negated, stats);
->>>>>>> d28767d8
                 }
             }
             else if(a == DeadlockCondition::DEADLOCK)
             {
                 ++stats[26];
-<<<<<<< HEAD
                 return b->pushNegation(stats, context, nested, negated);
-=======
-                return b->pushNegation(negated, stats);
->>>>>>> d28767d8
             }
             else if(auto cond = dynamic_cast<NotCondition*>(a.get()))
             {
                 if((*cond)[0] == DeadlockCondition::DEADLOCK)
                 {
                     ++stats[27];
-<<<<<<< HEAD
                     return EFCondition(b).pushNegation(stats, context, nested, negated);
-=======
-                    return EFCondition(b).pushNegation(negated, stats);
->>>>>>> d28767d8
                 }
             }
             
             if(auto cond = dynamic_cast<EFCondition*>(b.get()))
             {
                 ++stats[28];
-<<<<<<< HEAD
-                return cond->pushNegation(stats, context, nested, negated);
-=======
                 if(negated) return std::make_shared<NotCondition>(b);
                 return b;
->>>>>>> d28767d8
             }
             else if(auto cond = dynamic_cast<OrCondition*>(b.get()))
             {
@@ -2503,11 +2348,7 @@
                         ++stats[28];
                         --stats[29];
                     }
-<<<<<<< HEAD
                     return makeOr(pef)->pushNegation(stats, context, nested, negated);
-=======
-                    return makeOr(pef)->pushNegation(negated, stats);
->>>>>>> d28767d8
                 }
             }
             /*auto pushag = pushAg<EFCondition, EUCondition>(a, b, negated);
@@ -2519,20 +2360,12 @@
         }
 
         
-<<<<<<< HEAD
         Condition_ptr pushAnd(const std::vector<Condition_ptr>& _conds, negstat_t& stats, const EvaluationContext& context, bool nested, bool negate_children)
-=======
-        Condition_ptr pushAnd(const std::vector<Condition_ptr>& _conds, bool negate_children, negstat_t& stats)
->>>>>>> d28767d8
         {
             std::vector<Condition_ptr> nef, other;            
             for(auto& c : _conds)
             {
-<<<<<<< HEAD
                 auto n = c->pushNegation(stats, context, nested, negate_children);
-=======
-                auto n = c->pushNegation(negate_children, stats);
->>>>>>> d28767d8
                 if(n->isTriviallyFalse()) return n;
                 if(n->isTriviallyTrue()) continue;
                 if(auto neg = dynamic_cast<NotCondition*>(n.get()))
@@ -2568,20 +2401,12 @@
             return res;
         }
         
-<<<<<<< HEAD
         Condition_ptr pushOr(const std::vector<Condition_ptr>& _conds, negstat_t& stats, const EvaluationContext& context, bool nested, bool negate_children)
-=======
-        Condition_ptr pushOr(const std::vector<Condition_ptr>& _conds, bool negate_children, negstat_t& stats)
->>>>>>> d28767d8
         {
             std::vector<Condition_ptr> nef, other;            
             for(auto& c : _conds)
             {
-<<<<<<< HEAD
                 auto n = c->pushNegation(stats, context, nested, negate_children);
-=======
-                auto n = c->pushNegation(negate_children, stats);
->>>>>>> d28767d8
                 if(n->isTriviallyTrue()) return n;
                 if(n->isTriviallyFalse()) continue;
                 if(auto ef = dynamic_cast<EFCondition*>(n.get()))
@@ -2602,160 +2427,102 @@
             return makeOr(other);
         }
 
-<<<<<<< HEAD
         Condition_ptr OrCondition::pushNegation(negstat_t& stats, const EvaluationContext& context, bool nested, bool negated) const {
             return initialMarkingRW([&]() -> Condition_ptr {
-=======
-        Condition_ptr OrCondition::pushNegation(bool negated, negstat_t& stats) const {
->>>>>>> d28767d8
 #ifdef DBG
             std::cout << "OrCondition >> ";
             toString(std::cout);
             std::cout << std::endl;
 #endif
-<<<<<<< HEAD
             return negated ? pushAnd(_conds, stats, context, nested, true) :
                              pushOr (_conds, stats, context, nested, false);
             }, stats, context, nested, negated);
-=======
-            return negated ? pushAnd(_conds, true, stats) :
-                             pushOr (_conds, false, stats);
->>>>>>> d28767d8
-        }
-
-        
-<<<<<<< HEAD
+        }
+
+        
         Condition_ptr AndCondition::pushNegation(negstat_t& stats, const EvaluationContext& context, bool nested, bool negated) const {
             return initialMarkingRW([&]() -> Condition_ptr {
-=======
-        Condition_ptr AndCondition::pushNegation(bool negated, negstat_t& stats) const {
->>>>>>> d28767d8
 #ifdef DBG
             std::cout << "AndCondition >> ";
             toString(std::cout);
             std::cout << std::endl;
 #endif
-<<<<<<< HEAD
             return negated ? pushOr (_conds, stats, context, nested, true) :
                              pushAnd(_conds, stats, context, nested, false);
-=======
-            return negated ? pushOr (_conds, true, stats) :
-                             pushAnd(_conds, false, stats);
->>>>>>> d28767d8
 
             }, stats, context, nested, negated);
         }
 
         
-<<<<<<< HEAD
         Condition_ptr NotCondition::pushNegation(negstat_t& stats, const EvaluationContext& context, bool nested, bool negated) const {
             return initialMarkingRW([&]() -> Condition_ptr {
-=======
-        Condition_ptr NotCondition::pushNegation(bool negated, negstat_t& stats) const {
->>>>>>> d28767d8
 #ifdef DBG
             std::cout << "NotCondition >> ";
             toString(std::cout);
             std::cout << std::endl;
 #endif
             if(negated) ++stats[30];
-<<<<<<< HEAD
             return _cond->pushNegation(stats, context, nested, !negated);
             }, stats, context, nested, negated);
-=======
-            return _cond->pushNegation(!negated, stats);
->>>>>>> d28767d8
-        }
-
-        
-<<<<<<< HEAD
+        }
+
+        
         Condition_ptr LessThanCondition::pushNegation(negstat_t& stats, const EvaluationContext& context, bool nested, bool negated) const {
             return initialMarkingRW([&]() -> Condition_ptr {
-=======
-        Condition_ptr LessThanCondition::pushNegation(bool negated, negstat_t& stats) const {
->>>>>>> d28767d8
             if(negated) return std::make_shared<GreaterThanOrEqualCondition>(_expr1, _expr2);
             else        return std::make_shared<LessThanCondition>(_expr1, _expr2);
             }, stats, context, nested, negated);
         }
 
         
-<<<<<<< HEAD
         Condition_ptr GreaterThanOrEqualCondition::pushNegation(negstat_t& stats, const EvaluationContext& context, bool nested, bool negated) const {
             return initialMarkingRW([&]() -> Condition_ptr {
-=======
-        Condition_ptr GreaterThanOrEqualCondition::pushNegation(bool negated, negstat_t& stats) const {
->>>>>>> d28767d8
             if(negated) return std::make_shared<LessThanCondition>(_expr1, _expr2);
             else        return std::make_shared<GreaterThanOrEqualCondition>(_expr1, _expr2);
             }, stats, context, nested, negated);
         }
 
         
-<<<<<<< HEAD
         Condition_ptr LessThanOrEqualCondition::pushNegation(negstat_t& stats, const EvaluationContext& context, bool nested, bool negated) const {
             return initialMarkingRW([&]() -> Condition_ptr {
-=======
-        Condition_ptr LessThanOrEqualCondition::pushNegation(bool negated, negstat_t& stats) const {
->>>>>>> d28767d8
             if(negated) return std::make_shared<GreaterThanCondition>(_expr1, _expr2);
             else        return std::make_shared<LessThanOrEqualCondition>(_expr1, _expr2);
             }, stats, context, nested, negated);
         }
 
         
-<<<<<<< HEAD
         Condition_ptr GreaterThanCondition::pushNegation(negstat_t& stats, const EvaluationContext& context, bool nested, bool negated) const {
             return initialMarkingRW([&]() -> Condition_ptr {
-=======
-        Condition_ptr GreaterThanCondition::pushNegation(bool negated, negstat_t& stats) const {
->>>>>>> d28767d8
             if(negated) return std::make_shared<LessThanOrEqualCondition>(_expr1, _expr2);
             else        return std::make_shared<GreaterThanCondition>(_expr1, _expr2);
             }, stats, context, nested, negated);
         }
 
         
-<<<<<<< HEAD
         Condition_ptr NotEqualCondition::pushNegation(negstat_t& stats, const EvaluationContext& context, bool nested, bool negated) const {
             return initialMarkingRW([&]() -> Condition_ptr {
-=======
-        Condition_ptr NotEqualCondition::pushNegation(bool negated, negstat_t& stats) const {
->>>>>>> d28767d8
             if(negated) return std::make_shared<EqualCondition>(_expr1, _expr2);
             else        return std::make_shared<NotEqualCondition>(_expr1, _expr2);
             }, stats, context, nested, negated);
         }
 
         
-<<<<<<< HEAD
         Condition_ptr EqualCondition::pushNegation(negstat_t& stats, const EvaluationContext& context, bool nested, bool negated) const {
             return initialMarkingRW([&]() -> Condition_ptr {
-=======
-        Condition_ptr EqualCondition::pushNegation(bool negated, negstat_t& stats) const {
->>>>>>> d28767d8
             if(negated) return std::make_shared<NotEqualCondition>(_expr1, _expr2);
             else        return std::make_shared<EqualCondition>(_expr1, _expr2);
             }, stats, context, nested, negated);
         }
                 
-<<<<<<< HEAD
         Condition_ptr BooleanCondition::pushNegation(negstat_t& stats, const EvaluationContext& context, bool nested, bool negated) const {
             return initialMarkingRW([&]() -> Condition_ptr {
-=======
-        Condition_ptr BooleanCondition::pushNegation(bool negated, negstat_t& stats) const {
->>>>>>> d28767d8
             if(negated) return getShared(!_value);
             else        return getShared( _value);
             }, stats, context, nested, negated);
         }
         
-<<<<<<< HEAD
         Condition_ptr DeadlockCondition::pushNegation(negstat_t& stats, const EvaluationContext& context, bool nested, bool negated) const {
             return initialMarkingRW([&]() -> Condition_ptr {
-=======
-        Condition_ptr DeadlockCondition::pushNegation(bool negated, negstat_t& stats) const {
->>>>>>> d28767d8
             if(negated) return std::make_shared<NotCondition>(DEADLOCK);
             else        return DEADLOCK;
             }, stats, context, nested, negated);
