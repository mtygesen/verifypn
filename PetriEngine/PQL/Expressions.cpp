/* PeTe - Petri Engine exTremE
 * Copyright (C) 2011  Jonas Finnemann Jensen <jopsen@gmail.com>,
 *                     Thomas Søndersø Nielsen <primogens@gmail.com>,
 *                     Lars Kærlund Østergaard <larsko@gmail.com>,
 *                     Peter Gjøl Jensen <root@petergjoel.dk>
 * 
 * This program is free software: you can redistribute it and/or modify
 * it under the terms of the GNU General Public License as published by
 * the Free Software Foundation, either version 3 of the License, or
 * (at your option) any later version.
 * 
 * This program is distributed in the hope that it will be useful,
 * but WITHOUT ANY WARRANTY; without even the implied warranty of
 * MERCHANTABILITY or FITNESS FOR A PARTICULAR PURPOSE.  See the
 * GNU General Public License for more details.
 * 
 * You should have received a copy of the GNU General Public License
 * along with this program.  If not, see <http://www.gnu.org/licenses/>.
 */
#include "Contexts.h"
#include "Expressions.h"

#include <sstream>
#include <assert.h>
#include <string.h>
#include <stdio.h>
#include <iostream>
#include <set>
#include <cmath>

using namespace PetriEngine::Simplification;

namespace PetriEngine {
    namespace PQL {
        
        std::string generateTabs(uint32_t tabs) {
            std::string res;

            for(uint32_t i = 0; i < tabs; i++) {
                res += "  ";
            }

            return res;
        }
        
        // CONSTANTS
        Condition_ptr BooleanCondition::FALSE = std::make_shared<BooleanCondition>(false);
        Condition_ptr BooleanCondition::TRUE = std::make_shared<BooleanCondition>(true);
        Condition_ptr DeadlockCondition::DEADLOCK = std::make_shared<DeadlockCondition>();
        
        
        Condition_ptr BooleanCondition::getShared(bool val)
        {
            if(val)
            {
                return TRUE;
            }
            else
            {
                return FALSE;
            }
        }
        
        /******************** To String ********************/

        std::string LiteralExpr::toString() const {
            std::stringstream stream;
            stream << _value;
            return stream.str();
        }

        std::string IdentifierExpr::toString() const {
            return _name;
        }

        std::string BinaryExpr::toString() const {
            return "(" + _expr1->toString() + " " + op() + " " + _expr2->toString() + ")";
        }

        std::string MinusExpr::toString() const {
            return "-" + _expr->toString();
        }

        std::string QuantifierCondition::toString() const {
            return op() + " "  + _cond->toString();
        }
        
        std::string UntilCondition::toString() const {
            return op() + " (" + _cond1->toString() + " U " + _cond2->toString() + ")";
        }
        
        std::string LogicalCondition::toString() const {
            return "(" + _cond1->toString() + " " + op() + " " + _cond2->toString() + ")";
        }

        std::string CompareCondition::toString() const {
            return "(" + _expr1->toString() + " " + op() + " " + _expr2->toString() + ")";
        }

        std::string NotCondition::toString() const {
            return "(not " + _cond->toString() + ")";
        }

        std::string BooleanCondition::toString() const {
            if (_value)
                return "true";
            return "false";
        }

        std::string DeadlockCondition::toString() const {
            return "deadlock";
        }

        /******************** To TAPAAL Query ********************/

        std::string QuantifierCondition::toTAPAALQuery(TAPAALConditionExportContext& context) const {
            return op() + " "  + _cond->toTAPAALQuery(context);
        }
        
        std::string UntilCondition::toTAPAALQuery(TAPAALConditionExportContext& context) const {
            return op() + " (" + _cond1->toTAPAALQuery(context) + " U " + _cond2->toTAPAALQuery(context) + ")";
        }
        
        std::string LogicalCondition::toTAPAALQuery(TAPAALConditionExportContext& context) const {
            return " ( " + _cond1->toTAPAALQuery(context) + " " + op() + " " + _cond2->toTAPAALQuery(context) + " ) ";
        }

        std::string CompareCondition::toTAPAALQuery(TAPAALConditionExportContext& context) const {
            //If <id> <op> <literal>
            if (_expr1->type() == Expr::IdentifierExpr && _expr2->type() == Expr::LiteralExpr) {
                return " ( " + context.netName + "." + _expr1->toString() + " " + opTAPAAL() + " " + _expr2->toString() + " ) ";
                //If <literal> <op> <id>
            } else if (_expr2->type() == Expr::IdentifierExpr && _expr1->type() == Expr::LiteralExpr) {
                return " ( " + _expr1->toString() + " " + sopTAPAAL() + " " + context.netName + "." + _expr2->toString() + " ) ";
            } else {
                context.failed = true;
                return " false ";
            }
        }

        std::string NotEqualCondition::toTAPAALQuery(TAPAALConditionExportContext& context) const {
            return " !( " + CompareCondition::toTAPAALQuery(context) + " ) ";
        }

        std::string NotCondition::toTAPAALQuery(TAPAALConditionExportContext& context) const {
            return " !( " + _cond->toTAPAALQuery(context) + " ) ";
        }

        std::string BooleanCondition::toTAPAALQuery(TAPAALConditionExportContext&) const {
            if (_value)
                return "true";
            return "false";
        }

        std::string DeadlockCondition::toTAPAALQuery(TAPAALConditionExportContext&) const {
            return "deadlock";
        }

        /******************** opTAPAAL ********************/

        std::string EqualCondition::opTAPAAL() const {
            return "=";
        }

        std::string NotEqualCondition::opTAPAAL() const {
            return "=";
        } //Handled with hack in NotEqualCondition::toTAPAALQuery

        std::string LessThanCondition::opTAPAAL() const {
            return "<";
        }

        std::string LessThanOrEqualCondition::opTAPAAL() const {
            return "<=";
        }

        std::string GreaterThanCondition::opTAPAAL() const {
            return ">";
        }

        std::string GreaterThanOrEqualCondition::opTAPAAL() const {
            return ">=";
        }

        std::string EqualCondition::sopTAPAAL() const {
            return "=";
        }

        std::string NotEqualCondition::sopTAPAAL() const {
            return "=";
        } //Handled with hack in NotEqualCondition::toTAPAALQuery

        std::string LessThanCondition::sopTAPAAL() const {
            return ">=";
        }

        std::string LessThanOrEqualCondition::sopTAPAAL() const {
            return ">";
        }

        std::string GreaterThanCondition::sopTAPAAL() const {
            return "<=";
        }

        std::string GreaterThanOrEqualCondition::sopTAPAAL() const {
            return "<";
        }

        /******************** Context Analysis ********************/

        void BinaryExpr::analyze(AnalysisContext& context) {
            _expr1->analyze(context);
            _expr2->analyze(context);
        }

        void MinusExpr::analyze(AnalysisContext& context) {
            _expr->analyze(context);
        }

        void LiteralExpr::analyze(AnalysisContext&) {
            return;
        }

        void IdentifierExpr::analyze(AnalysisContext& context) {
            AnalysisContext::ResolutionResult result = context.resolve(_name);
            if (result.success) {
                _offsetInMarking = result.offset;
            } else {
                ExprError error("Unable to resolve identifier \"" + _name + "\"",
                        _name.length());
                context.reportError(error);
            }
        }

        void QuantifierCondition::analyze(AnalysisContext& context) {
            _cond->analyze(context);
        }
        
        void UntilCondition::analyze(AnalysisContext& context) {
            _cond1->analyze(context);
            _cond2->analyze(context);
        }
        
        void LogicalCondition::analyze(AnalysisContext& context) {
            _cond1->analyze(context);
            _cond2->analyze(context);
        }

        void CompareCondition::analyze(AnalysisContext& context) {
            _expr1->analyze(context);
            _expr2->analyze(context);
        }

        void NotCondition::analyze(AnalysisContext& context) {
            _cond->analyze(context);
        }

        void BooleanCondition::analyze(AnalysisContext&) {
        }

        void DeadlockCondition::analyze(AnalysisContext& c) {
            c.setHasDeadlock();
        }

        /******************** Evaluation ********************/

        int BinaryExpr::evaluate(const EvaluationContext& context) const {
            int v1 = _expr1->evaluate(context);
            int v2 = _expr2->evaluate(context);
            return apply(v1, v2);
        }

        int MinusExpr::evaluate(const EvaluationContext& context) const {
            return -(_expr->evaluate(context));
        }

        int LiteralExpr::evaluate(const EvaluationContext&) const {
            return _value;
        }

        int IdentifierExpr::evaluate(const EvaluationContext& context) const {
            assert(_offsetInMarking != -1);
            return context.marking()[_offsetInMarking];
        }

        bool QuantifierCondition::evaluate(const EvaluationContext& context) const {
            // Not implemented
	    assert(false);
	    return false;
        }
        
        bool UntilCondition::evaluate(const EvaluationContext& context) const {
            // Not implemented
            assert(false);
            return false;
        }
        
        bool LogicalCondition::evaluate(const EvaluationContext& context) const {
            bool b1 = _cond1->evaluate(context);
            bool b2 = _cond2->evaluate(context);
            return apply(b1, b2);
        }

        bool CompareCondition::evaluate(const EvaluationContext& context) const {
            int v1 = _expr1->evaluate(context);
            int v2 = _expr2->evaluate(context);
            return apply(v1, v2);
        }

        bool NotCondition::evaluate(const EvaluationContext& context) const {
            return !(_cond->evaluate(context));
        }

        bool BooleanCondition::evaluate(const EvaluationContext&) const {
            return _value;
        }

        bool DeadlockCondition::evaluate(const EvaluationContext& context) const {
            if (!context.net())
                return false;
            if (!context.net()->deadlocked(context.marking())) {
                return false;
            }
            return true;
        }
        
        /******************** Evaluation - save result ********************/
        bool QuantifierCondition::evalAndSet(const EvaluationContext& context) {
            // Not implemented
            assert(false);
	    return false;
        }
        
        bool UntilCondition::evalAndSet(const EvaluationContext& context) {
            // Not implemented
	    assert(false);
            return false;
        }        

        int BinaryExpr::evalAndSet(const EvaluationContext& context) {
            int v1 = _expr1->evalAndSet(context);
            int v2 = _expr2->evalAndSet(context);
            int res = apply(v1, v2);
            setEval(res);
            return res;
        }

        int MinusExpr::evalAndSet(const EvaluationContext& context) {
            int res = -(_expr->evalAndSet(context));
            setEval(res);
            return res;
        }

        int LiteralExpr::evalAndSet(const EvaluationContext&) {
            setEval(_value);
            return _value;
        }

        int IdentifierExpr::evalAndSet(const EvaluationContext& context) {
            assert(_offsetInMarking != -1);
            int res = context.marking()[_offsetInMarking];
            setEval(res);
            return res;
        }

        bool LogicalCondition::evalAndSet(const EvaluationContext& context) {
            bool b1 = _cond1->evalAndSet(context);
            bool b2 = _cond2->evalAndSet(context);
            bool res = apply(b1, b2);
            setSatisfied(res);
            return res;
        }

        bool CompareCondition::evalAndSet(const EvaluationContext& context) {
            int v1 = _expr1->evalAndSet(context);
            int v2 = _expr2->evalAndSet(context);
            bool res = apply(v1, v2);
            setSatisfied(res);
            return res;
        }

        bool NotCondition::evalAndSet(const EvaluationContext& context) {
            bool res = !(_cond->evalAndSet(context));
            setSatisfied(res);
            return res;
        }

        bool BooleanCondition::evalAndSet(const EvaluationContext&) {
            setSatisfied(_value);
            return _value;
        }

        bool DeadlockCondition::evalAndSet(const EvaluationContext& context) {
            if (!context.net())
                return false;
            setSatisfied(context.net()->deadlocked(context.marking()));
            return isSatisfied();
        }
        
        /******************** Apply (BinaryExpr subclasses) ********************/

        int PlusExpr::apply(int v1, int v2) const {
            return v1 + v2;
        }

        int SubtractExpr::apply(int v1, int v2) const {
            return v1 - v2;
        }

        int MultiplyExpr::apply(int v1, int v2) const {
            return v1 * v2;
        }
        
        /******************** Apply (LogicalCondition subclasses) ********************/

        bool AndCondition::apply(bool b1, bool b2) const {
            return b1 && b2;
        }

        bool OrCondition::apply(bool b1, bool b2) const {
            return b1 || b2;
        }

        /******************** Apply (CompareCondition subclasses) ********************/

        bool EqualCondition::apply(int v1, int v2) const {
            return v1 == v2;
        }

        bool NotEqualCondition::apply(int v1, int v2) const {
            return v1 != v2;
        }

        bool LessThanCondition::apply(int v1, int v2) const {
            return v1 < v2;
        }

        bool LessThanOrEqualCondition::apply(int v1, int v2) const {
            return v1 <= v2;
        }

        bool GreaterThanCondition::apply(int v1, int v2) const {
            return v1 > v2;
        }

        bool GreaterThanOrEqualCondition::apply(int v1, int v2) const {
            return v1 >= v2;
        }

        /******************** Op (BinaryExpr subclasses) ********************/

        std::string PlusExpr::op() const {
            return "+";
        }

        std::string SubtractExpr::op() const {
            return "-";
        }

        std::string MultiplyExpr::op() const {
            return "*";
        }
        
        /******************** Op (QuantifierCondition subclasses) ********************/
        
        std::string EXCondition::op() const {
            return "EX";
        }
        
        std::string EGCondition::op() const {
            return "EG";
        }
        
        std::string EFCondition::op() const {
            return "EF";
        }
        
        std::string AXCondition::op() const {
            return "AX";
        }
        
        std::string AGCondition::op() const {
            return "AG";
        }
        
        std::string AFCondition::op() const {
            return "AF";
        }
        
        /******************** Op (UntilCondition subclasses) ********************/

        std::string EUCondition::op() const {
            return "E";
        }
        
        std::string AUCondition::op() const {
            return "A";
        }
        
        /******************** Op (LogicalCondition subclasses) ********************/

        std::string AndCondition::op() const {
            return "and";
        }

        std::string OrCondition::op() const {
            return "or";
        }

        /******************** Op (CompareCondition subclasses) ********************/

        std::string EqualCondition::op() const {
            return "==";
        }

        std::string NotEqualCondition::op() const {
            return "!=";
        }

        std::string LessThanCondition::op() const {
            return "<";
        }

        std::string LessThanOrEqualCondition::op() const {
            return "<=";
        }

        std::string GreaterThanCondition::op() const {
            return ">";
        }

        std::string GreaterThanOrEqualCondition::op() const {
            return ">=";
        }

        /******************** p-free Expression ********************/

        bool BinaryExpr::pfree() const {
            return _expr1->pfree() && _expr2->pfree();
        }

        bool MinusExpr::pfree() const {
            return _expr->pfree();
        }

        bool LiteralExpr::pfree() const {
            return true;
        }

        bool IdentifierExpr::pfree() const {
            return false;
        }

        /******************** Expr::type() implementation ********************/

        Expr::Types PlusExpr::type() const {
            return Expr::PlusExpr;
        }

        Expr::Types SubtractExpr::type() const {
            return Expr::SubtractExpr;
        }

        Expr::Types MultiplyExpr::type() const {
            return Expr::MinusExpr;
        }

        Expr::Types MinusExpr::type() const {
            return Expr::MinusExpr;
        }

        Expr::Types LiteralExpr::type() const {
            return Expr::LiteralExpr;
        }

        Expr::Types IdentifierExpr::type() const {
            return Expr::IdentifierExpr;
        }

        /******************** Distance Condition ********************/

#define MAX(v1, v2)  (v1 > v2 ? v1 : v2)
#define MIN(v1, v2)  (v1 < v2 ? v1 : v2)

        uint32_t NotCondition::distance(DistanceContext& context) const {
            context.negate();
            uint32_t retval = _cond->distance(context);
            context.negate();
            return retval;
        }

        uint32_t BooleanCondition::distance(DistanceContext& context) const {
            if (context.negated() != _value)
                return 0;
            return std::numeric_limits<uint32_t>::max();
        }

        uint32_t DeadlockCondition::distance(DistanceContext& context) const {
            return 0;
        }
        
        uint32_t QuantifierCondition::distance(DistanceContext& context) const {
            // Not implemented
	    assert(false);
	    return 0;
        }
        
        uint32_t UntilCondition::distance(DistanceContext& context) const {
            // Not implemented
            assert(false);
	    return 0;
        }
        
        uint32_t LogicalCondition::distance(DistanceContext& context) const {
            uint32_t d1 = _cond1->distance(context);
            uint32_t d2 = _cond2->distance(context);
            return delta(d1, d2, context);
        }

        uint32_t AndCondition::delta(uint32_t d1,
                uint32_t d2,
                const DistanceContext& context) const {
                return d1 + d2;
        }

        uint32_t OrCondition::delta(uint32_t d1,
                uint32_t d2,
                const DistanceContext& context) const {
            if (context.negated())
                return MAX(d1, d2);
            else
                return MIN(d1, d2);
        }

        struct S {
            int d;
            unsigned int p;
        };

        uint32_t CompareCondition::distance(DistanceContext& context) const {
            int v1 = _expr1->evaluate(context);
            int v2 = _expr2->evaluate(context);
            return delta(v1, v2, context.negated());
        }

        uint32_t EqualCondition::delta(int v1, int v2, bool negated) const {
            if (!negated)
                return v1 - v2;
            else
                return v1 == v2 ? 1 : 0;
        }

        uint32_t NotEqualCondition::delta(int v1, int v2, bool negated) const {
            if (negated)
                return v1 - v2;
            else
                return v1 == v2 ? 1 : 0;
        }

        uint32_t LessThanCondition::delta(int v1, int v2, bool negated) const {
            if (!negated)
                return v1 < v2 ? 0 : v1 - v2 + 1;
            else
                return v1 >= v2 ? 0 : v2 - v1;
        }

        uint32_t LessThanOrEqualCondition::delta(int v1, int v2, bool negated) const {
            if (!negated)
                return v1 <= v2 ? 0 : v1 - v2;
            else
                return v1 > v2 ? 0 : v2 - v1 + 1;
        }

        uint32_t GreaterThanCondition::delta(int v1, int v2, bool negated) const {
            if (!negated)
                return v1 > v2 ? 0 : v2 - v1 + 1;
            else
                return v1 <= v2 ? 0 : v1 - v2;
        }

        uint32_t GreaterThanOrEqualCondition::delta(int v1, int v2, bool negated) const {
            if (!negated)
                return v1 >= v2 ? 0 : v2 - v1;
            else
                return v1 < v2 ? 0 : v1 - v2 + 1;
        }
        
        /******************** CTL Output ********************/ 
        
        std::string LiteralExpr::toXML(uint32_t tabs, bool tokencount) const {
            return generateTabs(tabs) + "<integer-constant>" + std::to_string(_value) + "</integer-constant>\n";
        }
        
        std::string IdentifierExpr::toXML(uint32_t tabs, bool tokencount) const {
            if (tokencount) {
                return generateTabs(tabs) + "<place>" + _name + "</place>\n";
            }
            
            return generateTabs(tabs) + "<tokens-count>\n" + generateTabs(tabs+1) + "<place>" + _name + "</place>\n" + generateTabs(tabs) + "</tokens-count>\n";
        }
        
        std::string PlusExpr::toXML(uint32_t tabs, bool tokencount) const {
            if (tokencount) {
                std::string st1 = _expr1->toXML(tabs, tokencount);
                std::string st2 = _expr2->toXML(tabs, tokencount);
                
                return st1 + st2;
            }
            
            if(tk) {
                std::string st1 = _expr1->toXML(tabs+1, true);
                std::string st2 = _expr2->toXML(tabs+1, true);
                
                return generateTabs(tabs) + "<tokens-count>\n" + st1 + st2 + generateTabs(tabs) + "</tokens-count>\n";
            }
            
            std::string st1 = _expr1->toXML(tabs+1, tokencount);
            std::string st2 = _expr2->toXML(tabs+1, tokencount);
            
            return generateTabs(tabs) + "<integer-sum>\n" + st1 + st2 + generateTabs(tabs) + "</integer-sum>\n"; 
        }
        
        std::string SubtractExpr::toXML(uint32_t tabs, bool tokencount) const {
            std::string st1 = _expr1->toXML(tabs+1);
            std::string st2 = _expr2->toXML(tabs+1);
            
            return generateTabs(tabs) + "<integer-difference>\n" + st1 + st2 + generateTabs(tabs) + "</integer-difference>\n"; 
        }
        
        std::string MultiplyExpr::toXML(uint32_t tabs, bool tokencount) const {
            std::string st1 = _expr1->toXML(tabs+1);
            std::string st2 = _expr2->toXML(tabs+1);
            
            return generateTabs(tabs) + "<integer-product>\n" + st1 + st2 + generateTabs(tabs) + "</integer-product>\n"; 
        }
        
        std::string MinusExpr::toXML(uint32_t tabs, bool tokencount) const {
            std::string st = _expr->toXML(tabs+1);
            
            return generateTabs(tabs) + "<integer-product>\n" + st + generateTabs(tabs+1) + "<integer-difference>\n" + generateTabs(tabs+2) + "<integer-constant>0</integer-constant>\n" + generateTabs(tabs+2) + "<integer-constant>1</integer-constant>\n" + generateTabs(tabs+1) + "</integer-difference>\n" + generateTabs(tabs) + "</integer-product>\n";
        }
        
        std::string EXCondition::toXML(uint32_t tabs) const {
            std::string st = _cond->toXML(tabs+2);
            
            return generateTabs(tabs) + "<exists-path>\n" + generateTabs(tabs+1) + "<next>\n" + st + generateTabs(tabs+1) + "</next>\n" + generateTabs(tabs) + "</exists-path>\n";
        }

        std::string AXCondition::toXML(uint32_t tabs) const {
            std::string st = _cond->toXML(tabs+2);
            
            return generateTabs(tabs) + "<all-paths>\n" + generateTabs(tabs+1) + "<next>\n" + st + generateTabs(tabs+1) + "</next>\n" + generateTabs(tabs) + "</all-paths>\n";
        }
        
        std::string EFCondition::toXML(uint32_t tabs) const {
            std::string st = _cond->toXML(tabs+2);
            
            return generateTabs(tabs) + "<exist-path>\n" + generateTabs(tabs+1) + "<finally>\n" + st + generateTabs(tabs+1) + "</finally>\n" + generateTabs(tabs) + "</exist-path>\n";
        }
        
        std::string AFCondition::toXML(uint32_t tabs) const {
            std::string st = _cond->toXML(tabs+2);
            
            return generateTabs(tabs) + "<all-paths>\n" + generateTabs(tabs+1) +"<finally>\n" + st + generateTabs(tabs+1) + "</finally>\n" + generateTabs(tabs) + "</all-paths>\n";
        }
        
        std::string EGCondition::toXML(uint32_t tabs) const {
            std::string st = _cond->toXML(tabs+2);
            
            return generateTabs(tabs) + "<exist-path>\n" + generateTabs(tabs+1) + "<globally>\n" + st + generateTabs(tabs+1) +  "</globally>\n" + generateTabs(tabs) + "</exist-path>\n";
        }
        
        std::string AGCondition::toXML(uint32_t tabs) const {
            std::string st = _cond->toXML(tabs+2);
            
            return  generateTabs(tabs) + "<all-paths>\n" + generateTabs(tabs+1) + "<globally>\n" + st + generateTabs(tabs+1) + "</globally>\n" + generateTabs(tabs) + "</all-paths>\n";
        }
        
        std::string EUCondition::toXML(uint32_t tabs) const {
            std::string st1 = _cond1->toXML(tabs+3);
            std::string st2 = _cond2->toXML(tabs+3);
            
            return generateTabs(tabs) + "<exist-path>\n" + generateTabs(tabs+1) + "<until>\n" + generateTabs(tabs+2) + "<before>\n" + st1 + generateTabs(tabs+2) + "</before>\n" + generateTabs(tabs+2) + "<reach>\n" + st2 + generateTabs(tabs+2) + "</reach>\n" + generateTabs(tabs+1) + "</until>\n" + generateTabs(tabs) + "</exist-path>\n";
        }
        
        std::string AUCondition::toXML(uint32_t tabs) const {
            std::string st1 = _cond1->toXML(tabs+3);
            std::string st2 = _cond2->toXML(tabs+3);
            
            return generateTabs(tabs) + "<all-paths>\n" + generateTabs(tabs+1) + "<until>\n" + generateTabs(tabs+2) + "<before>\n" + st1 + generateTabs(tabs+2) + "</before>\n" + generateTabs(tabs+2) + "<reach>\n" + st2 + generateTabs(tabs+2) + "</reach>\n" + generateTabs(tabs+1) + "</until>\n" + generateTabs(tabs) + "</all-paths>\n";
        }
        
        std::string AndCondition::toXML(uint32_t tabs) const {
            std::string st1 = _cond1->toXML(tabs+1);
            std::string st2 = _cond2->toXML(tabs+1);
            
            return generateTabs(tabs) + "<conjunction>\n" + st1 + st2 + generateTabs(tabs) + "</conjunction>\n";
        }
        
        std::string OrCondition::toXML(uint32_t tabs) const {
            std::string st1 = _cond1->toXML(tabs+1);
            std::string st2 = _cond2->toXML(tabs+1);
            
            return generateTabs(tabs) + "<disjunction>\n" + st1 + st2 + generateTabs(tabs) + "</disjunction>\n";  
        }
        
        std::string EqualCondition::toXML(uint32_t tabs) const {
            std::string st1 = _expr1->toXML(tabs+1);
            std::string st2 = _expr2->toXML(tabs+1);
            
            return generateTabs(tabs) + "<integer-eq>\n" + st1 + st2 + generateTabs(tabs) + "</integer-eq>\n";  
        }
        
        std::string NotEqualCondition::toXML(uint32_t tabs) const {
            std::string st1 = _expr1->toXML(tabs+1);
            std::string st2 = _expr2->toXML(tabs+1);
            
            return generateTabs(tabs) + "<integer-ne>\n" + st1 + st2 + generateTabs(tabs) + "</integer-ne>\n";  
        }
        
        std::string LessThanCondition::toXML(uint32_t tabs) const {
            std::string st1 = _expr1->toXML(tabs+1);
            std::string st2 = _expr2->toXML(tabs+1);
            
            return generateTabs(tabs) + "<integer-lt>\n" + st1 + st2 + generateTabs(tabs) + "</integer-lt>\n";  
        }
        
        std::string LessThanOrEqualCondition::toXML(uint32_t tabs) const {
            std::string st1 = _expr1->toXML(tabs+1);
            std::string st2 = _expr2->toXML(tabs+1);
            
            return generateTabs(tabs) + "<integer-le>\n" + st1 + st2 + generateTabs(tabs) + "</integer-le>\n";  
        }
        
        std::string GreaterThanCondition::toXML(uint32_t tabs) const {
            std::string st1 = _expr1->toXML(tabs+1);
            std::string st2 = _expr2->toXML(tabs+1);
            
            return generateTabs(tabs) + "<integer-gt>\n" + st1 + st2 + generateTabs(tabs) + "</integer-gt>\n";  
        }
        
        std::string GreaterThanOrEqualCondition::toXML(uint32_t tabs) const {
            std::string st1 = _expr1->toXML(tabs+1);
            std::string st2 = _expr2->toXML(tabs+1);
            
            return generateTabs(tabs) + "<integer-ge>\n" + st1 + st2 + generateTabs(tabs) + "</integer-ge>\n";  
        }
        
        std::string NotCondition::toXML(uint32_t tabs) const {
            std::string st = _cond->toXML(tabs+1);
            
            return generateTabs(tabs) + "<negation>\n" + st + generateTabs(tabs) + "</negation>\n";  
        }
        
        std::string BooleanCondition::toXML(uint32_t tabs) const {
            std::string value = _value ? "true" : "false";
            
            return generateTabs(tabs) +"<" + value + "/>\n"; 
        }
        
        std::string DeadlockCondition::toXML(uint32_t tabs) const {
            return generateTabs(tabs) + "<deadlock/>\n"; 
        }
        
        /******************** Query Simplification ********************/       
        
        Member LiteralExpr::constraint(SimplificationContext& context) const {
            return Member(_value);
        }
        
        Member IdentifierExpr::constraint(SimplificationContext& context) const {
            std::vector<int> row(context.net()->numberOfTransitions(), 0);
            row.shrink_to_fit();
            uint32_t p = offset();
            for (size_t t = 0; t < context.net()->numberOfTransitions(); t++) {
                row[t] = context.net()->outArc(t, p) - context.net()->inArc(p, t);
            }
            return Member(std::move(row), context.marking()[p]);
        }
        
        Member PlusExpr::constraint(SimplificationContext& context) const {
            return _expr1->constraint(context) += _expr2->constraint(context);
        }
        
        Member SubtractExpr::constraint(SimplificationContext& context) const {
            return _expr1->constraint(context) -= _expr2->constraint(context);
        }
        
        Member MultiplyExpr::constraint(SimplificationContext& context) const {
            return _expr1->constraint(context) *= _expr2->constraint(context);
        }
        
        Member MinusExpr::constraint(SimplificationContext& context) const {
            Member neg(-1);
            return _expr->constraint(context) *= neg;
        }
        
        Retval simplifyEX(Retval& r) {
            if(r.formula->isTriviallyTrue()) {
                return Retval(std::make_shared<NotCondition>(
                        std::make_shared<DeadlockCondition>()));
            } else if(r.formula->isTriviallyFalse()) {
                return Retval(BooleanCondition::FALSE);
            } else {
                return Retval(std::make_shared<EXCondition>(r.formula));
            }
        }
        
        Retval simplifyAX(Retval& r) {
            if(r.formula->isTriviallyTrue()){
                return Retval(BooleanCondition::TRUE);
            } else if(r.formula->isTriviallyFalse()){
                return Retval(std::make_shared<DeadlockCondition>());
            } else{
                return Retval(std::make_shared<AXCondition>(r.formula));
            }
        }
        
        Retval simplifyEF(Retval& r){
            if(r.formula->isTriviallyTrue()){
                return Retval(BooleanCondition::TRUE);
            } else if(r.formula->isTriviallyFalse()){
                return Retval(BooleanCondition::FALSE);
            } else {
                return Retval(std::make_shared<EFCondition>(r.formula));
            }
        }
        
        Retval simplifyAF(Retval& r){
            if(r.formula->isTriviallyTrue()){
                return Retval(BooleanCondition::TRUE);
            } else if(r.formula->isTriviallyFalse()){
                return Retval(BooleanCondition::FALSE);
            } else {
                return Retval(std::make_shared<AFCondition>(r.formula));
            }
        }
        
        Retval simplifyEG(Retval& r){
            if(r.formula->isTriviallyTrue()){
                return Retval(BooleanCondition::TRUE);
            } else if(r.formula->isTriviallyFalse()){
                return Retval(BooleanCondition::FALSE);
            } else {
                return Retval(std::make_shared<EGCondition>(r.formula));
            }
        }
        
        Retval simplifyAG(Retval& r){
            if(r.formula->isTriviallyTrue()){
                return Retval(BooleanCondition::TRUE);
            } else if(r.formula->isTriviallyFalse()){
                return Retval(BooleanCondition::FALSE);
            } else {
                return Retval(std::make_shared<AGCondition>(r.formula));
            }
        }
        
        Retval EXCondition::simplify(SimplificationContext& context) const {
            Retval r = _cond->simplify(context);
            return context.negated() ? simplifyAX(r) : simplifyEX(r);
        }
        
        Retval AXCondition::simplify(SimplificationContext& context) const {
            Retval r = _cond->simplify(context);
            return context.negated() ? simplifyEX(r) : simplifyAX(r);
        }  
        
        Retval EFCondition::simplify(SimplificationContext& context) const {
            Retval r = _cond->simplify(context);
            return context.negated() ? simplifyAG(r) : simplifyEF(r);  
        }
        
        Retval AFCondition::simplify(SimplificationContext& context) const {
            Retval r = _cond->simplify(context);
            return context.negated() ? simplifyEG(r) : simplifyAF(r);  
        }
        
        Retval EGCondition::simplify(SimplificationContext& context) const {
            Retval r = _cond->simplify(context);
            return context.negated() ? simplifyAF(r) : simplifyEG(r);  
        }
        
        Retval AGCondition::simplify(SimplificationContext& context) const {
            Retval r = _cond->simplify(context);
            return context.negated() ? simplifyEF(r) : simplifyAG(r);  
        }
        
        Retval EUCondition::simplify(SimplificationContext& context) const {
            // cannot push negation any further
            bool neg = context.negated();
            context.setNegate(false);
            Retval r1 = _cond1->simplify(context);
            Retval r2 = _cond2->simplify(context);
            context.setNegate(neg);
            
            if(context.negated()){
                if(r2.formula->isTriviallyTrue()){
                    return Retval(BooleanCondition::FALSE);
                } else if(r2.formula->isTriviallyFalse()){
                    return Retval(BooleanCondition::TRUE);
                } else if(r1.formula->isTriviallyTrue()){
                    return Retval(std::make_shared<NotCondition>(
                            std::make_shared<EFCondition>(r2.formula)));
                } else if(r1.formula->isTriviallyFalse()){
                    return Retval(std::make_shared<NotCondition>(r2.formula));
                } else {
                    return Retval(std::make_shared<NotCondition>(
                            std::make_shared<EUCondition>(r1.formula, r2.formula)));
                }
            } else {
                if(r2.formula->isTriviallyTrue()){
                    return Retval(BooleanCondition::TRUE);
                } else if(r2.formula->isTriviallyFalse()){
                    return Retval(BooleanCondition::FALSE);
                } else if(r1.formula->isTriviallyTrue()){
                    return Retval(std::make_shared<EFCondition>(r2.formula));
                } else if(r1.formula->isTriviallyFalse()){
                    return r2;
                } else {
                    return Retval(std::make_shared<EUCondition>(r1.formula, r2.formula));
                }
            }
        }
        
        Retval AUCondition::simplify(SimplificationContext& context) const {
            // cannot push negation any further
            bool neg = context.negated();
            context.setNegate(false);
            Retval r1 = _cond1->simplify(context);
            Retval r2 = _cond2->simplify(context);
            context.setNegate(neg);
            
            if(context.negated()){
                if(r2.formula->isTriviallyTrue()){
                    return Retval(BooleanCondition::FALSE);
                } else if(r2.formula->isTriviallyFalse()){
                    return Retval(BooleanCondition::TRUE);
                } else if(r1.formula->isTriviallyTrue()){
                    return Retval(std::make_shared<NotCondition>(
                            std::make_shared<AFCondition>(r2.formula)));
                } else if(r1.formula->isTriviallyFalse()){
                    return Retval(std::make_shared<NotCondition>(r2.formula));
                } else {
                    return Retval(std::make_shared<NotCondition>(
                            std::make_shared<AUCondition>(r1.formula, r2.formula)));
                }
            } else {
                if(r2.formula->isTriviallyTrue()){
                    return Retval(BooleanCondition::TRUE);
                } else if(r2.formula->isTriviallyFalse()){
                    return Retval(BooleanCondition::FALSE);
                } else if(r1.formula->isTriviallyTrue()){
                    return Retval(std::make_shared<AFCondition>(r2.formula));
                } else if(r1.formula->isTriviallyFalse()){
                    return r2;
                } else {
                    return Retval(std::make_shared<AUCondition>(r1.formula, r2.formula));
                }
            }
        }
        
        Retval simplifyAnd(SimplificationContext& context, Retval&& r1, Retval&& r2) {
            try{
                if(r1.formula->isTriviallyFalse() || r2.formula->isTriviallyFalse()) {
                    return Retval(BooleanCondition::FALSE);
                } else if (r1.formula->isTriviallyTrue()) {
                    return std::move(r2);
                } else if (r2.formula->isTriviallyTrue()) {
                    return std::move(r1);
                }
                
                if(!context.timeout())
                {
                    r1.lps.merge(r2.lps);
                    if(!context.timeout() && !r1.lps.satisfiable(context)) {
                        return Retval(BooleanCondition::FALSE);
                    }
                }
                else
                {
                    r1.lps.clear();
                    r2.lps.clear();
                }
                return Retval(std::make_shared<AndCondition>(r1.formula, r2.formula), std::move(r1.lps)); 
            }
            catch(std::bad_alloc& e)
            {
                // we are out of memory, deal with it.
                std::cout<<"Query reduction: memory exceeded during LPS merge."<<std::endl;
                return Retval(std::make_shared<AndCondition>(r1.formula, r2.formula), 
                        std::move(
                                    (r1.lps.size() < r2.lps.size() 
                                        ? r1.lps 
                                        : r2.lps)));
            }
        }
        
        Retval simplifyOr(SimplificationContext& context, Retval&& r1, Retval&& r2) {
            if(r1.formula->isTriviallyTrue() || r2.formula->isTriviallyTrue()) {
                return Retval(BooleanCondition::TRUE);
            } else if (r1.formula->isTriviallyFalse()) {
                return std::move(r2);
            } else if (r2.formula->isTriviallyFalse()) {
                return std::move(r1);
            } 
            if (!context.timeout()){
                r1.lps.makeUnion(r2.lps);
            }
            else
            {
                r1.lps.clear();
                r2.lps.clear();
            }
            
            return Retval(std::make_shared<OrCondition>(r1.formula, r2.formula), std::move(r1.lps));            
        }
        
        Retval AndCondition::simplify(SimplificationContext& context) const {
            if(context.timeout())
            {
                if(context.negated()) 
                    return Retval(std::make_shared<NotCondition>(
                            std::make_shared<AndCondition>(_cond1, _cond2)));
                else                  
                    return Retval(
                            std::make_shared<AndCondition>(_cond1, _cond2));
            }
            Retval r1, r2;
            bool succ1 = false, succ2 = false;
            try{
                r1 = _cond1->simplify(context);
                succ1 = true;
            }
            catch (std::bad_alloc& e) {};
            
            // negated becomes or -- so if r1 is trivially true,
            // or if not negated, and r1 is false -- we can short-circuit
            if(context.negated() && r1.formula->isTriviallyTrue())    
                return Retval(BooleanCondition::TRUE);
            else if(!context.negated() && r1.formula->isTriviallyFalse())    
                return Retval(BooleanCondition::FALSE);
            

            try{
                r2 = _cond2->simplify(context);
                succ2 = true;
            }
            catch (std::bad_alloc& e) {};
            if(!succ1 && !succ2) throw std::bad_alloc();
            else if(succ1 && !succ2) return r1;
            else if(succ2 && !succ1) return r2;
            else return context.negated()   ? simplifyOr(context, std::move(r1), std::move(r2)) 
                                            : simplifyAnd(context, std::move(r1), std::move(r2));
        }
        
        Retval OrCondition::simplify(SimplificationContext& context) const {            
            if(context.timeout())
            {
                if(context.negated()) 
                    return Retval(std::make_shared<NotCondition>(
                            std::make_shared<OrCondition>(_cond1, _cond2)));
                else                 
                    return Retval(std::make_shared<OrCondition>(_cond1, _cond2));
            }
            Retval r1 = _cond1->simplify(context);
            // negated becomes and -- so if r1 is trivially false,
            // or if not negated, and r1 is true -- we can short-circuit
            if(!context.negated() && r1.formula->isTriviallyTrue()) 
                return Retval(BooleanCondition::TRUE);
            else if(context.negated() && r1.formula->isTriviallyFalse()) 
                return Retval(BooleanCondition::FALSE);

            Retval r2 = _cond2->simplify(context);
            
            return context.negated() ?  simplifyAnd(context, std::move(r1), std::move(r2)) : 
                                        simplifyOr(context, std::move(r1), std::move(r2));
        }
        
        Retval EqualCondition::simplify(SimplificationContext& context) const {
            
            Member m1 = _expr1->constraint(context);
            Member m2 = _expr2->constraint(context);

            LinearPrograms lps, neglps;
            if (!context.timeout() && m1.canAnalyze() && m2.canAnalyze()) {
                if ((m1.isZero() && m2.isZero()) || m1.substrationIsZero(m2)) {
                    return Retval(BooleanCondition::getShared(
                        context.negated() ? (m1.constant() != m2.constant()) : (m1.constant() == m2.constant())));
                } else {
                    if (context.negated()) {
                        int constant = m2.constant() - m1.constant();
                        m1 -= m2;
                        m2 = m1;
                        lps.add((Equation(std::move(m1), constant, Equation::OP_GT)));
                        lps.add((Equation(std::move(m2), constant, Equation::OP_LT)));
                        
                        neglps.add((Equation(std::move(m1), constant, Equation::OP_EQ)));
                    }
                    else {
                        int constant = m2.constant() - m1.constant();
                        m1 -= m2;
                        m2 = m1;
                        lps.add((Equation(std::move(m1), constant, Equation::OP_EQ)));
                        
                        neglps.add((Equation(std::move(m1), constant, Equation::OP_GT)));
                        neglps.add((Equation(std::move(m2), constant, Equation::OP_LT)));
                    }
                }
            } else {
                lps.add(LinearProgram());
            }
            
<<<<<<< HEAD
            if(!context.timeout() && !neglps.satisfiable(context.net(), context.marking(), context.getLpTimeout())){
                return Retval(BooleanCondition::TRUE);
            } else if (!context.timeout() && !lps.satisfiable(context.net(), context.marking(), context.getLpTimeout())) {
=======
            if (!lps.satisfiable(context)) {
>>>>>>> eaf3c226
                return Retval(BooleanCondition::FALSE);
            } else {
                if (context.negated()) {
                    return Retval(std::make_shared<NotEqualCondition>(_expr1, _expr2), std::move(lps));
                } else {
                    return Retval(std::make_shared<EqualCondition>(_expr1, _expr2), std::move(lps));
                }                         
            }
        }
        
        Retval NotEqualCondition::simplify(SimplificationContext& context) const {
            Member m1 = _expr1->constraint(context);
            Member m2 = _expr2->constraint(context);
            
            LinearPrograms lps, neglps;
            if (!context.timeout() && m1.canAnalyze() && m2.canAnalyze()) {
                if ((m1.isZero() && m2.isZero()) || m1.substrationIsZero(m2)) {
                    return Retval(std::make_shared<BooleanCondition>(
                        context.negated() ? (m1.constant() == m2.constant()) : (m1.constant() != m2.constant())));
                } else{ 
                    if (context.negated()) {
                        int constant = m2.constant() - m1.constant();
                        m1 -= m2;
                        m2 = m1;
                        lps.add((Equation(std::move(m1), constant, Equation::OP_EQ)));
                        
                        neglps.add((Equation(std::move(m1), constant, Equation::OP_GT)));
                        neglps.add((Equation(std::move(m2), constant, Equation::OP_LT)));
                    }
                    else {
                        int constant = m2.constant() - m1.constant();
                        m1 -= m2;
                        m2 = m1;
                        lps.add((Equation(std::move(m1), constant, Equation::OP_GT)));
                        lps.add((Equation(std::move(m2), constant, Equation::OP_LT)));
                        
                        neglps.add((Equation(std::move(m1), constant, Equation::OP_EQ)));
                    }
                }
            } else {
                lps.add(LinearProgram());
            }
            
<<<<<<< HEAD
            if(!context.timeout() && !neglps.satisfiable(context.net(), context.marking(), context.getLpTimeout())){
                return Retval(BooleanCondition::TRUE);
            } else if (!context.timeout() && !lps.satisfiable(context.net(), context.marking(), context.getLpTimeout())) {
=======
            if (!lps.satisfiable(context)) {
>>>>>>> eaf3c226
                return Retval(BooleanCondition::FALSE);
            } else {
                if (context.negated()) {
                    return Retval(std::make_shared<EqualCondition>(_expr1, _expr2), std::move(lps));
                } else {
                    return Retval(std::make_shared<NotEqualCondition>(_expr1, _expr2), std::move(lps));
                }                         
            }
        }
            
        Retval LessThanCondition::simplify(SimplificationContext& context) const {
            Member m1 = _expr1->constraint(context);
            Member m2 = _expr2->constraint(context);
            
            LinearPrograms lps, neglps;
            if (!context.timeout() && m1.canAnalyze() && m2.canAnalyze()) {
                // test for trivial comparison
                Trivial eval = context.negated() ? m1 >= m2 : m1 < m2;
                if(eval != Trivial::Indeterminate) {
                    return Retval(BooleanCondition::getShared(eval == Trivial::True));
                } else { // if no trivial case
                    int constant = m2.constant() - m1.constant();
                    m1 -= m2;
                    m2 = m1;
                    lps.add((Equation(std::move(m1), constant, (context.negated() ? Equation::OP_GE : Equation::OP_LT))));
                    neglps.add((Equation(std::move(m2), constant, (context.negated() ? Equation::OP_LT : Equation::OP_GE))));
                }
            } else {
                lps.add(LinearProgram());
            }
<<<<<<< HEAD
              
            if(!context.timeout() && !neglps.satisfiable(context.net(), context.marking(), context.getLpTimeout())){
                return Retval(BooleanCondition::TRUE);
            } else if (!context.timeout() && !lps.satisfiable(context.net(), context.marking(), context.getLpTimeout())) {
=======
            
            if (!lps.satisfiable(context)) {
>>>>>>> eaf3c226
                return Retval(BooleanCondition::FALSE);
            } else {
                if (context.negated()) {
                    return Retval(std::make_shared<GreaterThanOrEqualCondition>(_expr1, _expr2), std::move(lps));
                } else {
                    return Retval(std::make_shared<LessThanCondition>(_expr1, _expr2), std::move(lps));
                }                         
            }
        }        
        
        Retval LessThanOrEqualCondition::simplify(SimplificationContext& context) const {
            Member m1 = _expr1->constraint(context);
            Member m2 = _expr2->constraint(context);
            
            LinearPrograms lps, neglps;
            if (!context.timeout() && m1.canAnalyze() && m2.canAnalyze()) {
                // test for trivial comparison
                Trivial eval = context.negated() ? m1 > m2 : m1 <= m2;
                if(eval != Trivial::Indeterminate) {
                    return Retval(BooleanCondition::getShared(eval == Trivial::True));
                } else { // if no trivial case
                    int constant = m2.constant() - m1.constant();
                    m1 -= m2;
                    m2 = m1;
                    lps.add((Equation(std::move(m1), constant, (context.negated() ? Equation::OP_GT : Equation::OP_LE))));
                    neglps.add((Equation(std::move(m2), constant, (context.negated() ? Equation::OP_LE : Equation::OP_GT))));
                }
            } else {
                lps.add(LinearProgram());
            }

            if(!context.timeout() && !neglps.satisfiable(context)){
                return Retval(BooleanCondition::TRUE);
            } else if (!lps.satisfiable(context)) {
                return Retval(BooleanCondition::FALSE);
            } else {
                if (context.negated()) {
                    return Retval(std::make_shared<GreaterThanCondition>(_expr1, _expr2), std::move(lps));
                } else {
                    return Retval(std::make_shared<LessThanOrEqualCondition>(_expr1, _expr2), std::move(lps));
                }                         
            }
        }
        
        Retval GreaterThanCondition::simplify(SimplificationContext& context) const {
            Member m1 = _expr1->constraint(context);
            Member m2 = _expr2->constraint(context);
            
            LinearPrograms lps, neglps;
            if (!context.timeout() && m1.canAnalyze() && m2.canAnalyze()) {
                // test for trivial comparison
                Trivial eval = context.negated() ? m1 <= m2 : m1 > m2;
                if(eval != Trivial::Indeterminate) {
                    return Retval(BooleanCondition::getShared(eval == Trivial::True));
                } else { // if no trivial case
                    int constant = m2.constant() - m1.constant();
                    m1 -= m2;
                    m2 = m1;
                    lps.add((Equation(std::move(m1), constant, (context.negated() ? Equation::OP_LE : Equation::OP_GT))));
                    neglps.add((Equation(std::move(m2), constant, (context.negated() ? Equation::OP_GT : Equation::OP_LE))));
                }
            } else {
                lps.add(LinearProgram());
            }
            
            if(!context.timeout() && !neglps.satisfiable(context)) {
                return Retval(BooleanCondition::TRUE);
            }else if(!lps.satisfiable(context)) {
                return Retval(BooleanCondition::FALSE);
            } else {
                if (context.negated()) {
                    return Retval(std::make_shared<LessThanOrEqualCondition>(_expr1, _expr2), std::move(lps));
                } else {
                    return Retval(std::make_shared<GreaterThanCondition>(_expr1, _expr2), std::move(lps));
                }                         
            }
        }
        
        Retval GreaterThanOrEqualCondition::simplify(SimplificationContext& context) const {  
            Member m1 = _expr1->constraint(context);
            Member m2 = _expr2->constraint(context);
            
            LinearPrograms lps, neglps;
            if (!context.timeout() && m1.canAnalyze() && m2.canAnalyze()) {
                // test for trivial comparison
                Trivial eval = context.negated() ? m1 < m2 : m1 >= m2;
                if(eval != Trivial::Indeterminate) {
                    return Retval(BooleanCondition::getShared(eval == Trivial::True));
                } else { // if no trivial case
                    int constant = m2.constant() - m1.constant();
                    m1 -= m2;
                    m2 = m1;
                    lps.add((Equation(std::move(m1), constant, (context.negated() ? Equation::OP_LT : Equation::OP_GE))));
                    neglps.add((Equation(std::move(m2), constant, (context.negated() ? Equation::OP_GE : Equation::OP_LT))));
                }
            } else {
                lps.add(LinearProgram());
            }
            
<<<<<<< HEAD
            if(!context.timeout() && !neglps.satisfiable(context.net(), context.marking(), context.getLpTimeout())) {
                return Retval(BooleanCondition::TRUE);
            }else if (!context.timeout() && !lps.satisfiable(context.net(), context.marking(), context.getLpTimeout())) {
=======
            if (!lps.satisfiable(context)) 
            {
>>>>>>> eaf3c226
                return Retval(BooleanCondition::FALSE);
            } else {
                if (context.negated()) {
                    return Retval(std::make_shared<LessThanCondition>(_expr1, _expr2), std::move(lps));
                } else {
                    return Retval(std::make_shared<GreaterThanOrEqualCondition>(_expr1, _expr2), std::move(lps));
                }                         
            }
        }
        
        Retval NotCondition::simplify(SimplificationContext& context) const {
            context.negate();
            Retval r = _cond->simplify(context);
            context.negate();
            return r;
        }
        
        Retval BooleanCondition::simplify(SimplificationContext& context) const {
            if (context.negated()) {
                return Retval(getShared(!_value));
            } else {
                return Retval(getShared(_value));
            }
        }
        
        Retval DeadlockCondition::simplify(SimplificationContext& context) const {
            if (context.negated()) {
                return Retval(std::make_shared<NotCondition>(DeadlockCondition::DEADLOCK));
            } else {
                return Retval(DeadlockCondition::DEADLOCK);
            }
        }
        
        /******************** Check if query is a reachability query ********************/
        
        bool EXCondition::isReachability(uint32_t depth) const {
            return false;
        }
        
        bool EGCondition::isReachability(uint32_t depth) const {
            return false;
        }
        
        bool EFCondition::isReachability(uint32_t depth) const {
            return depth > 0 ? false : _cond->isReachability(depth + 1);
        }
        
        bool AXCondition::isReachability(uint32_t depth) const {
            return false;
        }
        
        bool AGCondition::isReachability(uint32_t depth) const {
            return depth > 0 ? false : _cond->isReachability(depth + 1);
        }
        
        bool AFCondition::isReachability(uint32_t depth) const {
            return false;
        }
        
        bool UntilCondition::isReachability(uint32_t depth) const {
            return false;
        }
        
        bool LogicalCondition::isReachability(uint32_t depth) const {
            return depth == 0 ? false : _cond1->isReachability(depth + 1) && _cond2->isReachability(depth + 1);
        }
        
        bool CompareCondition::isReachability(uint32_t depth) const {
            return depth > 0;
        }
        
        bool NotCondition::isReachability(uint32_t depth) const {
            return _cond->isReachability(depth);
        }
        
        bool BooleanCondition::isReachability(uint32_t depth) const {
            return depth > 0;
        }
        
        bool DeadlockCondition::isReachability(uint32_t depth) const {
            return depth > 0;
        }
        
        /******************** Check if query is an upper bound query ********************/
        
        bool QuantifierCondition::isUpperBound() {
            return _cond->isUpperBound();
        }
        
        bool UntilCondition::isUpperBound() {
            return false;
        }
        
        bool LogicalCondition::isUpperBound() {
            if (placeNameForBound().size() != 0) {
                return true;
            } else {
                return _cond1->isUpperBound() && _cond2->isUpperBound();
            }
        }
        
        bool CompareCondition::isUpperBound() {
            if (placeNameForBound().size() != 0) {
                return true;
            } else {
                return false;
            }
        }
        
        bool NotCondition::isUpperBound() {
            return false;
        }
        
        bool BooleanCondition::isUpperBound() {
            return false;
        }
        
        bool DeadlockCondition::isUpperBound() {
            return false;
        }
        
        
        /******************** Prepare Reachability Queries ********************/
        
        Condition_ptr EXCondition::prepareForReachability(bool negated) const {
            return NULL;
        }
        
        Condition_ptr EGCondition::prepareForReachability(bool negated) const {
            return NULL;
        }
        
        Condition_ptr EFCondition::prepareForReachability(bool negated) const {
            _cond->setInvariant(negated);
            return _cond;
        }
        
        Condition_ptr AXCondition::prepareForReachability(bool negated) const {
            return NULL;
        }
        
        Condition_ptr AGCondition::prepareForReachability(bool negated) const {
            Condition_ptr cond = std::make_shared<NotCondition>(_cond);
            cond->setInvariant(!negated);
            return cond;
        }
        
        Condition_ptr AFCondition::prepareForReachability(bool negated) const {
            return NULL;
        }
        
        Condition_ptr UntilCondition::prepareForReachability(bool negated) const {
            return NULL;
        }
        
        Condition_ptr LogicalCondition::prepareForReachability(bool negated) const {
            return NULL;
        }
        
        Condition_ptr CompareCondition::prepareForReachability(bool negated) const {
            return NULL;
        }
        
        Condition_ptr NotCondition::prepareForReachability(bool negated) const {
            return _cond->prepareForReachability(!negated);
        }
        
        Condition_ptr BooleanCondition::prepareForReachability(bool negated) const {
            return NULL;
        }
        
        Condition_ptr DeadlockCondition::prepareForReachability(bool negated) const {
            return NULL;
        }
        
        /******************** Stubborn reduction interesting transitions ********************/
        
        void PlusExpr::incr(ReducingSuccessorGenerator& generator) const { 
            _expr1->incr(generator);
            _expr2->incr(generator);
        }
        
        void PlusExpr::decr(ReducingSuccessorGenerator& generator) const {
            _expr1->decr(generator);
            _expr2->decr(generator);
        }
        
        void SubtractExpr::incr(ReducingSuccessorGenerator& generator) const {
            _expr1->incr(generator);
            _expr2->decr(generator);
        }
        
        void SubtractExpr::decr(ReducingSuccessorGenerator& generator) const {
            _expr1->decr(generator);
            _expr2->incr(generator);
        }
        
        void MultiplyExpr::incr(ReducingSuccessorGenerator& generator) const {
            _expr1->incr(generator);
            _expr1->decr(generator);
            _expr2->incr(generator);
            _expr2->decr(generator);
        }
        
        void MultiplyExpr::decr(ReducingSuccessorGenerator& generator) const {
            _expr1->incr(generator);
            _expr1->decr(generator);
            _expr2->incr(generator);
            _expr2->decr(generator);
        }
        
        void MinusExpr::incr(ReducingSuccessorGenerator& generator) const {
            // TODO not implemented
        }
        
        void MinusExpr::decr(ReducingSuccessorGenerator& generator) const {
            // TODO not implemented
        }

        void LiteralExpr::incr(ReducingSuccessorGenerator& generator) const {
            // Add nothing
        }
        
        void LiteralExpr::decr(ReducingSuccessorGenerator& generator) const {
            // Add nothing
        }

        void IdentifierExpr::incr(ReducingSuccessorGenerator& generator) const {
            generator.presetOf(_offsetInMarking);
        }
        
        void IdentifierExpr::decr(ReducingSuccessorGenerator& generator) const {
             generator.postsetOf(_offsetInMarking);
        }
        
        void QuantifierCondition::findInteresting(ReducingSuccessorGenerator& generator, bool negated) const{
            // Not implemented
        }
        
        void UntilCondition::findInteresting(ReducingSuccessorGenerator& generator, bool negated) const{
            // Not implemented
        }
        
        void AndCondition::findInteresting(ReducingSuccessorGenerator& generator, bool negated) const {
            if(!negated){               // and
                if(!_cond2->isSatisfied()) { // TODO If both conditions are false, maybe use a heuristic to pick condition?
                    _cond2->findInteresting(generator, negated);
                } else {
                    _cond1->findInteresting(generator, negated);
                }
            } else {                    // or
                _cond1->findInteresting(generator, negated);
                _cond2->findInteresting(generator, negated);
            }
        }
        
        void OrCondition::findInteresting(ReducingSuccessorGenerator& generator, bool negated) const {
            if(!negated){               // or
                _cond1->findInteresting(generator, negated);
                _cond2->findInteresting(generator, negated);
            } else {                    // and
                if(_cond2->isSatisfied()) {       
                    _cond2->findInteresting(generator, negated);
                } else {
                    _cond1->findInteresting(generator, negated);
                }
            }
        }
        
        void EqualCondition::findInteresting(ReducingSuccessorGenerator& generator, bool negated) const {
            if(!negated){               // equal
                if(_expr1->getEval() == _expr2->getEval()) { return; }
                if(_expr1->getEval() > _expr2->getEval()){
                    _expr1->decr(generator);
                    _expr2->incr(generator);
                } else {
                    _expr1->incr(generator);
                    _expr2->decr(generator);
                }   
            } else {                    // not equal
                if(_expr1->getEval() != _expr2->getEval()) { return; }
                _expr1->incr(generator);
                _expr2->decr(generator);
                _expr1->incr(generator);
                _expr2->decr(generator);
            }
        }
        
        void NotEqualCondition::findInteresting(ReducingSuccessorGenerator& generator, bool negated) const {
            if(!negated){               // not equal
                if(_expr1->getEval() != _expr2->getEval()) { return; }
                _expr1->incr(generator);
                _expr2->decr(generator);
                _expr1->incr(generator);
                _expr2->decr(generator);
            } else {                    // equal
                if(_expr1->getEval() == _expr2->getEval()) { return; }
                if(_expr1->getEval() > _expr2->getEval()){
                    _expr1->decr(generator);
                    _expr2->incr(generator);
                } else {
                    _expr1->incr(generator);
                    _expr2->decr(generator);
                }   
            }
        }
        
        void LessThanCondition::findInteresting(ReducingSuccessorGenerator& generator, bool negated) const {                
            if(!negated){               // less than
                if(_expr1->getEval() < _expr2->getEval()) { return; }
                _expr1->decr(generator);
                _expr2->incr(generator);
            } else {                    // greater than or equal
                if(_expr1->getEval() >= _expr2->getEval()) { return; }
                _expr1->incr(generator);
                _expr2->decr(generator);
            }
        }
        
        void LessThanOrEqualCondition::findInteresting(ReducingSuccessorGenerator& generator, bool negated) const {
            if(!negated){               // less than or equal
                if(_expr1->getEval() <= _expr2->getEval()) { return; }
                _expr1->decr(generator);
                _expr2->incr(generator);
            } else {                    // greater than
                if(_expr1->getEval() > _expr2->getEval()) { return; }
                _expr1->incr(generator);
                _expr2->decr(generator);
            }
        }
        
        void GreaterThanCondition::findInteresting(ReducingSuccessorGenerator& generator, bool negated) const {
            if(!negated){               // greater than
                if(_expr1->getEval() > _expr2->getEval()) { return; }
                _expr1->incr(generator);
                _expr2->decr(generator);
            } else {                    // less than or equal
                if(_expr1->getEval() <= _expr2->getEval()) { return; }
                _expr1->decr(generator);
                _expr2->incr(generator);
            }
        }
        
        void GreaterThanOrEqualCondition::findInteresting(ReducingSuccessorGenerator& generator, bool negated) const {
            if(!negated){               // greater than or equal
                if(_expr1->getEval() >= _expr2->getEval()) { return; }
                _expr1->incr(generator);
                _expr2->decr(generator); 
            } else {                    // less than
                if(_expr1->getEval() < _expr2->getEval()) { return; }
                _expr1->decr(generator);
                _expr2->incr(generator);
            }
        }
        
        void NotCondition::findInteresting(ReducingSuccessorGenerator& generator, bool negated) const {
            _cond->findInteresting(generator, !negated);
        }
        
        void BooleanCondition::findInteresting(ReducingSuccessorGenerator& generator, bool negated) const {
            // Add nothing
        }
        
        void DeadlockCondition::findInteresting(ReducingSuccessorGenerator& generator, bool negated) const {
            if(!isSatisfied()){
                generator.postPresetOf(generator.leastDependentEnabled());
            } // else add nothing
        }
        
        /******************** Just-In-Time Compilation ********************/
    } // PQL
} // PetriEngine
<|MERGE_RESOLUTION|>--- conflicted
+++ resolved
@@ -1211,13 +1211,9 @@
                 lps.add(LinearProgram());
             }
             
-<<<<<<< HEAD
-            if(!context.timeout() && !neglps.satisfiable(context.net(), context.marking(), context.getLpTimeout())){
+            if(!neglps.satisfiable(context)){
                 return Retval(BooleanCondition::TRUE);
-            } else if (!context.timeout() && !lps.satisfiable(context.net(), context.marking(), context.getLpTimeout())) {
-=======
-            if (!lps.satisfiable(context)) {
->>>>>>> eaf3c226
+            } else if (!lps.satisfiable(context)) {
                 return Retval(BooleanCondition::FALSE);
             } else {
                 if (context.negated()) {
@@ -1261,13 +1257,9 @@
                 lps.add(LinearProgram());
             }
             
-<<<<<<< HEAD
-            if(!context.timeout() && !neglps.satisfiable(context.net(), context.marking(), context.getLpTimeout())){
+            if(!neglps.satisfiable(context)){
                 return Retval(BooleanCondition::TRUE);
-            } else if (!context.timeout() && !lps.satisfiable(context.net(), context.marking(), context.getLpTimeout())) {
-=======
-            if (!lps.satisfiable(context)) {
->>>>>>> eaf3c226
+            } else if (!lps.satisfiable(context)) {
                 return Retval(BooleanCondition::FALSE);
             } else {
                 if (context.negated()) {
@@ -1298,15 +1290,10 @@
             } else {
                 lps.add(LinearProgram());
             }
-<<<<<<< HEAD
-              
-            if(!context.timeout() && !neglps.satisfiable(context.net(), context.marking(), context.getLpTimeout())){
+            
+            if(!neglps.satisfiable(context)){
                 return Retval(BooleanCondition::TRUE);
-            } else if (!context.timeout() && !lps.satisfiable(context.net(), context.marking(), context.getLpTimeout())) {
-=======
-            
-            if (!lps.satisfiable(context)) {
->>>>>>> eaf3c226
+            } else if (!lps.satisfiable(context)) {
                 return Retval(BooleanCondition::FALSE);
             } else {
                 if (context.negated()) {
@@ -1338,7 +1325,7 @@
                 lps.add(LinearProgram());
             }
 
-            if(!context.timeout() && !neglps.satisfiable(context)){
+            if(!neglps.satisfiable(context)){
                 return Retval(BooleanCondition::TRUE);
             } else if (!lps.satisfiable(context)) {
                 return Retval(BooleanCondition::FALSE);
@@ -1372,7 +1359,7 @@
                 lps.add(LinearProgram());
             }
             
-            if(!context.timeout() && !neglps.satisfiable(context)) {
+            if(!neglps.satisfiable(context)) {
                 return Retval(BooleanCondition::TRUE);
             }else if(!lps.satisfiable(context)) {
                 return Retval(BooleanCondition::FALSE);
@@ -1406,14 +1393,9 @@
                 lps.add(LinearProgram());
             }
             
-<<<<<<< HEAD
-            if(!context.timeout() && !neglps.satisfiable(context.net(), context.marking(), context.getLpTimeout())) {
+            if(!neglps.satisfiable(context)) {
                 return Retval(BooleanCondition::TRUE);
-            }else if (!context.timeout() && !lps.satisfiable(context.net(), context.marking(), context.getLpTimeout())) {
-=======
-            if (!lps.satisfiable(context)) 
-            {
->>>>>>> eaf3c226
+            }else if (!lps.satisfiable(context)) {
                 return Retval(BooleanCondition::FALSE);
             } else {
                 if (context.negated()) {
