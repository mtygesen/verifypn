--- conflicted
+++ resolved
@@ -308,7 +308,14 @@
         }
         
         /******************** Evaluation - save result ********************/
-        
+        bool QuantifierCondition::evalAndSet(const EvaluationContext& context) {
+            // Not implemented
+        }
+        
+        bool UntilCondition::evalAndSet(const EvaluationContext& context) {
+            // Not implemented
+        }        
+
         int BinaryExpr::evalAndSet(const EvaluationContext& context) {
             int v1 = _expr1->evalAndSet(context);
             int v2 = _expr2->evalAndSet(context);
@@ -714,7 +721,6 @@
             return generateTabs(tabs) + "<exists-path>\n" + generateTabs(tabs+1) + "<next>\n" + st + generateTabs(tabs+1) + "</next>\n" + generateTabs(tabs) + "</exists-path>\n";
         }
 
-<<<<<<< HEAD
         std::string AXCondition::toXML(uint32_t tabs) const {
             std::string st = _cond->toXML(tabs+2);
             
@@ -1386,517 +1392,6 @@
         
         Condition_ptr DeadlockCondition::prepareForReachability(bool negated) const {
             return NULL;
-=======
-        /******************** Resolve negation ********************/
-        
-        Condition_ptr AndCondition::resolveNegation(bool negated) const {
-            Condition_ptr cond1 = _cond1->resolveNegation(negated);
-            Condition_ptr cond2 = _cond2->resolveNegation(negated);
-            if (negated) {
-                return std::make_shared<OrCondition>(cond1, cond2);
-            } else {
-                return std::make_shared<AndCondition>(cond1, cond2);                
-            }
-        }
-        
-        Condition_ptr OrCondition::resolveNegation(bool negated) const {
-            Condition_ptr cond1 = _cond1->resolveNegation(negated);
-            Condition_ptr cond2 = _cond2->resolveNegation(negated);
-            if (negated) {
-                return std::make_shared<AndCondition>(cond1, cond2);
-            } else {
-                return std::make_shared<OrCondition>(cond1, cond2);                
-            }
-        }
-        
-        Condition_ptr EqualCondition::resolveNegation(bool negated) const {
-            if (negated) {
-                return std::make_shared<NotEqualCondition>(_expr1, _expr2);
-            } else {
-                return std::make_shared<EqualCondition>(_expr1, _expr2);                
-            }
-        }
-        
-        Condition_ptr NotEqualCondition::resolveNegation(bool negated) const {
-            if (negated) {
-                return std::make_shared<EqualCondition>(_expr1, _expr2);
-            } else {
-                return std::make_shared<NotEqualCondition>(_expr1, _expr2);                
-            }
-        }
-        
-        Condition_ptr LessThanCondition::resolveNegation(bool negated) const {
-            if (negated) {
-                return std::make_shared<GreaterThanOrEqualCondition>(_expr1, _expr2);
-            } else {
-                return std::make_shared<LessThanCondition>(_expr1, _expr2);                
-            }
-        }
-        
-        Condition_ptr LessThanOrEqualCondition::resolveNegation(bool negated) const {
-            if(negated) {
-                return std::make_shared<GreaterThanCondition>(_expr1, _expr2);
-            } else {
-                return std::make_shared<LessThanOrEqualCondition>(_expr1, _expr2);                
-            }
-        }
-        
-        Condition_ptr GreaterThanCondition::resolveNegation(bool negated) const {
-            if(negated) {
-                return std::make_shared<LessThanOrEqualCondition>(_expr1, _expr2);
-            } else {
-                return std::make_shared<GreaterThanCondition>(_expr1, _expr2);                
-            }
-        }
-        
-        Condition_ptr GreaterThanOrEqualCondition::resolveNegation(bool negated) const {
-            if(negated) {
-                return std::make_shared<LessThanCondition>(_expr1, _expr2);
-            } else {
-                return std::make_shared<GreaterThanOrEqualCondition>(_expr1, _expr2);                
-            }
-        }
-        
-        Condition_ptr NotCondition::resolveNegation(bool negated) const {
-            return _cond->resolveNegation(!negated);
-        }
-        
-        Condition_ptr BooleanCondition::resolveNegation(bool negated) const {
-            if(negated) {
-                return std::make_shared<BooleanCondition>(!_value);
-            } else {
-                return std::make_shared<BooleanCondition>(_value);                
-            }
-        }
-        
-        Condition_ptr DeadlockCondition::resolveNegation(bool negated) const {
-            return std::make_shared<DeadlockCondition>();
-        }
-        
-        /******************** Resolve orphans ********************/
- 
-        /*  TODO We could also replace eg. (p2 < p4) with (3 < p4) if p2 is an orphan */
-        
-        int isOrphan(std::string place, std::vector<std::pair<std::string, uint32_t>> orphans) {
-            for(auto &o : orphans) {
-                if (o.first == place) {
-                    return o.second;
-                }
-            }
-            return -1;
-        }
-        
-        Condition_ptr AndCondition::resolveOrphans(std::vector<std::pair<std::string, uint32_t>> orphans) const {
-            Condition_ptr cond1 = _cond1->resolveOrphans(orphans);
-            if(cond1->toString() == "false"){
-                return std::make_shared<BooleanCondition>(false);
-            }
-            Condition_ptr cond2 = _cond2->resolveOrphans(orphans);
-            if(cond2->toString() == "false"){
-                return std::make_shared<BooleanCondition>(false);
-            }
-            
-            if(cond1->toString() == "true" && cond2->toString() == "true"){
-                return std::make_shared<BooleanCondition>(true);
-            } else if(cond1->toString() == "true"){
-                return cond2;
-            } else if(cond2->toString() == "true") {
-                return cond1;
-            }
-            return std::make_shared<AndCondition>(cond1, cond2);
-        }
-        
-        Condition_ptr OrCondition::resolveOrphans(std::vector<std::pair<std::string, uint32_t>> orphans) const {
-            Condition_ptr cond1 = _cond1->resolveOrphans(orphans);
-            if(cond1->toString() == "true"){
-                return std::make_shared<BooleanCondition>(true);
-            }
-            Condition_ptr cond2 = _cond2->resolveOrphans(orphans);
-            if(cond2->toString() == "true"){
-                return std::make_shared<BooleanCondition>(true);
-            }
-            
-            if(cond1->toString() == "false" && cond2->toString() == "false"){
-                return std::make_shared<BooleanCondition>(false);
-            } else if(cond1->toString() == "false") {
-                return cond2;
-            } else if(cond2->toString() == "false") {
-                return cond1;
-            }
-            return std::make_shared<OrCondition>(cond1, cond2);
-        }
-        
-        Condition_ptr EqualCondition::resolveOrphans(std::vector<std::pair<std::string, uint32_t>> orphans) const {
-            if (_expr1->type() == Expr::LiteralExpr && _expr2->type() == Expr::IdentifierExpr) {
-                LiteralExpr* literal = (LiteralExpr*) _expr1.get();              
-                int marking = isOrphan(_expr2->toString(), orphans);
-                if(marking != -1) {
-                    if(apply(literal->value(), marking)){
-                        return std::make_shared<BooleanCondition>(true);
-                    } else {
-                        return std::make_shared<BooleanCondition>(false);
-                    }
-                }
-            } else if (_expr1->type() == Expr::IdentifierExpr && _expr2->type() == Expr::LiteralExpr) {
-                LiteralExpr* literal = (LiteralExpr*) _expr2.get();
-                int marking = isOrphan(_expr1->toString(), orphans);
-                if(marking != -1) {
-                    if(apply(marking, literal->value())){
-                        return std::make_shared<BooleanCondition>(true);
-                    } else {
-                        return std::make_shared<BooleanCondition>(false);
-                    }
-                }
-            }
-            return std::make_shared<EqualCondition>(_expr1, _expr2);
-        }
-        
-        Condition_ptr NotEqualCondition::resolveOrphans(std::vector<std::pair<std::string, uint32_t>> orphans) const {
-            if (_expr1->type() == Expr::LiteralExpr && _expr2->type() == Expr::IdentifierExpr) {
-                LiteralExpr* literal = (LiteralExpr*) _expr1.get();           
-                int marking = isOrphan(_expr2->toString(), orphans);
-                if(marking != -1) {
-                    if(apply(literal->value(), marking)){
-                        return std::make_shared<BooleanCondition>(true);
-                    } else {
-                        return std::make_shared<BooleanCondition>(false);
-                    }
-                }
-            } else if (_expr1->type() == Expr::IdentifierExpr && _expr2->type() == Expr::LiteralExpr) {
-                LiteralExpr* literal = (LiteralExpr*) _expr2.get();
-                int marking = isOrphan(_expr1->toString(), orphans);
-                if(marking != -1) {
-                    if(apply(marking, literal->value())){
-                        return std::make_shared<BooleanCondition>(true);
-                    } else {
-                        return std::make_shared<BooleanCondition>(false);
-                    }
-                }
-            }
-            return std::make_shared<NotEqualCondition>(_expr1, _expr2);
-        }
-        
-        Condition_ptr LessThanCondition::resolveOrphans(std::vector<std::pair<std::string, uint32_t>> orphans) const {
-            if (_expr1->type() == Expr::LiteralExpr && _expr2->type() == Expr::IdentifierExpr) {
-                LiteralExpr* literal = (LiteralExpr*) _expr1.get();              
-                int marking = isOrphan(_expr2->toString(), orphans);
-                if(marking != -1) {
-                    if(apply(literal->value(), marking)){
-                        return std::make_shared<BooleanCondition>(true);
-                    } else {
-                        return std::make_shared<BooleanCondition>(false);
-                    }
-                }
-            } else if (_expr1->type() == Expr::IdentifierExpr && _expr2->type() == Expr::LiteralExpr) {
-                LiteralExpr* literal = (LiteralExpr*) _expr2.get();
-                int marking = isOrphan(_expr1->toString(), orphans);
-                if(marking != -1) {
-                    if(apply(marking, literal->value())){
-                        return std::make_shared<BooleanCondition>(true);
-                    } else {
-                        return std::make_shared<BooleanCondition>(false);
-                    }
-                }
-            }
-            return std::make_shared<LessThanCondition>(_expr1, _expr2);
-        }
-        
-        Condition_ptr LessThanOrEqualCondition::resolveOrphans(std::vector<std::pair<std::string, uint32_t>> orphans) const {
-            if (_expr1->type() == Expr::LiteralExpr && _expr2->type() == Expr::IdentifierExpr) {
-                LiteralExpr* literal = (LiteralExpr*) _expr1.get();  
-                int marking = isOrphan(_expr2->toString(), orphans);
-                if(marking != -1) {
-                    if(apply(literal->value(), marking)){
-                        return std::make_shared<BooleanCondition>(true);
-                    } else {
-                        return std::make_shared<BooleanCondition>(false);
-                    }
-                }
-            } else if (_expr1->type() == Expr::IdentifierExpr && _expr2->type() == Expr::LiteralExpr) {
-                LiteralExpr* literal = (LiteralExpr*) _expr2.get();
-                int marking = isOrphan(_expr1->toString(), orphans);
-                if(marking != -1) {
-                    if(apply(marking, literal->value())){
-                        return std::make_shared<BooleanCondition>(true);
-                    } else {
-                        return std::make_shared<BooleanCondition>(false);
-                    }
-                }
-            }
-            return std::make_shared<LessThanOrEqualCondition>(_expr1, _expr2);
-        }
-        
-        Condition_ptr GreaterThanCondition::resolveOrphans(std::vector<std::pair<std::string, uint32_t>> orphans) const {
-            if (_expr1->type() == Expr::LiteralExpr && _expr2->type() == Expr::IdentifierExpr) {
-                LiteralExpr* literal = (LiteralExpr*) _expr1.get();         
-                int marking = isOrphan(_expr2->toString(), orphans);
-                if(marking != -1) {
-                    if(apply(literal->value(), marking)){
-                        return std::make_shared<BooleanCondition>(true);
-                    } else {
-                        return std::make_shared<BooleanCondition>(false);
-                    }
-                }
-            } else if (_expr1->type() == Expr::IdentifierExpr && _expr2->type() == Expr::LiteralExpr) {
-                LiteralExpr* literal = (LiteralExpr*) _expr2.get();
-                int marking = isOrphan(_expr1->toString(), orphans);
-                if(marking != -1) {
-                    if(apply(marking, literal->value())){
-                        return std::make_shared<BooleanCondition>(true);
-                    } else {
-                        return std::make_shared<BooleanCondition>(false);
-                    }
-                }
-            }
-            return std::make_shared<GreaterThanCondition>(_expr1, _expr2);
-        }
-        
-        Condition_ptr GreaterThanOrEqualCondition::resolveOrphans(std::vector<std::pair<std::string, uint32_t>> orphans) const {
-            if (_expr1->type() == Expr::LiteralExpr && _expr2->type() == Expr::IdentifierExpr) {
-                LiteralExpr* literal = (LiteralExpr*) _expr1.get();            
-                int marking = isOrphan(_expr2->toString(), orphans);
-                if(marking != -1) {
-                    if(apply(literal->value(), marking)){
-                        return std::make_shared<BooleanCondition>(true);
-                    } else {
-                        return std::make_shared<BooleanCondition>(false);
-                    }
-                }
-            } else if (_expr1->type() == Expr::IdentifierExpr && _expr2->type() == Expr::LiteralExpr) {
-                LiteralExpr* literal = (LiteralExpr*) _expr2.get();
-                int marking = isOrphan(_expr1->toString(), orphans);
-                if(marking != -1) {
-                    if(apply(marking, literal->value())){
-                        return std::make_shared<BooleanCondition>(true);
-                    } else {
-                        return std::make_shared<BooleanCondition>(false);
-                    }
-                }
-            }
-            return std::make_shared<GreaterThanOrEqualCondition>(_expr1, _expr2);
-        }
-        
-        Condition_ptr NotCondition::resolveOrphans(std::vector<std::pair<std::string, uint32_t>> orphans) const {
-            Condition_ptr cond = _cond->resolveOrphans(orphans);
-            return std::make_shared<NotCondition>(cond);
-        }
-        
-        Condition_ptr BooleanCondition::resolveOrphans(std::vector<std::pair<std::string, uint32_t>> orphans) const {
-            return std::make_shared<BooleanCondition>(_value);
-        }
-        
-        Condition_ptr DeadlockCondition::resolveOrphans(std::vector<std::pair<std::string, uint32_t>> orphans) const {
-            return std::make_shared<DeadlockCondition>();
-        }
-        
-        /******************** Simplify ********************/
-        
-        bool unreachable(ConstraintAnalysisContext& context) {
-            bool isImpossible = true;
-            if(context.canAnalyze) {
-                for (size_t i = 0; i < context.retval.size(); i++) {
-                    isImpossible &= context.retval[i]->isImpossible(context.net(), (int32_t*)context.marking());
-                    if (!isImpossible) return false;
-                }
-                return true;
-            }
-            return false;
-        }
-        
-        Condition_ptr AndCondition::seekAndDestroy(ConstraintAnalysisContext& context) const {
-            context.canAnalyze = true;
-            Condition_ptr cond1 = _cond1->seekAndDestroy(context);            
-            ConstraintAnalysisContext::ConstraintSet left = context.retval;
-            
-            bool leftAnalyze = context.canAnalyze;
-            bool leftUnreach = unreachable(context);
-            
-            context.retval.clear();
-            context.canAnalyze = true;
-            Condition_ptr cond2 = _cond2->seekAndDestroy(context);
-            bool rightUnreach = unreachable(context);
-                        
-            if(!leftUnreach && !rightUnreach){
-                context.canAnalyze &= leftAnalyze;
-                mergeConstraints(context.retval, left, context.negated);
-                return std::make_shared<AndCondition>(cond1, cond2);
-            } else {
-                context.retval.clear();
-                context.canAnalyze = true;
-                return std::make_shared<BooleanCondition>(false);
-            }
-        }
-         
-        Condition_ptr OrCondition::seekAndDestroy(ConstraintAnalysisContext& context) const {
-            context.canAnalyze = true;
-            Condition_ptr cond1 = _cond1->seekAndDestroy(context);            
-            ConstraintAnalysisContext::ConstraintSet left = context.retval;
-            
-            bool leftAnalyze = context.canAnalyze;
-            bool leftUnreach = unreachable(context);  // TODO rename unreachable
-            
-            context.retval.clear();
-            context.canAnalyze = true;
-            Condition_ptr cond2 = _cond2->seekAndDestroy(context);
-            bool rightUnreach = unreachable(context);
-                        
-            if(!leftUnreach && !rightUnreach){
-                context.canAnalyze &= leftAnalyze;
-                mergeConstraints(context.retval, left, context.negated);
-                return std::make_shared<OrCondition>(cond1, cond2);
-            } else if (leftUnreach && !rightUnreach) {
-                return cond2;
-            } else if (!leftUnreach && rightUnreach) {
-                context.retval = left;
-                context.canAnalyze = leftAnalyze;
-                return cond1;
-            } else {
-                context.retval.clear();
-                context.canAnalyze = true;
-                return std::make_shared<BooleanCondition>(false);
-            }
-        }
-
-        Condition_ptr EqualCondition::seekAndDestroy(ConstraintAnalysisContext& context) const {
-            context.retval.clear();
-            if (_expr1->type() == Expr::LiteralExpr && _expr2->type() == Expr::IdentifierExpr) {
-                LiteralExpr* literal = (LiteralExpr*) _expr1.get();
-                addConstraints(context, literal->value(), _expr2);
-            } else if (_expr1->type() == Expr::IdentifierExpr && _expr2->type() == Expr::LiteralExpr) {
-                LiteralExpr* literal = (LiteralExpr*) _expr2.get();
-                addConstraints(context, _expr1, literal->value());
-            } else {
-                context.canAnalyze = false;
-                return std::make_shared<EqualCondition>(_expr1, _expr2);
-            }
-            
-            if (unreachable(context)) {
-                context.retval.clear();
-                return std::make_shared<BooleanCondition>(false);
-            }
-            return std::make_shared<EqualCondition>(_expr1, _expr2);
-        }
-        
-        Condition_ptr NotEqualCondition::seekAndDestroy(ConstraintAnalysisContext& context) const {
-            context.retval.clear();
-            if (_expr1->type() == Expr::LiteralExpr && _expr2->type() == Expr::IdentifierExpr) {
-                LiteralExpr* literal = (LiteralExpr*) _expr1.get();
-                addConstraints(context, literal->value(), _expr2);
-            } else if (_expr1->type() == Expr::IdentifierExpr && _expr2->type() == Expr::LiteralExpr) {
-                LiteralExpr* literal = (LiteralExpr*) _expr2.get();
-                addConstraints(context, _expr1, literal->value());
-            } else {
-                context.canAnalyze = false;
-                return std::make_shared<NotEqualCondition>(_expr1, _expr2);
-            }
- 
-            if (unreachable(context)) {
-                context.retval.clear();
-                return std::make_shared<BooleanCondition>(false);
-            }
-            return std::make_shared<NotEqualCondition>(_expr1, _expr2);
-        }
-        
-        Condition_ptr LessThanCondition::seekAndDestroy(ConstraintAnalysisContext& context) const {
-            context.retval.clear();
-            if (_expr1->type() == Expr::LiteralExpr && _expr2->type() == Expr::IdentifierExpr) {
-                LiteralExpr* literal = (LiteralExpr*) _expr1.get();
-                addConstraints(context, literal->value(), _expr2);
-            } else if (_expr1->type() == Expr::IdentifierExpr && _expr2->type() == Expr::LiteralExpr) {
-                LiteralExpr* literal = (LiteralExpr*) _expr2.get();
-                addConstraints(context, _expr1, literal->value());
-            } else {
-                context.canAnalyze = false;
-                return std::make_shared<LessThanCondition>(_expr1, _expr2);
-            }
-
-            if (unreachable(context)) {
-                context.retval.clear();
-                return std::make_shared<BooleanCondition>(false);
-            }   
-            return std::make_shared<LessThanCondition>(_expr1, _expr2);
-        }
-        
-        Condition_ptr LessThanOrEqualCondition::seekAndDestroy(ConstraintAnalysisContext& context) const {
-            context.retval.clear();
-            if (_expr1->type() == Expr::LiteralExpr && _expr2->type() == Expr::IdentifierExpr) {
-                LiteralExpr* literal = (LiteralExpr*) _expr1.get();
-                addConstraints(context, literal->value(), _expr2);
-            } else if (_expr1->type() == Expr::IdentifierExpr && _expr2->type() == Expr::LiteralExpr) {
-                LiteralExpr* literal = (LiteralExpr*) _expr2.get();
-                addConstraints(context, _expr1, literal->value());
-            } else {
-                context.canAnalyze = false;
-                return std::make_shared<LessThanOrEqualCondition>(_expr1, _expr2);
-            }
-
-            if (unreachable(context)) {
-                context.retval.clear();
-                return std::make_shared<BooleanCondition>(false);
-            }
-            return std::make_shared<LessThanOrEqualCondition>(_expr1, _expr2);
-        }
-        
-        Condition_ptr GreaterThanCondition::seekAndDestroy(ConstraintAnalysisContext& context) const {
-            context.retval.clear();
-            if (_expr1->type() == Expr::LiteralExpr && _expr2->type() == Expr::IdentifierExpr) {
-                LiteralExpr* literal = (LiteralExpr*) _expr1.get();
-                addConstraints(context, literal->value(), _expr2);
-            } else if (_expr1->type() == Expr::IdentifierExpr && _expr2->type() == Expr::LiteralExpr) {
-                LiteralExpr* literal = (LiteralExpr*) _expr2.get();
-                addConstraints(context, _expr1, literal->value());
-            } else {
-                context.canAnalyze = false;
-                return std::make_shared<GreaterThanCondition>(_expr1, _expr2);
-            }
-
-            if (unreachable(context)) {
-                context.retval.clear();
-                return std::make_shared<BooleanCondition>(false);
-            }
-            return std::make_shared<GreaterThanCondition>(_expr1, _expr2);
-        }
-        
-        Condition_ptr GreaterThanOrEqualCondition::seekAndDestroy(ConstraintAnalysisContext& context) const {
-            context.retval.clear();
-            if (_expr1->type() == Expr::LiteralExpr && _expr2->type() == Expr::IdentifierExpr) {
-                LiteralExpr* literal = (LiteralExpr*) _expr1.get();
-                addConstraints(context, literal->value(), _expr2);
-            } else if (_expr1->type() == Expr::IdentifierExpr && _expr2->type() == Expr::LiteralExpr) {
-                LiteralExpr* literal = (LiteralExpr*) _expr2.get();
-                addConstraints(context, _expr1, literal->value());
-            } else {
-                context.canAnalyze = false;
-                return std::make_shared<GreaterThanOrEqualCondition>(_expr1, _expr2);
-            }
-            
-            if (unreachable(context)) {
-                context.retval.clear();
-                return std::make_shared<BooleanCondition>(false);
-            }
-            return std::make_shared<GreaterThanOrEqualCondition>(_expr1, _expr2);
-        }
-
-        Condition_ptr NotCondition::seekAndDestroy(ConstraintAnalysisContext& context) const {
-            context.canAnalyze = false; // NotConditions should have been resolved
-            return std::make_shared<NotCondition>(_cond);
-        }
-
-        Condition_ptr BooleanCondition::seekAndDestroy(ConstraintAnalysisContext& context) const {  
-            if (context.canAnalyze) {
-                context.retval.clear();
-                if (context.negated != _value) {
-                    Structures::StateConstraints* s = new Structures::StateConstraints(context.net());
-                    context.retval.push_back(s);
-                }
-            }
-            return std::make_shared<BooleanCondition>(_value);
-        }
-
-        Condition_ptr DeadlockCondition::seekAndDestroy(ConstraintAnalysisContext& context) const {
-            context.canAnalyze = false;
-            context.retval.clear();
-            return std::make_shared<DeadlockCondition>();
         }
         
         /******************** Stubborn reduction interesting transitions ********************/
@@ -1957,6 +1452,14 @@
         
         void IdentifierExpr::decr(ReducingSuccessorGenerator& generator) const {
              generator.postsetOf(_offsetInMarking);
+        }
+        
+        void QuantifierCondition::findInteresting(ReducingSuccessorGenerator& generator, bool negated) const{
+            // Not implemented
+        }
+        
+        void UntilCondition::findInteresting(ReducingSuccessorGenerator& generator, bool negated) const{
+            // Not implemented
         }
         
         void AndCondition::findInteresting(ReducingSuccessorGenerator& generator, bool negated) const {
@@ -2071,8 +1574,6 @@
             if(!isSatisfied()){
                 generator.postPresetOf(generator.leastDependentEnabled());
             } // else add nothing
-            
->>>>>>> 4990d71b
         }
         
         /******************** Just-In-Time Compilation ********************/
