--- conflicted
+++ resolved
@@ -412,17 +412,6 @@
 
         void NaryExpr::analyze(AnalysisContext& context) {
             for(auto& e : _exprs) e->analyze(context);
-<<<<<<< HEAD
-            std::sort(_exprs.begin(), _exprs.end(), [](auto& a, auto& b)
-            {
-                auto ida = dynamic_pointer_cast<PQL::UnfoldedIdentifierExpr>(a);
-                auto idb = dynamic_pointer_cast<PQL::UnfoldedIdentifierExpr>(b);
-                if(ida == NULL) return false;
-                if(ida && !idb) return true;
-                return ida->offset() < idb->offset();
-            });
-=======
->>>>>>> 7f8dcb52
         }
 
         void CommutativeExpr::analyze(AnalysisContext& context) {
@@ -441,8 +430,8 @@
             std::sort(_ids.begin(), _ids.end(), [](auto& a, auto& b){ return a.first < b.first; });
             std::sort(_exprs.begin(), _exprs.end(), [](auto& a, auto& b)
             {
-                auto ida = dynamic_pointer_cast<PQL::IdentifierExpr>(a);
-                auto idb = dynamic_pointer_cast<PQL::IdentifierExpr>(b);
+                auto ida = dynamic_pointer_cast<PQL::UnfoldedIdentifierExpr>(a);
+                auto idb = dynamic_pointer_cast<PQL::UnfoldedIdentifierExpr>(b);
                 if(ida == NULL) return false;
                 if(ida && !idb) return true;
                 return ida->offset() < idb->offset();
@@ -3488,13 +3477,8 @@
         {
             for (auto& e : exprs) {
                 if (auto lit = dynamic_pointer_cast<PQL::LiteralExpr>(e))
-<<<<<<< HEAD
-                    _constant = this->apply(_constant, lit->value());
+                    _constant = apply(_constant, lit->value());
                 else if (auto id = dynamic_pointer_cast<PQL::UnfoldedIdentifierExpr>(e)) {
-=======
-                    _constant = apply(_constant, lit->value());
-                else if (auto id = dynamic_pointer_cast<PQL::IdentifierExpr>(e)) {
->>>>>>> 7f8dcb52
                     _ids.emplace_back(id->offset(), id->name());
                 } 
                 else if(auto c = dynamic_pointer_cast<CommutativeExpr>(e))
