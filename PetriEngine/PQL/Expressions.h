--- conflicted
+++ resolved
@@ -79,12 +79,8 @@
                 for(auto& e : _exprs) sum += e->formulaSize();
                 return sum + 1;
             }
-<<<<<<< HEAD
-            void toString(std::ostream&) const override;      
-=======
             void toString(std::ostream&) const override;            
             bool placeFree() const override;
->>>>>>> 7f8dcb52
         protected:
             CommutativeExpr(int constant): _constant(constant) {};
             void init(std::vector<Expr_ptr>&& exprs);
@@ -170,11 +166,8 @@
             int formulaSize() const override{
                 return _expr->formulaSize() + 1;
             }
-<<<<<<< HEAD
-            virtual z3::expr encodeSat(const PetriNet& net, z3::context& context, std::vector<int32_t>& uses, std::vector<bool>& incremented) const;
-=======
+            virtual z3::expr encodeSat(const PetriNet& net, z3::context& context, std::vector<int32_t>& uses, std::vector<bool>& incremented) const;
             bool placeFree() const override;
->>>>>>> 7f8dcb52
         private:
             Expr_ptr _expr;
         };
@@ -200,11 +193,8 @@
                 return _value;
             };
             Member constraint(SimplificationContext& context) const override;
-<<<<<<< HEAD
-            virtual z3::expr encodeSat(const PetriNet& net, z3::context& context, std::vector<int32_t>& uses, std::vector<bool>& incremented) const;
-=======
+            virtual z3::expr encodeSat(const PetriNet& net, z3::context& context, std::vector<int32_t>& uses, std::vector<bool>& incremented) const;
             bool placeFree() const override { return true; }
->>>>>>> 7f8dcb52
         private:
             int _value;
         };
@@ -239,11 +229,8 @@
                 return _name;
             }
             Member constraint(SimplificationContext& context) const override;
-<<<<<<< HEAD
-            virtual z3::expr encodeSat(const PetriNet& net, z3::context& context, std::vector<int32_t>& uses, std::vector<bool>& incremented) const;
-=======
+            virtual z3::expr encodeSat(const PetriNet& net, z3::context& context, std::vector<int32_t>& uses, std::vector<bool>& incremented) const;
             bool placeFree() const override { return false; }
->>>>>>> 7f8dcb52
         private:
             /** Offset in marking, -1 if undefined, should be resolved during analysis */
             int _offsetInMarking;
