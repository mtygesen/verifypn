--- conflicted
+++ resolved
@@ -378,13 +378,9 @@
         public:
             using UntilCondition::UntilCondition;  
             Retval simplify(SimplificationContext& context) const;
-<<<<<<< HEAD
             Quantifier getQuantifier() const override { return Quantifier::E; }
-            Condition_ptr pushNegation(bool negated) const;
-            uint32_t distance(DistanceContext& context) const;
-=======
-            Condition_ptr pushNegation(bool negated, negstat_t& stats) const;
->>>>>>> a40a04f7
+            uint32_t distance(DistanceContext& context) const;
+            Condition_ptr pushNegation(bool negated, negstat_t& stats) const;
             void toXML(std::ostream&, uint32_t tabs) const;
             
         private:
@@ -395,16 +391,11 @@
         public:
             using UntilCondition::UntilCondition;
             Retval simplify(SimplificationContext& context) const;
-<<<<<<< HEAD
             Quantifier getQuantifier() const override { return Quantifier::A; }            
-            Condition_ptr pushNegation(bool negated) const;
-            uint32_t distance(DistanceContext& context) const;
-            void toXML(std::ostream&, uint32_t tabs) const;
-=======
-            void toXML(std::ostream&, uint32_t tabs) const;
-            Condition_ptr pushNegation(bool negated, negstat_t& stats) const;
-            
->>>>>>> a40a04f7
+            uint32_t distance(DistanceContext& context) const;
+            void toXML(std::ostream&, uint32_t tabs) const;
+            Condition_ptr pushNegation(bool negated, negstat_t& stats) const;
+            
         private:
             std::string op() const;
         };
@@ -505,12 +496,8 @@
 
             void toXML(std::ostream&, uint32_t tabs) const;
             void findInteresting(ReducingSuccessorGenerator& generator, bool negated) const;
-<<<<<<< HEAD
             Quantifier getQuantifier() const override { return Quantifier::AND; }
-            Condition_ptr pushNegation(bool negated) const;
-=======
-            Condition_ptr pushNegation(bool negated, negstat_t& stats) const;
->>>>>>> a40a04f7
+            Condition_ptr pushNegation(bool negated, negstat_t& stats) const;
 
         private:
             //int logicalOp() const;
@@ -549,12 +536,8 @@
 
             void toXML(std::ostream&, uint32_t tabs) const;
             void findInteresting(ReducingSuccessorGenerator& generator, bool negated) const;   
-<<<<<<< HEAD
             Quantifier getQuantifier() const override { return Quantifier::OR; }
-            Condition_ptr pushNegation(bool negated) const;
-=======
-            Condition_ptr pushNegation(bool negated, negstat_t& stats) const;
->>>>>>> a40a04f7
+            Condition_ptr pushNegation(bool negated, negstat_t& stats) const;
         private:
             //int logicalOp() const;
             uint32_t delta(uint32_t d1, uint32_t d2, const DistanceContext& context) const;
@@ -615,12 +598,8 @@
             Retval simplify(SimplificationContext& context) const;
             void toXML(std::ostream&, uint32_t tabs) const;
             void findInteresting(ReducingSuccessorGenerator& generator, bool negated) const;
-<<<<<<< HEAD
-            Condition_ptr pushNegation(bool negated) const;
-            uint32_t distance(DistanceContext& context) const;
-=======
-            Condition_ptr pushNegation(bool negated, negstat_t& stats) const;
->>>>>>> a40a04f7
+            uint32_t distance(DistanceContext& context) const;
+            Condition_ptr pushNegation(bool negated, negstat_t& stats) const;
 
         private:
             bool apply(int v1, int v2) const;
@@ -638,13 +617,9 @@
             Retval simplify(SimplificationContext& context) const;
             void toXML(std::ostream&, uint32_t tabs) const;
             void findInteresting(ReducingSuccessorGenerator& generator, bool negated) const;
-<<<<<<< HEAD
-            Condition_ptr pushNegation(bool negated) const;
-            uint32_t distance(DistanceContext& context) const;
-=======
-            Condition_ptr pushNegation(bool negated, negstat_t& stats) const;
-
->>>>>>> a40a04f7
+            uint32_t distance(DistanceContext& context) const;
+            Condition_ptr pushNegation(bool negated, negstat_t& stats) const;
+
         private:
             bool apply(int v1, int v2) const;
             std::string op() const;
@@ -660,12 +635,8 @@
             Retval simplify(SimplificationContext& context) const;
             void toXML(std::ostream&, uint32_t tabs) const;
             void findInteresting(ReducingSuccessorGenerator& generator, bool negated) const;
-<<<<<<< HEAD
-            Condition_ptr pushNegation(bool negated) const;
-            uint32_t distance(DistanceContext& context) const;
-=======
-            Condition_ptr pushNegation(bool negated, negstat_t& stats) const;
->>>>>>> a40a04f7
+            uint32_t distance(DistanceContext& context) const;
+            Condition_ptr pushNegation(bool negated, negstat_t& stats) const;
         private:
             bool apply(int v1, int v2) const;
             std::string op() const;
@@ -681,13 +652,9 @@
             Retval simplify(SimplificationContext& context) const;
             void toXML(std::ostream&, uint32_t tabs) const;
             void findInteresting(ReducingSuccessorGenerator& generator, bool negated) const;
-<<<<<<< HEAD
-            Condition_ptr pushNegation(bool negated) const;
-            uint32_t distance(DistanceContext& context) const;
-=======
-            Condition_ptr pushNegation(bool negated, negstat_t& stats) const;
-
->>>>>>> a40a04f7
+            uint32_t distance(DistanceContext& context) const;
+            Condition_ptr pushNegation(bool negated, negstat_t& stats) const;
+
         private:
             bool apply(int v1, int v2) const;
             std::string op() const;
@@ -703,13 +670,9 @@
             Retval simplify(SimplificationContext& context) const;
             void toXML(std::ostream&, uint32_t tabs) const;
             void findInteresting(ReducingSuccessorGenerator& generator, bool negated) const;
-<<<<<<< HEAD
-            Condition_ptr pushNegation(bool negated) const;
-            uint32_t distance(DistanceContext& context) const;
-=======
-            Condition_ptr pushNegation(bool negated, negstat_t& stats) const;
-
->>>>>>> a40a04f7
+            uint32_t distance(DistanceContext& context) const;
+            Condition_ptr pushNegation(bool negated, negstat_t& stats) const;
+
         private:
             bool apply(int v1, int v2) const;
             std::string op() const;
@@ -724,13 +687,9 @@
             Retval simplify(SimplificationContext& context) const;
             void toXML(std::ostream&, uint32_t tabs) const;
             void findInteresting(ReducingSuccessorGenerator& generator, bool negated) const;
-<<<<<<< HEAD
-            Condition_ptr pushNegation(bool negated) const;
-            uint32_t distance(DistanceContext& context) const;
-=======
-            Condition_ptr pushNegation(bool negated, negstat_t& stats) const;
-
->>>>>>> a40a04f7
+            uint32_t distance(DistanceContext& context) const;
+            Condition_ptr pushNegation(bool negated, negstat_t& stats) const;
+
         private:
             bool apply(int v1, int v2) const;
             std::string op() const;
