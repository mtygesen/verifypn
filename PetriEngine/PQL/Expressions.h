/* PeTe - Petri Engine exTremE
 * Copyright (C) 2011  Jonas Finnemann Jensen <jopsen@gmail.com>,
 *                     Thomas Søndersø Nielsen <primogens@gmail.com>,
 *                     Lars Kærlund Østergaard <larsko@gmail.com>,
 *                     Peter Gjøl Jensen <root@petergjoel.dk>
 * 
 * This program is free software: you can redistribute it and/or modify
 * it under the terms of the GNU General Public License as published by
 * the Free Software Foundation, either version 3 of the License, or
 * (at your option) any later version.
 * 
 * This program is distributed in the hope that it will be useful,
 * but WITHOUT ANY WARRANTY; without even the implied warranty of
 * MERCHANTABILITY or FITNESS FOR A PARTICULAR PURPOSE.  See the
 * GNU General Public License for more details.
 * 
 * You should have received a copy of the GNU General Public License
 * along with this program.  If not, see <http://www.gnu.org/licenses/>.
 */
#ifndef EXPRESSIONS_H
#define EXPRESSIONS_H

#include "PQL.h"
#include "Contexts.h"
#include <iostream>
#include <fstream>

using namespace PetriEngine::Simplification;

namespace PetriEngine {
    namespace PQL {
        
        std::string generateTabs(uint32_t tabs);

        /******************** EXPRESSIONS ********************/

        /** Base class for all binary expressions */
        class BinaryExpr : public Expr {
        public:

            BinaryExpr(const Expr_ptr expr1, const Expr_ptr expr2) {
                _expr1 = expr1;
                _expr2 = expr2;
            }
            void analyze(AnalysisContext& context);
            bool pfree() const;
            int evaluate(const EvaluationContext& context) const;
            int evalAndSet(const EvaluationContext& context);
            //llvm::Value* codegen(CodeGenerationContext& context) const;
            std::string toString() const;
<<<<<<< HEAD
            virtual std::string toXML(uint32_t tabs, bool tokencount = false) const = 0;
        private:
=======
        protected:
>>>>>>> 4990d71b
            virtual int apply(int v1, int v2) const = 0;
            /** LLVM binary operator (llvm::Instruction::BinaryOps) */
            //virtual int binaryOp() const = 0;
            virtual std::string op() const = 0;
        protected:
            Expr_ptr _expr1;
            Expr_ptr _expr2;
        };

        /** Binary plus expression */
        class PlusExpr : public BinaryExpr {
        public:

            using BinaryExpr::BinaryExpr;
            Expr::Types type() const;
<<<<<<< HEAD
            Member constraint(SimplificationContext context) const;
            std::string toXML(uint32_t tabs, bool tokencount = false) const;
            bool tk = false;
=======
            void incr(ReducingSuccessorGenerator& generator) const;
            void decr(ReducingSuccessorGenerator& generator) const;
>>>>>>> 4990d71b
        private:
            int apply(int v1, int v2) const;
            //int binaryOp() const;
            std::string op() const;
        };

        /** Binary minus expression */
        class SubtractExpr : public BinaryExpr {
        public:

            using BinaryExpr::BinaryExpr;
            Expr::Types type() const;
<<<<<<< HEAD
            Member constraint(SimplificationContext context) const;
            std::string toXML(uint32_t tabs, bool tokencount = false) const;
=======
            void incr(ReducingSuccessorGenerator& generator) const;
            void decr(ReducingSuccessorGenerator& generator) const;
>>>>>>> 4990d71b
        private:
            int apply(int v1, int v2) const;
            //int binaryOp() const;
            std::string op() const;
        };

        /** Binary multiplication expression **/
        class MultiplyExpr : public BinaryExpr {
        public:

            using BinaryExpr::BinaryExpr;
            Expr::Types type() const;
<<<<<<< HEAD
            Member constraint(SimplificationContext context) const;
            std::string toXML(uint32_t tabs, bool tokencount = false) const;
=======
            void incr(ReducingSuccessorGenerator& generator) const;
            void decr(ReducingSuccessorGenerator& generator) const;
>>>>>>> 4990d71b
        private:
            int apply(int v1, int v2) const;
            //int binaryOp() const;
            std::string op() const;
        };

        /** Unary minus expression*/
        class MinusExpr : public Expr {
        public:

            MinusExpr(const Expr_ptr expr) {
                _expr = expr;
            }
            void analyze(AnalysisContext& context);
            bool pfree() const;
            int evaluate(const EvaluationContext& context) const;
            int evalAndSet(const EvaluationContext& context);
            //llvm::Value* codegen(CodeGenerationContext& context) const;
            std::string toString() const;
            Expr::Types type() const;
<<<<<<< HEAD
            Member constraint(SimplificationContext context) const;
            std::string toXML(uint32_t tabs, bool tokencount = false) const;
=======
            void incr(ReducingSuccessorGenerator& generator) const;
            void decr(ReducingSuccessorGenerator& generator) const;
>>>>>>> 4990d71b
        private:
            Expr_ptr _expr;
        };

        /** Literal integer value expression */
        class LiteralExpr : public Expr {
        public:

            LiteralExpr(int value) : _value(value) {
            }
            void analyze(AnalysisContext& context);
            bool pfree() const;
            int evaluate(const EvaluationContext& context) const;
            int evalAndSet(const EvaluationContext& context);
            //llvm::Value* codegen(CodeGenerationContext& context) const;
            std::string toString() const;
            Expr::Types type() const;
<<<<<<< HEAD
            std::string toXML(uint32_t tabs, bool tokencount = false) const;
=======
            void incr(ReducingSuccessorGenerator& generator) const;
            void decr(ReducingSuccessorGenerator& generator) const;
>>>>>>> 4990d71b

            int value() const {
                return _value;
            };
            Member constraint(SimplificationContext context) const;
        private:
            int _value;
        };

        /** Identifier expression */
        class IdentifierExpr : public Expr {
        public:

            IdentifierExpr(const std::string& name) : _name(name) {
                _offsetInMarking = -1;
            }
            void analyze(AnalysisContext& context);
            bool pfree() const;
            int evaluate(const EvaluationContext& context) const;
            int evalAndSet(const EvaluationContext& context);
            //llvm::Value* codegen(CodeGenerationContext& context) const;
            std::string toString() const;
            Expr::Types type() const;
<<<<<<< HEAD
            std::string toXML(uint32_t tabs, bool tokencount = false) const;
=======
            void incr(ReducingSuccessorGenerator& generator) const;
            void decr(ReducingSuccessorGenerator& generator) const;
>>>>>>> 4990d71b

            /** Offset in marking or valuation */
            int offset() const {
                return _offsetInMarking;
            }
            Member constraint(SimplificationContext context) const;
        private:
            /** Offset in marking, -1 if undefined, should be resolved during analysis */
            int _offsetInMarking;
            /** Identifier text */
            std::string _name;
        };
        
        /******************** TEMPORAL OPERATORS ********************/

        class QuantifierCondition : public Condition {
        public:
            QuantifierCondition(const Condition_ptr cond) {
                _cond = cond;
            }
            
            void analyze(AnalysisContext& context);
            bool evaluate(const EvaluationContext& context) const;
            std::string toString() const;
            std::string toTAPAALQuery(TAPAALConditionExportContext& context) const;
            uint32_t distance(DistanceContext& context) const;
            virtual Retval simplify(SimplificationContext context) const = 0;
            virtual bool isReachability(uint32_t depth) const = 0;
            Condition_ptr prepareForReachability(bool negated) const = 0;
            virtual std::string toXML(uint32_t tabs) const = 0;
            
        private:
            virtual std::string op() const = 0;
            
        protected:
            Condition_ptr _cond;
        };
        
        class EXCondition : public QuantifierCondition {
        public:
            using QuantifierCondition::QuantifierCondition;
            Retval simplify(SimplificationContext context) const;
            bool isReachability(uint32_t depth) const;
            Condition_ptr prepareForReachability(bool negated) const;
            std::string toXML(uint32_t tabs) const;
            
        private:
            std::string op() const;
        };
        
        class EGCondition : public QuantifierCondition {
        public:
            using QuantifierCondition::QuantifierCondition;
            Retval simplify(SimplificationContext context) const;
            bool isReachability(uint32_t depth) const;
            Condition_ptr prepareForReachability(bool negated) const;
            std::string toXML(uint32_t tabs) const;
            
        private:
            std::string op() const;
        };
        
        class EFCondition : public QuantifierCondition {
        public:
            using QuantifierCondition::QuantifierCondition;
            Retval simplify(SimplificationContext context) const;
            bool isReachability(uint32_t depth) const;
            Condition_ptr prepareForReachability(bool negated) const;
            std::string toXML(uint32_t tabs) const;
            
        private:
            std::string op() const;
        };
        
        class AXCondition : public QuantifierCondition {
        public:
            using QuantifierCondition::QuantifierCondition;
            Retval simplify(SimplificationContext context) const;
            bool isReachability(uint32_t depth) const;
            Condition_ptr prepareForReachability(bool negated) const;
            std::string toXML(uint32_t tabs) const;
            
        private:
            std::string op() const;
        };
        
        class AGCondition : public QuantifierCondition {
        public:
            using QuantifierCondition::QuantifierCondition;
            Retval simplify(SimplificationContext context) const;
            bool isReachability(uint32_t depth) const;
            Condition_ptr prepareForReachability(bool negated) const;
            std::string toXML(uint32_t tabs) const;
            
        private:
            std::string op() const;
        };
        
        class AFCondition : public QuantifierCondition {
        public:
            using QuantifierCondition::QuantifierCondition;
            Retval simplify(SimplificationContext context) const;
            bool isReachability(uint32_t depth) const;
            Condition_ptr prepareForReachability(bool negated) const;
            std::string toXML(uint32_t tabs) const;
            
        private:
            std::string op() const;
        };     
        
        class UntilCondition : public Condition {
        public:
            UntilCondition(const Condition_ptr cond1, const Condition_ptr cond2) {
                _cond1 = cond1;
                _cond2 = cond2;
            }
            
            void analyze(AnalysisContext& context);
            bool evaluate(const EvaluationContext& context) const;
            std::string toString() const;
            std::string toTAPAALQuery(TAPAALConditionExportContext& context) const;
            uint32_t distance(DistanceContext& context) const;
            virtual Retval simplify(SimplificationContext context) const = 0;
            bool isReachability(uint32_t depth) const;
            Condition_ptr prepareForReachability(bool negated) const;
            virtual std::string toXML(uint32_t tabs) const = 0;
            
        private:
            virtual std::string op() const = 0;
            
        protected:
            Condition_ptr _cond1;
            Condition_ptr _cond2;
        };
        
        class EUCondition : public UntilCondition {
        public:
            using UntilCondition::UntilCondition;  
            Retval simplify(SimplificationContext context) const;
            std::string toXML(uint32_t tabs) const;
            
        private:
            std::string op() const;
        };
        
        class AUCondition : public UntilCondition {
        public:
            using UntilCondition::UntilCondition;
            Retval simplify(SimplificationContext context) const;
            std::string toXML(uint32_t tabs) const;
            
        private:
            std::string op() const;
        };
        
        /******************** CONDITIONS ********************/

        /* Logical conditon */
        class LogicalCondition : public Condition {
        public:

            LogicalCondition(const Condition_ptr cond1, const Condition_ptr cond2) {
                _cond1 = cond1;
                _cond2 = cond2;
            }
            void analyze(AnalysisContext& context);
            bool evaluate(const EvaluationContext& context) const;
<<<<<<< HEAD
=======
            bool evalAndSet(const EvaluationContext& context);
            void findConstraints(ConstraintAnalysisContext& context) const;
>>>>>>> 4990d71b
            //llvm::Value* codegen(CodeGenerationContext& context) const;
            uint32_t distance(DistanceContext& context) const;
            std::string toString() const;
            std::string toTAPAALQuery(TAPAALConditionExportContext& context) const;
            bool isReachability(uint32_t depth) const;
            Condition_ptr prepareForReachability(bool negated) const;
            virtual std::string toXML(uint32_t tabs) const = 0;
            
        private:
            virtual bool apply(bool b1, bool b2) const = 0;
            /** LLVM binary operator (llvm::Instruction::BinaryOps) */
            //virtual int logicalOp() const = 0;
            virtual uint32_t delta(uint32_t d1, uint32_t d2, const DistanceContext& context) const = 0;
            virtual std::string op() const = 0;
<<<<<<< HEAD
=======
            virtual void mergeConstraints(ConstraintAnalysisContext::ConstraintSet& result, ConstraintAnalysisContext::ConstraintSet& other, bool negated) const = 0;
>>>>>>> 4990d71b
        protected:
            Condition_ptr _cond1;
            Condition_ptr _cond2;
        };

        /* Conjunctive and condition */
        class AndCondition : public LogicalCondition {
        public:

            using LogicalCondition::LogicalCondition;
<<<<<<< HEAD
            Retval simplify(SimplificationContext context) const;
            std::string toXML(uint32_t tabs) const;

=======
            Condition_ptr resolveNegation(bool negated) const;
            Condition_ptr resolveOrphans(std::vector<std::pair<std::string, uint32_t>> orphans) const;
            Condition_ptr seekAndDestroy(ConstraintAnalysisContext& context) const;
            void findInteresting(ReducingSuccessorGenerator& generator, bool negated) const;
>>>>>>> 4990d71b
        private:
            bool apply(bool b1, bool b2) const;
            //int logicalOp() const;
            uint32_t delta(uint32_t d1, uint32_t d2, const DistanceContext& context) const;
            std::string op() const;
        };

        /* Disjunctive or conditon */
        class OrCondition : public LogicalCondition {
        public:

            using LogicalCondition::LogicalCondition;
<<<<<<< HEAD
            Retval simplify(SimplificationContext context) const;
            std::string toXML(uint32_t tabs) const;
            
=======
            Condition_ptr resolveNegation(bool negated) const;
            Condition_ptr resolveOrphans(std::vector<std::pair<std::string, uint32_t>> orphans) const;
            Condition_ptr seekAndDestroy(ConstraintAnalysisContext& context) const;
            void findInteresting(ReducingSuccessorGenerator& generator, bool negated) const;   
>>>>>>> 4990d71b
        private:
            bool apply(bool b1, bool b2) const;
            //int logicalOp() const;
            uint32_t delta(uint32_t d1, uint32_t d2, const DistanceContext& context) const;
            std::string op() const;
        };

        /* Comparison conditon */
        class CompareCondition : public Condition {
        public:

            CompareCondition(const Expr_ptr expr1, const Expr_ptr expr2) {
                _expr1 = expr1;
                _expr2 = expr2;
            }
            void analyze(AnalysisContext& context);
            bool evaluate(const EvaluationContext& context) const;
<<<<<<< HEAD
=======
            bool evalAndSet(const EvaluationContext& context);
            void findConstraints(ConstraintAnalysisContext& context) const;
>>>>>>> 4990d71b
            //llvm::Value* codegen(CodeGenerationContext& context) const;
            uint32_t distance(DistanceContext& context) const;
            std::string toString() const;
            std::string toTAPAALQuery(TAPAALConditionExportContext& context) const;
            bool isReachability(uint32_t depth) const;
            Condition_ptr prepareForReachability(bool negated) const;
            virtual std::string toXML(uint32_t tabs) const = 0;
            
        private:
            virtual bool apply(int v1, int v2) const = 0;
            /** LLVM Comparison predicate (llvm::ICmpInst::Predicate) */
            //virtual int compareOp() const = 0;
            virtual uint32_t delta(int v1, int v2, bool negated) const = 0;
            virtual std::string op() const = 0;
            /** Operator when exported to TAPAAL */
            virtual std::string opTAPAAL() const = 0;
            /** Swapped operator when exported to TAPAAL, e.g. operator when operands are swapped */
            virtual std::string sopTAPAAL() const = 0;
<<<<<<< HEAD
=======
            virtual void addConstraints(ConstraintAnalysisContext& context, const Expr_ptr& id, int value) const = 0;
            virtual void addConstraints(ConstraintAnalysisContext& context, int value, const Expr_ptr& id) const = 0;
>>>>>>> 4990d71b
        protected:
            Expr_ptr _expr1;
            Expr_ptr _expr2;
        };

        /* Equality conditon */
        class EqualCondition : public CompareCondition {
        public:

            using CompareCondition::CompareCondition;
<<<<<<< HEAD
            Retval simplify(SimplificationContext context) const;
            std::string toXML(uint32_t tabs) const;
=======
            Condition_ptr resolveNegation(bool negated) const;
            Condition_ptr resolveOrphans(std::vector<std::pair<std::string, uint32_t>> orphans) const;
            Condition_ptr seekAndDestroy(ConstraintAnalysisContext& context) const;
            void findInteresting(ReducingSuccessorGenerator& generator, bool negated) const;
>>>>>>> 4990d71b
        private:
            bool apply(int v1, int v2) const;
            //int compareOp() const;
            uint32_t delta(int v1, int v2, bool negated) const;
            std::string op() const;
            std::string opTAPAAL() const;
            std::string sopTAPAAL() const;
        };

        /* None equality conditon */
        class NotEqualCondition : public CompareCondition {
        public:

            using CompareCondition::CompareCondition;
            std::string toTAPAALQuery(TAPAALConditionExportContext& context) const;
<<<<<<< HEAD
            Retval simplify(SimplificationContext context) const;
            std::string toXML(uint32_t tabs) const;
=======
            Condition_ptr resolveNegation(bool negated) const;
            Condition_ptr resolveOrphans(std::vector<std::pair<std::string, uint32_t>> orphans) const;
            Condition_ptr seekAndDestroy(ConstraintAnalysisContext& context) const;
            void findInteresting(ReducingSuccessorGenerator& generator, bool negated) const;
>>>>>>> 4990d71b
        private:
            bool apply(int v1, int v2) const;
            //int compareOp() const;
            uint32_t delta(int v1, int v2, bool negated) const;
            std::string op() const;
            std::string opTAPAAL() const;
            std::string sopTAPAAL() const;
        };

        /* Less-than conditon */
        class LessThanCondition : public CompareCondition {
        public:

            using CompareCondition::CompareCondition;
<<<<<<< HEAD
            Retval simplify(SimplificationContext context) const;
            std::string toXML(uint32_t tabs) const;
=======
            Condition_ptr resolveNegation(bool negated) const;
            Condition_ptr resolveOrphans(std::vector<std::pair<std::string, uint32_t>> orphans) const;
            Condition_ptr seekAndDestroy(ConstraintAnalysisContext& context) const;
            void findInteresting(ReducingSuccessorGenerator& generator, bool negated) const;
>>>>>>> 4990d71b
        private:
            bool apply(int v1, int v2) const;
            //int compareOp() const;
            uint32_t delta(int v1, int v2, bool negated) const;
            std::string op() const;
            std::string opTAPAAL() const;
            std::string sopTAPAAL() const;
        };

        /* Less-than-or-equal conditon */
        class LessThanOrEqualCondition : public CompareCondition {
        public:

            using CompareCondition::CompareCondition;
<<<<<<< HEAD
            Retval simplify(SimplificationContext context) const;
            std::string toXML(uint32_t tabs) const;
=======
            Condition_ptr resolveNegation(bool negated) const;
            Condition_ptr resolveOrphans(std::vector<std::pair<std::string, uint32_t>> orphans) const;
            Condition_ptr seekAndDestroy(ConstraintAnalysisContext& context) const;
            void findInteresting(ReducingSuccessorGenerator& generator, bool negated) const;
>>>>>>> 4990d71b
        private:
            bool apply(int v1, int v2) const;
            //int compareOp() const;
            uint32_t delta(int v1, int v2, bool negated) const;
            std::string op() const;
            std::string opTAPAAL() const;
            std::string sopTAPAAL() const;
        };

        /* Greater-than conditon */
        class GreaterThanCondition : public CompareCondition {
        public:

            using CompareCondition::CompareCondition;
<<<<<<< HEAD
            Retval simplify(SimplificationContext context) const;
            std::string toXML(uint32_t tabs) const;
=======
            Condition_ptr resolveNegation(bool negated) const;
            Condition_ptr resolveOrphans(std::vector<std::pair<std::string, uint32_t>> orphans) const;
            Condition_ptr seekAndDestroy(ConstraintAnalysisContext& context) const;
            void findInteresting(ReducingSuccessorGenerator& generator, bool negated) const;
>>>>>>> 4990d71b
        private:
            bool apply(int v1, int v2) const;
            //int compareOp() const;
            uint32_t delta(int v1, int v2, bool negated) const;
            std::string op() const;
            std::string opTAPAAL() const;
            std::string sopTAPAAL() const;
        };

        /* Greater-than-or-equal conditon */
        class GreaterThanOrEqualCondition : public CompareCondition {
        public:
            using CompareCondition::CompareCondition;
<<<<<<< HEAD
            Retval simplify(SimplificationContext context) const;
            std::string toXML(uint32_t tabs) const;

=======
            Condition_ptr resolveNegation(bool negated) const;
            Condition_ptr resolveOrphans(std::vector<std::pair<std::string, uint32_t>> orphans) const;
            Condition_ptr seekAndDestroy(ConstraintAnalysisContext& context) const;
            void findInteresting(ReducingSuccessorGenerator& generator, bool negated) const;
>>>>>>> 4990d71b
        private:
            bool apply(int v1, int v2) const;
            //int compareOp() const;
            uint32_t delta(int v1, int v2, bool negated) const;
            std::string op() const;
            std::string opTAPAAL() const;
            std::string sopTAPAAL() const;
        };

        /* Not condition */
        class NotCondition : public Condition {
        public:

            NotCondition(const Condition_ptr cond) {
                _cond = cond;
            }
            void analyze(AnalysisContext& context);
            bool evaluate(const EvaluationContext& context) const;
<<<<<<< HEAD
=======
            bool evalAndSet(const EvaluationContext& context);
            void findConstraints(ConstraintAnalysisContext& context) const;
>>>>>>> 4990d71b
            //llvm::Value* codegen(CodeGenerationContext& context) const;
            uint32_t distance(DistanceContext& context) const;
            std::string toString() const;
            std::string toTAPAALQuery(TAPAALConditionExportContext& context) const;
<<<<<<< HEAD
            Retval simplify(SimplificationContext context) const;
            bool isReachability(uint32_t depth) const;
            Condition_ptr prepareForReachability(bool negated) const;
            std::string toXML(uint32_t tabs) const;
            
=======
            Condition_ptr resolveNegation(bool negated) const;
            Condition_ptr resolveOrphans(std::vector<std::pair<std::string, uint32_t>> orphans) const;
            Condition_ptr seekAndDestroy(ConstraintAnalysisContext& context) const;
            void findInteresting(ReducingSuccessorGenerator& generator, bool negated) const;
>>>>>>> 4990d71b
        private:
            Condition_ptr _cond;
        };

        /* Bool condition */
        class BooleanCondition : public Condition {
        public:

            BooleanCondition(bool value) : _value(value) {
            }
            void analyze(AnalysisContext& context);
            bool evaluate(const EvaluationContext& context) const;
<<<<<<< HEAD
=======
            bool evalAndSet(const EvaluationContext& context);
            void findConstraints(ConstraintAnalysisContext& context) const;
>>>>>>> 4990d71b
            uint32_t distance(DistanceContext& context) const;
            std::string toString() const;
            std::string toTAPAALQuery(TAPAALConditionExportContext& context) const;
            static Condition_ptr TRUE;
            static Condition_ptr FALSE;
<<<<<<< HEAD
            Retval simplify(SimplificationContext context) const;
            bool isReachability(uint32_t depth) const;
            Condition_ptr prepareForReachability(bool negated) const;
            std::string toXML(uint32_t tabs) const;
            
=======
            Condition_ptr resolveNegation(bool negated) const;
            Condition_ptr resolveOrphans(std::vector<std::pair<std::string, uint32_t>> orphans) const;
            Condition_ptr seekAndDestroy(ConstraintAnalysisContext& context) const;
            void findInteresting(ReducingSuccessorGenerator& generator, bool negated) const;
>>>>>>> 4990d71b
        private:
            const bool _value;
        };

        /* Deadlock condition */
        class DeadlockCondition : public Condition {
        public:

            DeadlockCondition() {
            }
            void analyze(AnalysisContext& context);
            bool evaluate(const EvaluationContext& context) const;
<<<<<<< HEAD
            uint32_t distance(DistanceContext& context) const;
            std::string toString() const;
            std::string toTAPAALQuery(TAPAALConditionExportContext& context) const;
            Retval simplify(SimplificationContext context) const;
            bool isReachability(uint32_t depth) const;
            Condition_ptr prepareForReachability(bool negated) const;
            std::string toXML(uint32_t tabs) const;
=======
            bool evalAndSet(const EvaluationContext& context);
            void findConstraints(ConstraintAnalysisContext& context) const;
            uint32_t distance(DistanceContext& context) const;
            std::string toString() const;
            std::string toTAPAALQuery(TAPAALConditionExportContext& context) const;
            Condition_ptr resolveNegation(bool negated) const;
            Condition_ptr resolveOrphans(std::vector<std::pair<std::string, uint32_t>> orphans) const;
            Condition_ptr seekAndDestroy(ConstraintAnalysisContext& context) const;
            void findInteresting(ReducingSuccessorGenerator& generator, bool negated) const;
>>>>>>> 4990d71b
        };

    }
}



#endif // EXPRESSIONS_H<|MERGE_RESOLUTION|>--- conflicted
+++ resolved
@@ -48,12 +48,8 @@
             int evalAndSet(const EvaluationContext& context);
             //llvm::Value* codegen(CodeGenerationContext& context) const;
             std::string toString() const;
-<<<<<<< HEAD
             virtual std::string toXML(uint32_t tabs, bool tokencount = false) const = 0;
         private:
-=======
-        protected:
->>>>>>> 4990d71b
             virtual int apply(int v1, int v2) const = 0;
             /** LLVM binary operator (llvm::Instruction::BinaryOps) */
             //virtual int binaryOp() const = 0;
@@ -69,14 +65,11 @@
 
             using BinaryExpr::BinaryExpr;
             Expr::Types type() const;
-<<<<<<< HEAD
             Member constraint(SimplificationContext context) const;
             std::string toXML(uint32_t tabs, bool tokencount = false) const;
             bool tk = false;
-=======
             void incr(ReducingSuccessorGenerator& generator) const;
             void decr(ReducingSuccessorGenerator& generator) const;
->>>>>>> 4990d71b
         private:
             int apply(int v1, int v2) const;
             //int binaryOp() const;
@@ -89,13 +82,10 @@
 
             using BinaryExpr::BinaryExpr;
             Expr::Types type() const;
-<<<<<<< HEAD
             Member constraint(SimplificationContext context) const;
             std::string toXML(uint32_t tabs, bool tokencount = false) const;
-=======
             void incr(ReducingSuccessorGenerator& generator) const;
             void decr(ReducingSuccessorGenerator& generator) const;
->>>>>>> 4990d71b
         private:
             int apply(int v1, int v2) const;
             //int binaryOp() const;
@@ -108,13 +98,10 @@
 
             using BinaryExpr::BinaryExpr;
             Expr::Types type() const;
-<<<<<<< HEAD
             Member constraint(SimplificationContext context) const;
             std::string toXML(uint32_t tabs, bool tokencount = false) const;
-=======
             void incr(ReducingSuccessorGenerator& generator) const;
             void decr(ReducingSuccessorGenerator& generator) const;
->>>>>>> 4990d71b
         private:
             int apply(int v1, int v2) const;
             //int binaryOp() const;
@@ -135,13 +122,10 @@
             //llvm::Value* codegen(CodeGenerationContext& context) const;
             std::string toString() const;
             Expr::Types type() const;
-<<<<<<< HEAD
             Member constraint(SimplificationContext context) const;
             std::string toXML(uint32_t tabs, bool tokencount = false) const;
-=======
             void incr(ReducingSuccessorGenerator& generator) const;
             void decr(ReducingSuccessorGenerator& generator) const;
->>>>>>> 4990d71b
         private:
             Expr_ptr _expr;
         };
@@ -159,12 +143,9 @@
             //llvm::Value* codegen(CodeGenerationContext& context) const;
             std::string toString() const;
             Expr::Types type() const;
-<<<<<<< HEAD
             std::string toXML(uint32_t tabs, bool tokencount = false) const;
-=======
             void incr(ReducingSuccessorGenerator& generator) const;
             void decr(ReducingSuccessorGenerator& generator) const;
->>>>>>> 4990d71b
 
             int value() const {
                 return _value;
@@ -188,12 +169,9 @@
             //llvm::Value* codegen(CodeGenerationContext& context) const;
             std::string toString() const;
             Expr::Types type() const;
-<<<<<<< HEAD
             std::string toXML(uint32_t tabs, bool tokencount = false) const;
-=======
             void incr(ReducingSuccessorGenerator& generator) const;
             void decr(ReducingSuccessorGenerator& generator) const;
->>>>>>> 4990d71b
 
             /** Offset in marking or valuation */
             int offset() const {
@@ -224,7 +202,8 @@
             virtual bool isReachability(uint32_t depth) const = 0;
             Condition_ptr prepareForReachability(bool negated) const = 0;
             virtual std::string toXML(uint32_t tabs) const = 0;
-            
+            void findInteresting(ReducingSuccessorGenerator& generator, bool negated) const;
+            bool evalAndSet(const EvaluationContext& context);
         private:
             virtual std::string op() const = 0;
             
@@ -320,7 +299,8 @@
             bool isReachability(uint32_t depth) const;
             Condition_ptr prepareForReachability(bool negated) const;
             virtual std::string toXML(uint32_t tabs) const = 0;
-            
+            void findInteresting(ReducingSuccessorGenerator& generator, bool negated) const;
+            bool evalAndSet(const EvaluationContext& context);
         private:
             virtual std::string op() const = 0;
             
@@ -361,11 +341,8 @@
             }
             void analyze(AnalysisContext& context);
             bool evaluate(const EvaluationContext& context) const;
-<<<<<<< HEAD
-=======
             bool evalAndSet(const EvaluationContext& context);
-            void findConstraints(ConstraintAnalysisContext& context) const;
->>>>>>> 4990d71b
+            
             //llvm::Value* codegen(CodeGenerationContext& context) const;
             uint32_t distance(DistanceContext& context) const;
             std::string toString() const;
@@ -380,10 +357,7 @@
             //virtual int logicalOp() const = 0;
             virtual uint32_t delta(uint32_t d1, uint32_t d2, const DistanceContext& context) const = 0;
             virtual std::string op() const = 0;
-<<<<<<< HEAD
-=======
-            virtual void mergeConstraints(ConstraintAnalysisContext::ConstraintSet& result, ConstraintAnalysisContext::ConstraintSet& other, bool negated) const = 0;
->>>>>>> 4990d71b
+            
         protected:
             Condition_ptr _cond1;
             Condition_ptr _cond2;
@@ -394,16 +368,10 @@
         public:
 
             using LogicalCondition::LogicalCondition;
-<<<<<<< HEAD
-            Retval simplify(SimplificationContext context) const;
-            std::string toXML(uint32_t tabs) const;
-
-=======
-            Condition_ptr resolveNegation(bool negated) const;
-            Condition_ptr resolveOrphans(std::vector<std::pair<std::string, uint32_t>> orphans) const;
-            Condition_ptr seekAndDestroy(ConstraintAnalysisContext& context) const;
-            void findInteresting(ReducingSuccessorGenerator& generator, bool negated) const;
->>>>>>> 4990d71b
+
+            Retval simplify(SimplificationContext context) const;
+            std::string toXML(uint32_t tabs) const;
+            void findInteresting(ReducingSuccessorGenerator& generator, bool negated) const;
         private:
             bool apply(bool b1, bool b2) const;
             //int logicalOp() const;
@@ -416,16 +384,9 @@
         public:
 
             using LogicalCondition::LogicalCondition;
-<<<<<<< HEAD
-            Retval simplify(SimplificationContext context) const;
-            std::string toXML(uint32_t tabs) const;
-            
-=======
-            Condition_ptr resolveNegation(bool negated) const;
-            Condition_ptr resolveOrphans(std::vector<std::pair<std::string, uint32_t>> orphans) const;
-            Condition_ptr seekAndDestroy(ConstraintAnalysisContext& context) const;
+            Retval simplify(SimplificationContext context) const;
+            std::string toXML(uint32_t tabs) const;
             void findInteresting(ReducingSuccessorGenerator& generator, bool negated) const;   
->>>>>>> 4990d71b
         private:
             bool apply(bool b1, bool b2) const;
             //int logicalOp() const;
@@ -443,11 +404,7 @@
             }
             void analyze(AnalysisContext& context);
             bool evaluate(const EvaluationContext& context) const;
-<<<<<<< HEAD
-=======
             bool evalAndSet(const EvaluationContext& context);
-            void findConstraints(ConstraintAnalysisContext& context) const;
->>>>>>> 4990d71b
             //llvm::Value* codegen(CodeGenerationContext& context) const;
             uint32_t distance(DistanceContext& context) const;
             std::string toString() const;
@@ -466,11 +423,7 @@
             virtual std::string opTAPAAL() const = 0;
             /** Swapped operator when exported to TAPAAL, e.g. operator when operands are swapped */
             virtual std::string sopTAPAAL() const = 0;
-<<<<<<< HEAD
-=======
-            virtual void addConstraints(ConstraintAnalysisContext& context, const Expr_ptr& id, int value) const = 0;
-            virtual void addConstraints(ConstraintAnalysisContext& context, int value, const Expr_ptr& id) const = 0;
->>>>>>> 4990d71b
+
         protected:
             Expr_ptr _expr1;
             Expr_ptr _expr2;
@@ -481,15 +434,9 @@
         public:
 
             using CompareCondition::CompareCondition;
-<<<<<<< HEAD
-            Retval simplify(SimplificationContext context) const;
-            std::string toXML(uint32_t tabs) const;
-=======
-            Condition_ptr resolveNegation(bool negated) const;
-            Condition_ptr resolveOrphans(std::vector<std::pair<std::string, uint32_t>> orphans) const;
-            Condition_ptr seekAndDestroy(ConstraintAnalysisContext& context) const;
-            void findInteresting(ReducingSuccessorGenerator& generator, bool negated) const;
->>>>>>> 4990d71b
+            Retval simplify(SimplificationContext context) const;
+            std::string toXML(uint32_t tabs) const;
+            void findInteresting(ReducingSuccessorGenerator& generator, bool negated) const;
         private:
             bool apply(int v1, int v2) const;
             //int compareOp() const;
@@ -505,15 +452,9 @@
 
             using CompareCondition::CompareCondition;
             std::string toTAPAALQuery(TAPAALConditionExportContext& context) const;
-<<<<<<< HEAD
-            Retval simplify(SimplificationContext context) const;
-            std::string toXML(uint32_t tabs) const;
-=======
-            Condition_ptr resolveNegation(bool negated) const;
-            Condition_ptr resolveOrphans(std::vector<std::pair<std::string, uint32_t>> orphans) const;
-            Condition_ptr seekAndDestroy(ConstraintAnalysisContext& context) const;
-            void findInteresting(ReducingSuccessorGenerator& generator, bool negated) const;
->>>>>>> 4990d71b
+            Retval simplify(SimplificationContext context) const;
+            std::string toXML(uint32_t tabs) const;
+            void findInteresting(ReducingSuccessorGenerator& generator, bool negated) const;
         private:
             bool apply(int v1, int v2) const;
             //int compareOp() const;
@@ -528,15 +469,9 @@
         public:
 
             using CompareCondition::CompareCondition;
-<<<<<<< HEAD
-            Retval simplify(SimplificationContext context) const;
-            std::string toXML(uint32_t tabs) const;
-=======
-            Condition_ptr resolveNegation(bool negated) const;
-            Condition_ptr resolveOrphans(std::vector<std::pair<std::string, uint32_t>> orphans) const;
-            Condition_ptr seekAndDestroy(ConstraintAnalysisContext& context) const;
-            void findInteresting(ReducingSuccessorGenerator& generator, bool negated) const;
->>>>>>> 4990d71b
+            Retval simplify(SimplificationContext context) const;
+            std::string toXML(uint32_t tabs) const;
+            void findInteresting(ReducingSuccessorGenerator& generator, bool negated) const;
         private:
             bool apply(int v1, int v2) const;
             //int compareOp() const;
@@ -551,15 +486,9 @@
         public:
 
             using CompareCondition::CompareCondition;
-<<<<<<< HEAD
-            Retval simplify(SimplificationContext context) const;
-            std::string toXML(uint32_t tabs) const;
-=======
-            Condition_ptr resolveNegation(bool negated) const;
-            Condition_ptr resolveOrphans(std::vector<std::pair<std::string, uint32_t>> orphans) const;
-            Condition_ptr seekAndDestroy(ConstraintAnalysisContext& context) const;
-            void findInteresting(ReducingSuccessorGenerator& generator, bool negated) const;
->>>>>>> 4990d71b
+            Retval simplify(SimplificationContext context) const;
+            std::string toXML(uint32_t tabs) const;
+            void findInteresting(ReducingSuccessorGenerator& generator, bool negated) const;
         private:
             bool apply(int v1, int v2) const;
             //int compareOp() const;
@@ -574,15 +503,9 @@
         public:
 
             using CompareCondition::CompareCondition;
-<<<<<<< HEAD
-            Retval simplify(SimplificationContext context) const;
-            std::string toXML(uint32_t tabs) const;
-=======
-            Condition_ptr resolveNegation(bool negated) const;
-            Condition_ptr resolveOrphans(std::vector<std::pair<std::string, uint32_t>> orphans) const;
-            Condition_ptr seekAndDestroy(ConstraintAnalysisContext& context) const;
-            void findInteresting(ReducingSuccessorGenerator& generator, bool negated) const;
->>>>>>> 4990d71b
+            Retval simplify(SimplificationContext context) const;
+            std::string toXML(uint32_t tabs) const;
+            void findInteresting(ReducingSuccessorGenerator& generator, bool negated) const;
         private:
             bool apply(int v1, int v2) const;
             //int compareOp() const;
@@ -596,16 +519,9 @@
         class GreaterThanOrEqualCondition : public CompareCondition {
         public:
             using CompareCondition::CompareCondition;
-<<<<<<< HEAD
-            Retval simplify(SimplificationContext context) const;
-            std::string toXML(uint32_t tabs) const;
-
-=======
-            Condition_ptr resolveNegation(bool negated) const;
-            Condition_ptr resolveOrphans(std::vector<std::pair<std::string, uint32_t>> orphans) const;
-            Condition_ptr seekAndDestroy(ConstraintAnalysisContext& context) const;
-            void findInteresting(ReducingSuccessorGenerator& generator, bool negated) const;
->>>>>>> 4990d71b
+            Retval simplify(SimplificationContext context) const;
+            std::string toXML(uint32_t tabs) const;
+            void findInteresting(ReducingSuccessorGenerator& generator, bool negated) const;
         private:
             bool apply(int v1, int v2) const;
             //int compareOp() const;
@@ -624,27 +540,16 @@
             }
             void analyze(AnalysisContext& context);
             bool evaluate(const EvaluationContext& context) const;
-<<<<<<< HEAD
-=======
             bool evalAndSet(const EvaluationContext& context);
-            void findConstraints(ConstraintAnalysisContext& context) const;
->>>>>>> 4990d71b
             //llvm::Value* codegen(CodeGenerationContext& context) const;
             uint32_t distance(DistanceContext& context) const;
             std::string toString() const;
             std::string toTAPAALQuery(TAPAALConditionExportContext& context) const;
-<<<<<<< HEAD
-            Retval simplify(SimplificationContext context) const;
-            bool isReachability(uint32_t depth) const;
-            Condition_ptr prepareForReachability(bool negated) const;
-            std::string toXML(uint32_t tabs) const;
-            
-=======
-            Condition_ptr resolveNegation(bool negated) const;
-            Condition_ptr resolveOrphans(std::vector<std::pair<std::string, uint32_t>> orphans) const;
-            Condition_ptr seekAndDestroy(ConstraintAnalysisContext& context) const;
-            void findInteresting(ReducingSuccessorGenerator& generator, bool negated) const;
->>>>>>> 4990d71b
+            Retval simplify(SimplificationContext context) const;
+            bool isReachability(uint32_t depth) const;
+            Condition_ptr prepareForReachability(bool negated) const;
+            std::string toXML(uint32_t tabs) const;
+            void findInteresting(ReducingSuccessorGenerator& generator, bool negated) const;
         private:
             Condition_ptr _cond;
         };
@@ -657,28 +562,17 @@
             }
             void analyze(AnalysisContext& context);
             bool evaluate(const EvaluationContext& context) const;
-<<<<<<< HEAD
-=======
             bool evalAndSet(const EvaluationContext& context);
-            void findConstraints(ConstraintAnalysisContext& context) const;
->>>>>>> 4990d71b
             uint32_t distance(DistanceContext& context) const;
             std::string toString() const;
             std::string toTAPAALQuery(TAPAALConditionExportContext& context) const;
             static Condition_ptr TRUE;
             static Condition_ptr FALSE;
-<<<<<<< HEAD
-            Retval simplify(SimplificationContext context) const;
-            bool isReachability(uint32_t depth) const;
-            Condition_ptr prepareForReachability(bool negated) const;
-            std::string toXML(uint32_t tabs) const;
-            
-=======
-            Condition_ptr resolveNegation(bool negated) const;
-            Condition_ptr resolveOrphans(std::vector<std::pair<std::string, uint32_t>> orphans) const;
-            Condition_ptr seekAndDestroy(ConstraintAnalysisContext& context) const;
-            void findInteresting(ReducingSuccessorGenerator& generator, bool negated) const;
->>>>>>> 4990d71b
+            Retval simplify(SimplificationContext context) const;
+            bool isReachability(uint32_t depth) const;
+            Condition_ptr prepareForReachability(bool negated) const;
+            std::string toXML(uint32_t tabs) const;
+            void findInteresting(ReducingSuccessorGenerator& generator, bool negated) const;
         private:
             const bool _value;
         };
@@ -691,7 +585,7 @@
             }
             void analyze(AnalysisContext& context);
             bool evaluate(const EvaluationContext& context) const;
-<<<<<<< HEAD
+            bool evalAndSet(const EvaluationContext& context);
             uint32_t distance(DistanceContext& context) const;
             std::string toString() const;
             std::string toTAPAALQuery(TAPAALConditionExportContext& context) const;
@@ -699,17 +593,7 @@
             bool isReachability(uint32_t depth) const;
             Condition_ptr prepareForReachability(bool negated) const;
             std::string toXML(uint32_t tabs) const;
-=======
-            bool evalAndSet(const EvaluationContext& context);
-            void findConstraints(ConstraintAnalysisContext& context) const;
-            uint32_t distance(DistanceContext& context) const;
-            std::string toString() const;
-            std::string toTAPAALQuery(TAPAALConditionExportContext& context) const;
-            Condition_ptr resolveNegation(bool negated) const;
-            Condition_ptr resolveOrphans(std::vector<std::pair<std::string, uint32_t>> orphans) const;
-            Condition_ptr seekAndDestroy(ConstraintAnalysisContext& context) const;
-            void findInteresting(ReducingSuccessorGenerator& generator, bool negated) const;
->>>>>>> 4990d71b
+            void findInteresting(ReducingSuccessorGenerator& generator, bool negated) const;
         };
 
     }
