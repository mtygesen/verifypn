--- conflicted
+++ resolved
@@ -649,17 +649,10 @@
             bool evaluate(const EvaluationContext& context) const;
             bool evalAndSet(const EvaluationContext& context);
             uint32_t distance(DistanceContext& context) const;
-<<<<<<< HEAD
-            void toString(std::ostream&) const;
-            void toTAPAALQuery(std::ostream&,TAPAALConditionExportContext& context) const;
-            static Condition_ptr TRUE_CONDITION;
-            static Condition_ptr FALSE_CONDITION;
-=======
-            std::string toString() const;
-            std::string toTAPAALQuery(TAPAALConditionExportContext& context) const;
+            void toString(std::ostream&) const;
+            void toTAPAALQuery(std::ostream&,TAPAALConditionExportContext& context) const;
             static Condition_ptr TRUE_CONSTANT;
             static Condition_ptr FALSE_CONSTANT;
->>>>>>> 48d4c428
             static Condition_ptr getShared(bool val);
             Retval simplify(SimplificationContext& context) const;
             bool isReachability(uint32_t depth) const;
