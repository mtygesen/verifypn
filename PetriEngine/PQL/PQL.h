/* PeTe - Petri Engine exTremE
 * Copyright (C) 2011  Jonas Finnemann Jensen <jopsen@gmail.com>,
 *                     Thomas Søndersø Nielsen <primogens@gmail.com>,
 *                     Lars Kærlund Østergaard <larsko@gmail.com>,
 * 
 * This program is free software: you can redistribute it and/or modify
 * it under the terms of the GNU General Public License as published by
 * the Free Software Foundation, either version 3 of the License, or
 * (at your option) any later version.
 * 
 * This program is distributed in the hope that it will be useful,
 * but WITHOUT ANY WARRANTY; without even the implied warranty of
 * MERCHANTABILITY or FITNESS FOR A PARTICULAR PURPOSE.  See the
 * GNU General Public License for more details.
 * 
 * You should have received a copy of the GNU General Public License
 * along with this program.  If not, see <http://www.gnu.org/licenses/>.
 */
#ifndef PQL_H
#define PQL_H
#include <string>
#include <list>
#include <vector>
#include <algorithm>
#include <map>
#include <memory>

#include "../PetriNet.h"
#include "../Structures/State.h"
<<<<<<< HEAD
#include "../Simplification/Member.h"
#include "../Simplification/LinearPrograms.h"
#include "../Simplification/Retval.h"
=======
#include "../ReducingSuccessorGenerator.h"
>>>>>>> 4990d71b

namespace llvm {
    class Value;
    class BasicBlock;
    class LLVMContext;
}

namespace PetriEngine {
    class ReducingSuccessorGenerator;
    namespace PQL {

        class AnalysisContext;
        class EvaluationContext;
        class DistanceContext;
        class TAPAALConditionExportContext;
        class SimplificationContext;

        /** Representation of a PQL error */
        class ExprError {
            std::string _text;
            int _length;
        public:

            ExprError(std::string text = "", int length = 0) {
                _text = text;
                _length = length;
            }

            /** Human readable explaination of the error */
            const std::string& text() const {
                return _text;
            }

            /** length in the source, 0 if not applicable */
            int length() const {
                return _length;
            }

            /** Convert error to string */
            std::string toString() const {
                return "Parsing error \"" + text() + "\"";
            }

            /** True, if this is a default created ExprError without any information */
            bool isEmpty() const {
                return _text.empty() && _length == 0;
            }
        };

        /** Representation of an expression */
        class Expr {
            int _eval = 0;
        public:
            /** Types of expressions */
            enum Types {
                /** Binary addition expression */
                PlusExpr,
                /** Binary subtraction expression */
                SubtractExpr,
                /** Binary multiplication expression */
                MultiplyExpr,
                /** Unary minus expression */
                MinusExpr,
                /** Literal integer expression */
                LiteralExpr,
                /** Identifier expression */
                IdentifierExpr
            };
        public:
            /** Virtual destructor, an expression should know it subexpressions */
            virtual ~Expr();
            /** Perform context analysis */
            virtual void analyze(AnalysisContext& context) = 0;
            /** True, if the expression is p-free */
            virtual bool pfree() const = 0;
            /** Evaluate the expression given marking and assignment */
            virtual int evaluate(const EvaluationContext& context) const = 0;
            virtual int evalAndSet(const EvaluationContext& context) = 0;
            /** Generate LLVM intermediate code for this expr  */
            //virtual llvm::Value* codegen(CodeGenerationContext& context) const = 0;
            /** Convert expression to string */
            virtual std::string toString() const = 0;
            /** Expression type */
            virtual Types type() const = 0;
<<<<<<< HEAD
            /** Construct left/right side of equations used in query simplification */
            virtual Simplification::Member constraint(SimplificationContext context) const = 0;
            /** Output the expression as it currently is to a file in XML */
            virtual std::string toXML(uint32_t tabs, bool tokencount = false) const = 0;
=======
            /** Stubborn reduction: increasing and decreasing sets */
            virtual void incr(ReducingSuccessorGenerator& generator) const = 0;
            virtual void decr(ReducingSuccessorGenerator& generator) const = 0;
            
            void setEval(int eval) {
                _eval = eval;
            }
            
            int getEval() {
                return _eval;
            }
>>>>>>> 4990d71b
        };

        /** Base condition */
        class Condition {
            bool _inv = false;
            std::vector<std::string> _placenameforbound;
            std::vector<size_t> _placeids;
            size_t _bound = 0;
            bool _eval = false;
        public:
            /** Virtual destructor */
            virtual ~Condition();
            /** Evaluate condition */
            bool evaluate(Structures::State& state, const PetriNet* net);
            /** Perform context analysis  */
            virtual void analyze(AnalysisContext& context) = 0;
            /** Evaluate condition */
            virtual bool evaluate(const EvaluationContext& context) const = 0;
<<<<<<< HEAD
=======
            virtual bool evalAndSet(const EvaluationContext& context) = 0;
            /** Analyze constraints for over-approximation */
            virtual void findConstraints(ConstraintAnalysisContext& context) const = 0;
>>>>>>> 4990d71b
            /** Generate LLVM intermediate code for this condition  */
            //virtual llvm::Value* codegen(CodeGenerationContext& context) const = 0;
            /** Convert condition to string */
            virtual std::string toString() const = 0;
            /** Export condition to TAPAAL query (add EF manually!) */
            virtual std::string toTAPAALQuery(TAPAALConditionExportContext& context) const = 0;
            /** Get distance to query */
            virtual uint32_t distance(DistanceContext& context) const = 0;
<<<<<<< HEAD
            /** Query Simplification */
            virtual Simplification::Retval simplify(SimplificationContext context) const = 0;
            /** Check if query is a reachability query */
            virtual bool isReachability(uint32_t depth = 0) const = 0;
            /** Prepare reachability queries */
            virtual std::shared_ptr<Condition> prepareForReachability(bool negated = false) const = 0;
            /** Output the condition as it currently is to a file in XML */
            virtual std::string toXML(uint32_t tabs) const = 0;
=======
            /** Resolve negation (move this to parsing?) */
            virtual std::shared_ptr<Condition> resolveNegation(bool negated) const = 0;
            /** Resolve orphans */
            virtual std::shared_ptr<Condition> resolveOrphans(std::vector<std::pair<std::string, uint32_t>> orphans) const = 0;
            /** Seek and destroy */
            virtual std::shared_ptr<Condition> seekAndDestroy(ConstraintAnalysisContext& context) const = 0;
            /** Find interesting transitions in stubborn reduction*/
            virtual void findInteresting(ReducingSuccessorGenerator& generator, bool negated) const = 0;

            bool isSatisfied() const
            {
                return _eval;
            }
            
            void setSatisfied(bool isSatisfied)
            {
                _eval = isSatisfied;
            }
>>>>>>> 4990d71b
            
            void setInvariant(bool isInvariant)
            {
                _inv = isInvariant;
            }
           
            size_t getBound()
            {
                return _bound;
            }
            
            bool isInvariant()
            {
                return _inv;
            }
            
            void setPlaceNameForBounds(std::vector<std::string>& b)
            {
                _placenameforbound  = b;
            }
            
            void indexPlaces(const std::map<std::string, uint32_t>& map)
            {
                _placeids.clear();
                for(auto& i : _placenameforbound)
                {
                    _placeids.push_back(map.at(i));
                }
                std::sort(_placeids.begin(), _placeids.end());
            }
            
            std::vector<std::string>& placeNameForBound(){
                return _placenameforbound;
            }
        };
        typedef std::shared_ptr<Condition> Condition_ptr;
        typedef std::shared_ptr<Expr> Expr_ptr;
    } // PQL
} // PetriEngine

#endif // PQL_H<|MERGE_RESOLUTION|>--- conflicted
+++ resolved
@@ -27,13 +27,11 @@
 
 #include "../PetriNet.h"
 #include "../Structures/State.h"
-<<<<<<< HEAD
 #include "../Simplification/Member.h"
 #include "../Simplification/LinearPrograms.h"
 #include "../Simplification/Retval.h"
-=======
 #include "../ReducingSuccessorGenerator.h"
->>>>>>> 4990d71b
+
 
 namespace llvm {
     class Value;
@@ -118,12 +116,10 @@
             virtual std::string toString() const = 0;
             /** Expression type */
             virtual Types type() const = 0;
-<<<<<<< HEAD
             /** Construct left/right side of equations used in query simplification */
             virtual Simplification::Member constraint(SimplificationContext context) const = 0;
             /** Output the expression as it currently is to a file in XML */
             virtual std::string toXML(uint32_t tabs, bool tokencount = false) const = 0;
-=======
             /** Stubborn reduction: increasing and decreasing sets */
             virtual void incr(ReducingSuccessorGenerator& generator) const = 0;
             virtual void decr(ReducingSuccessorGenerator& generator) const = 0;
@@ -135,7 +131,6 @@
             int getEval() {
                 return _eval;
             }
->>>>>>> 4990d71b
         };
 
         /** Base condition */
@@ -154,12 +149,7 @@
             virtual void analyze(AnalysisContext& context) = 0;
             /** Evaluate condition */
             virtual bool evaluate(const EvaluationContext& context) const = 0;
-<<<<<<< HEAD
-=======
             virtual bool evalAndSet(const EvaluationContext& context) = 0;
-            /** Analyze constraints for over-approximation */
-            virtual void findConstraints(ConstraintAnalysisContext& context) const = 0;
->>>>>>> 4990d71b
             /** Generate LLVM intermediate code for this condition  */
             //virtual llvm::Value* codegen(CodeGenerationContext& context) const = 0;
             /** Convert condition to string */
@@ -168,7 +158,6 @@
             virtual std::string toTAPAALQuery(TAPAALConditionExportContext& context) const = 0;
             /** Get distance to query */
             virtual uint32_t distance(DistanceContext& context) const = 0;
-<<<<<<< HEAD
             /** Query Simplification */
             virtual Simplification::Retval simplify(SimplificationContext context) const = 0;
             /** Check if query is a reachability query */
@@ -177,13 +166,6 @@
             virtual std::shared_ptr<Condition> prepareForReachability(bool negated = false) const = 0;
             /** Output the condition as it currently is to a file in XML */
             virtual std::string toXML(uint32_t tabs) const = 0;
-=======
-            /** Resolve negation (move this to parsing?) */
-            virtual std::shared_ptr<Condition> resolveNegation(bool negated) const = 0;
-            /** Resolve orphans */
-            virtual std::shared_ptr<Condition> resolveOrphans(std::vector<std::pair<std::string, uint32_t>> orphans) const = 0;
-            /** Seek and destroy */
-            virtual std::shared_ptr<Condition> seekAndDestroy(ConstraintAnalysisContext& context) const = 0;
             /** Find interesting transitions in stubborn reduction*/
             virtual void findInteresting(ReducingSuccessorGenerator& generator, bool negated) const = 0;
 
@@ -196,7 +178,6 @@
             {
                 _eval = isSatisfied;
             }
->>>>>>> 4990d71b
             
             void setInvariant(bool isInvariant)
             {
