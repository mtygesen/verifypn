/* PeTe - Petri Engine exTremE
 * Copyright (C) 2011  Jonas Finnemann Jensen <jopsen@gmail.com>,
 *                     Thomas Søndersø Nielsen <primogens@gmail.com>,
 *                     Lars Kærlund Østergaard <larsko@gmail.com>,
 * 
 * This program is free software: you can redistribute it and/or modify
 * it under the terms of the GNU General Public License as published by
 * the Free Software Foundation, either version 3 of the License, or
 * (at your option) any later version.
 * 
 * This program is distributed in the hope that it will be useful,
 * but WITHOUT ANY WARRANTY; without even the implied warranty of
 * MERCHANTABILITY or FITNESS FOR A PARTICULAR PURPOSE.  See the
 * GNU General Public License for more details.
 * 
 * You should have received a copy of the GNU General Public License
 * along with this program.  If not, see <http://www.gnu.org/licenses/>.
 */
#ifndef PQL_H
#define PQL_H
#include <string>
#include <list>
#include <vector>
#include <algorithm>
#include <unordered_map>
#include <memory>

#include "../PetriNet.h"
#include "../Structures/State.h"
#include "../ReducingSuccessorGenerator.h"
#include "../Simplification/LPCache.h"

namespace PetriEngine {
    class ReducingSuccessorGenerator;
    namespace Simplification
    {
        class Member;
        struct Retval;
    }
    namespace PQL {
        
        enum CTLType {PATHQEURY = 1, LOPERATOR = 2, EVAL = 3, TYPE_ERROR = -1};
        enum Quantifier { AND = 1, OR = 2, A = 3, E = 4, NEG = 5, EMPTY = -1 };
        enum Path { G = 1, X = 2, F = 3, U = 4, pError = -1 };
        
        
        class AnalysisContext;
        class EvaluationContext;
        class DistanceContext;
        class TAPAALConditionExportContext;
        class SimplificationContext;

        /** Representation of a PQL error */
        class ExprError {
            std::string _text;
            int _length;
        public:

            ExprError(std::string text = "", int length = 0) {
                _text = text;
                _length = length;
            }

            /** Human readable explaination of the error */
            const std::string& text() const {
                return _text;
            }

            /** length in the source, 0 if not applicable */
            int length() const {
                return _length;
            }

            /** Convert error to string */
            std::string toString() const {
                return "Parsing error \"" + text() + "\"";
            }

            /** True, if this is a default created ExprError without any information */
            bool isEmpty() const {
                return _text.empty() && _length == 0;
            }
        };

        /** Representation of an expression */
        class Expr {
            int _eval = 0;
        public:
            /** Types of expressions */
            enum Types {
                /** Binary addition expression */
                PlusExpr,
                /** Binary subtraction expression */
                SubtractExpr,
                /** Binary multiplication expression */
                MultiplyExpr,
                /** Unary minus expression */
                MinusExpr,
                /** Literal integer expression */
                LiteralExpr,
                /** Identifier expression */
                IdentifierExpr
            };
        public:
            /** Virtual destructor, an expression should know it subexpressions */
            virtual ~Expr();
            /** Perform context analysis */
            virtual void analyze(AnalysisContext& context) = 0;
            /** Evaluate the expression given marking and assignment */
            virtual int evaluate(const EvaluationContext& context) const = 0;
            int evalAndSet(const EvaluationContext& context);
            /** Generate LLVM intermediate code for this expr  */
            //virtual llvm::Value* codegen(CodeGenerationContext& context) const = 0;
            /** Convert expression to string */
            virtual void toString(std::ostream&) const = 0;
            /** Expression type */
            virtual Types type() const = 0;
            /** Construct left/right side of equations used in query simplification */
            virtual Simplification::Member constraint(SimplificationContext& context) const = 0;
            /** Output the expression as it currently is to a file in XML */
            virtual void toXML(std::ostream&, uint32_t tabs, bool tokencount = false) const = 0;
            /** Stubborn reduction: increasing and decreasing sets */
            virtual void incr(ReducingSuccessorGenerator& generator) const = 0;
            virtual void decr(ReducingSuccessorGenerator& generator) const = 0;
            /** Count size of the entire formula in number of nodes */
            virtual int formulaSize() const = 0;
            
            void setEval(int eval) {
                _eval = eval;
            }
            
            int getEval() {
                return _eval;
            }
        };
/******************* NEGATION PUSH STATS  *******************/
        
        struct negstat_t
        {
            negstat_t()
            {
                for(size_t i = 0; i < 31; ++i) _used[i] = 0;
            }
            void print(std::ostream& stream)
            {
                for(size_t i = 0; i < 31; ++i) stream << _used[i] << ",";                
            }
            void printRules(std::ostream& stream)
            {
                for(size_t i = 0; i < 31; ++i) stream << _rulename[i] << ",";                
            }
            int _used[31];
            const std::vector<const char*> _rulename = {
                "EG p-> !EF !p",
                "AG p-> !AF !p",
                "!EX p -> AX p",
                "EX false -> false",
                "EX true -> !deadlock",
                "!AX p -> EX p",
                "AX false -> deadlock",
                "AX true -> true",             
                "EF !deadlock -> !deadlock",
                "EF EF p -> EF p",
                "EF AF p -> AF p",
                "EF E p U q -> EF q",
                "EF A p U q -> EF q",
                "EF .. or .. -> EF .. or EF ..",
                "AF !deadlock -> !deadlock",
                "AF AF p -> AF p",
                "AF EF p -> EF p",
                "AF .. or EF p -> EF p or AF ..",
                "AF A p U q -> AF q",
                "A p U !deadlock -> !deadlock",
                "A deadlock U q -> q",
                "A !deadlock U q -> AF q",
                "A p U AF q -> AF q",
                "A p U EF q -> EF q",
                "A p U .. or EF q -> EF q or A p U ..",
                "E p U !deadlock -> !deadlock",
                "E deadlock U q -> q",
                "E !deadlock U q -> EF q",
                "E p U EF q -> EF q",
                "E p U .. or EF q -> EF q or E p U ..",
                "!! p -> p"
                
            };
            int& operator[](size_t i) { return _used[i]; }
        };
        
        /** Base condition */
        class Condition {
        public:
            enum Result {RUNKNOWN=-1,RFALSE=0,RTRUE=1};
        private:
            bool _inv = false;
            std::vector<std::string> _placenameforbound;
            std::vector<size_t> _placeids;
            size_t _bound = 0;
            Result _eval = RUNKNOWN;
        public:
            /** Virtual destructor */
            virtual ~Condition();
            /** Perform context analysis  */
            virtual void analyze(AnalysisContext& context) = 0;
            /** Evaluate condition */
            virtual Result evaluate(const EvaluationContext& context) const = 0;
            virtual Result evalAndSet(const EvaluationContext& context) = 0;
            /** Generate LLVM intermediate code for this condition  */
            //virtual llvm::Value* codegen(CodeGenerationContext& context) const = 0;
            /** Convert condition to string */
            virtual void toString(std::ostream&) const = 0;
            /** Export condition to TAPAAL query (add EF manually!) */
            virtual void toTAPAALQuery(std::ostream&, TAPAALConditionExportContext& context) const = 0;
            /** Get distance to query */
            virtual uint32_t distance(DistanceContext& context) const = 0;
            /** Query Simplification */
            virtual Simplification::Retval simplify(SimplificationContext& context) const = 0;
            /** Check if query is a reachability query */
            virtual bool isReachability(uint32_t depth = 0) const = 0;
            /** Check if query is an upper bound query */
            virtual bool isUpperBound() = 0;
            /** Prepare reachability queries */
            virtual std::shared_ptr<Condition> prepareForReachability(bool negated = false) const = 0;
            virtual std::shared_ptr<Condition> pushNegation(negstat_t&, const EvaluationContext& context, bool nested, bool negated = false) const = 0;
            
            /** Output the condition as it currently is to a file in XML */
            virtual void toXML(std::ostream&, uint32_t tabs) const = 0;
            /** Find interesting transitions in stubborn reduction*/
            virtual void findInteresting(ReducingSuccessorGenerator& generator, bool negated) const = 0;
            /** Checks if the condition is trivially true */
            bool isTriviallyTrue();
            /*** Checks if the condition is trivially false */
            bool isTriviallyFalse();
            /** Count size of the entire formula in number of nodes */
            virtual int formulaSize() const = 0;

            bool isSatisfied() const
            {
                return _eval == RTRUE;
            }
            
            void setSatisfied(bool isSatisfied)
            {
                _eval = isSatisfied ? RTRUE : RFALSE;
            }
            
            void setSatisfied(Result isSatisfied)
            {
                _eval = isSatisfied;
            }
            
            void setInvariant(bool isInvariant)
            {
                _inv = isInvariant;
            }
           
            size_t getBound()
            {
                return _bound;
            }
            
            bool isInvariant()
            {
                return _inv;
            }
            
            void setPlaceNameForBounds(std::vector<std::string>& b)
            {
                _placenameforbound  = b;
            }
            
            void indexPlaces(const std::unordered_map<std::string, uint32_t>& map)
            {
                _placeids.clear();
                for(auto& i : _placenameforbound)
                {
                    _placeids.push_back(map.at(i));
                }
                std::sort(_placeids.begin(), _placeids.end());
            }
            
            std::vector<std::string>& placeNameForBound(){
                return _placenameforbound;
            }

            virtual bool isTemporal() const { return false;}
            virtual CTLType getQueryType() const = 0;
            virtual Quantifier getQuantifier() const = 0;
            virtual Path getPath() const = 0;
<<<<<<< HEAD
            static std::shared_ptr<Condition> 
            initialMarkingRW(std::function<std::shared_ptr<Condition> ()> func, negstat_t& stats, const EvaluationContext& context, bool nested, bool negated);
            
=======
            virtual bool containsNext() const = 0;            
>>>>>>> cb48f20c
        protected:
            //Value for checking if condition is trivially true or false.
            //0 is undecided (default), 1 is true, 2 is false.
            uint32_t trivial = 0;
        };
        typedef std::shared_ptr<Condition> Condition_ptr;
        typedef std::shared_ptr<Expr> Expr_ptr;
    } // PQL
} // PetriEngine

#endif // PQL_H<|MERGE_RESOLUTION|>--- conflicted
+++ resolved
@@ -287,13 +287,9 @@
             virtual CTLType getQueryType() const = 0;
             virtual Quantifier getQuantifier() const = 0;
             virtual Path getPath() const = 0;
-<<<<<<< HEAD
             static std::shared_ptr<Condition> 
             initialMarkingRW(std::function<std::shared_ptr<Condition> ()> func, negstat_t& stats, const EvaluationContext& context, bool nested, bool negated);
-            
-=======
             virtual bool containsNext() const = 0;            
->>>>>>> cb48f20c
         protected:
             //Value for checking if condition is trivially true or false.
             //0 is undecided (default), 1 is true, 2 is false.
