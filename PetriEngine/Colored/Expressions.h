/*
 * To change this license header, choose License Headers in Project Properties.
 * To change this template file, choose Tools | Templates
 * and open the template in the editor.
 */

/* 
 * File:   Expressions.h
 * Author: andreas
 *
 * Created on February 19, 2018, 7:00 PM
 */

#ifndef COLORED_EXPRESSIONS_H
#define COLORED_EXPRESSIONS_H

#include <string>
#include <unordered_map>
#include <set>
#include <stdlib.h>
<<<<<<< HEAD
#include <iostream>
=======
#include <cassert>
>>>>>>> f141c05d

#include "Colors.h"
#include "Multiset.h"

namespace PetriEngine {
    class ColoredPetriNetBuilder;
    
    namespace Colored {
        struct ExpressionContext {
            std::unordered_map<std::string, const Color*>& binding;
            std::unordered_map<std::string, ColorType*>& colorTypes;
            
            const Color* findColor(const std::string& color) const {
                if (color.compare("dot") == 0)
                    return DotConstant::dotConstant();
                for (auto elem : colorTypes) {
                    try {
                        return &(*elem.second)[color];
                    } catch (...) {}
                }
                printf("Could not find color: %s\nCANNOT_COMPUTE\n", color.c_str());
                exit(-1);
            }
        };
        
        class Expression {
        public:
            Expression() {}
            
            virtual void getVariables(std::set<Variable*>& variables) {
                std::cout << "Calling unimplemented getVariables()" << std::endl;
            }
            
            virtual void expressionType() {
                std::cout << "Expression" << std::endl;
            }
        };
        
        class ColorExpression : public Expression {
        public:
            ColorExpression() {}
            virtual ~ColorExpression() {}
            
            virtual const Color* eval(ExpressionContext& context) const = 0;
        };
        
        class DotConstantExpression : public ColorExpression {
        public:
            const Color* eval(ExpressionContext& context) const override {
                return DotConstant::dotConstant();
            }
        };
        
        class VariableExpression : public ColorExpression {
        private:
            Variable* _variable;
            
        public:
            const Color* eval(ExpressionContext& context) const override {
                return context.binding[_variable->name];
            }
            
            void getVariables(std::set<Variable*>& variables) override {
                variables.insert(_variable);
            }
            
            VariableExpression(Variable* variable)
                    : _variable(variable) {}
        };
        
        class UserOperatorExpression : public ColorExpression {
        private:
            const Color* _userOperator;
            
        public:
            const Color* eval(ExpressionContext& context) const override {
                return _userOperator;
            }
            
            UserOperatorExpression(const Color* userOperator)
                    : _userOperator(userOperator) {}
        };
        
        class UserSortExpression : public Expression {
        private:
            ColorType* _userSort;
            
        public:
            ColorType* eval(ExpressionContext& context) const {
                return _userSort;
            }
            
            UserSortExpression(ColorType* userSort)
                    : _userSort(userSort) {}
        };
        
        class NumberConstantExpression : public Expression {
        private:
            uint32_t _number;
            
        public:
            uint32_t eval(ExpressionContext& context) const {
                return _number;
            }
            
            NumberConstantExpression(uint32_t number)
                    : _number(number) {}
        };
        
        class SuccessorExpression : public ColorExpression {
        private:
            ColorExpression* _color;
            
        public:
            const Color* eval(ExpressionContext& context) const override {
                return &++(*_color->eval(context));
            }
            
            void getVariables(std::set<Variable*>& variables) override {
                _color->getVariables(variables);
            }
            
            SuccessorExpression(ColorExpression* color)
                    : _color(color) {}
        };
        
        class PredecessorExpression : public ColorExpression {
        private:
            ColorExpression* _color;
            
        public:
            const Color* eval(ExpressionContext& context) const override {
                return &--(*_color->eval(context));
            }
            
            void getVariables(std::set<Variable*>& variables) override {
                _color->getVariables(variables);
            }
            
            PredecessorExpression(ColorExpression* color)
                    : _color(color) {}
        };
        
        class TupleExpression : public ColorExpression {
        private:
            std::vector<ColorExpression*> _colors;
            
        public:
            const Color* eval(ExpressionContext& context) const override {
                std::vector<const Color*> colors;
                for (auto color : _colors) {
                    colors.push_back(color->eval(context));
                }
                return context.findColor(Color::toString(colors));
            }
            
            void getVariables(std::set<Variable*>& variables) override {
                for (auto elem : _colors) {
                    elem->getVariables(variables);
                }
            }
            
            TupleExpression(std::vector<ColorExpression*> colors)
                    : _colors(colors) {}
        };
        
        class GuardExpression : public Expression {
        public:
            GuardExpression() {}
            virtual ~GuardExpression() {}
            
            virtual bool eval(ExpressionContext& context) const = 0;
        };
        
        class LessThanExpression : public GuardExpression {
        private:
            ColorExpression* _left;
            ColorExpression* _right;
            
        public:
            bool eval(ExpressionContext& context) const override {
                return _left->eval(context) < _right->eval(context);
            }
            
            void getVariables(std::set<Variable*>& variables) override {
                _left->getVariables(variables);
                _right->getVariables(variables);
            }
            
            LessThanExpression(ColorExpression* left, ColorExpression* right)
                    : _left(left), _right(right) {}
        };
        
        class GreaterThanExpression : public GuardExpression {
        private:
            ColorExpression* _left;
            ColorExpression* _right;
            
        public:
            bool eval(ExpressionContext& context) const override {
                return _left->eval(context) > _right->eval(context);
            }
            
            void getVariables(std::set<Variable*>& variables) override {
                _left->getVariables(variables);
                _right->getVariables(variables);
            }
            
            GreaterThanExpression(ColorExpression* left, ColorExpression* right)
                    : _left(left), _right(right) {}
        };
        
        class LessThanEqExpression : public GuardExpression {
        private:
            ColorExpression* _left;
            ColorExpression* _right;
            
        public:
            bool eval(ExpressionContext& context) const override {
                return _left->eval(context) <= _right->eval(context);
            }
            
            void getVariables(std::set<Variable*>& variables) override {
                _left->getVariables(variables);
                _right->getVariables(variables);
            }
            
            LessThanEqExpression(ColorExpression* left, ColorExpression* right)
                    : _left(left), _right(right) {}
        };
        
        class GreaterThanEqExpression : public GuardExpression {
        private:
            ColorExpression* _left;
            ColorExpression* _right;
            
        public:
            bool eval(ExpressionContext& context) const override {
                return _left->eval(context) >= _right->eval(context);
            }
            
            void getVariables(std::set<Variable*>& variables) override {
                _left->getVariables(variables);
                _right->getVariables(variables);
            }
            
            GreaterThanEqExpression(ColorExpression* left, ColorExpression* right)
                    : _left(left), _right(right) {}
        };
        
        class EqualityExpression : public GuardExpression {
        private:
            ColorExpression* _left;
            ColorExpression* _right;
            
        public:
            bool eval(ExpressionContext& context) const override {
                return _left->eval(context) == _right->eval(context);
            }
            
            void getVariables(std::set<Variable*>& variables) override {
                _left->getVariables(variables);
                _right->getVariables(variables);
            }
            
            EqualityExpression(ColorExpression* left, ColorExpression* right)
                    : _left(left), _right(right) {}
        };
        
        class InequalityExpression : public GuardExpression {
        private:
            ColorExpression* _left;
            ColorExpression* _right;
            
        public:
            bool eval(ExpressionContext& context) const override {
                return _left->eval(context) != _right->eval(context);
            }
            
            void getVariables(std::set<Variable*>& variables) override {
                _left->getVariables(variables);
                _right->getVariables(variables);
            }
            
            InequalityExpression(ColorExpression* left, ColorExpression* right)
                    : _left(left), _right(right) {}
        };
        
        class NotExpression : public GuardExpression {
        private:
            GuardExpression* _expr;
            
        public:
            bool eval(ExpressionContext& context) const override {
                return !_expr->eval(context);
            }
            
            void getVariables(std::set<Variable*>& variables) override {
                _expr->getVariables(variables);
            }
            
            NotExpression(GuardExpression* expr) : _expr(expr) {}
        };
        
        class AndExpression : public GuardExpression {
        private:
            GuardExpression* _left;
            GuardExpression* _right;
            
        public:
            bool eval(ExpressionContext& context) const override {
                return _left->eval(context) && _right->eval(context);
            }
            
            void getVariables(std::set<Variable*>& variables) override {
                _left->getVariables(variables);
                _right->getVariables(variables);
            }
            
            AndExpression(GuardExpression* left, GuardExpression* right)
                    : _left(left), _right(right) {}
        };
        
        class OrExpression : public GuardExpression {
        private:
            GuardExpression* _left;
            GuardExpression* _right;
            
        public:
            bool eval(ExpressionContext& context) const override {
                return _left->eval(context) || _right->eval(context);
            }
            
            void getVariables(std::set<Variable*>& variables) override {
                _left->getVariables(variables);
                _right->getVariables(variables);
            }
            
            OrExpression(GuardExpression* left, GuardExpression* right)
                    : _left(left), _right(right) {}
        };
        
        class ArcExpression : public Expression {
        public:
            ArcExpression() {}
            virtual ~ArcExpression() {}
            
            virtual Multiset eval(ExpressionContext& context) const = 0;
            virtual void getVariables(std::set<Variable*>& variables) override {}
            virtual void expressionType() override {
                std::cout << "ArcExpression" << std::endl;
            }

        };
        
        class AllExpression : public Expression {
        private:
            ColorType* _sort;
            
        public:
            std::vector<const Color*> eval(ExpressionContext& context) const {
                std::vector<const Color*> colors;
                assert(_sort != nullptr);
                for (size_t i = 0; i < _sort->size(); i++) {
                    colors.push_back(&(*_sort)[i]);
                }
                return colors;
            }
            
            AllExpression(ColorType* sort) : _sort(sort) 
            {
                assert(sort != nullptr);
            }
        };
        
        class NumberOfExpression : public ArcExpression {
        private:
            uint32_t _number;
            std::vector<ColorExpression*> _color;
            AllExpression* _all;
            
        public:
            Multiset eval(ExpressionContext& context) const override {
                std::vector<const Color*> colors;
                if (!_color.empty()) {
                    for (auto elem : _color) {
                        colors.push_back(elem->eval(context));
                    }
                } else if (_all != nullptr) {
                    colors = _all->eval(context);
                }
                std::vector<std::pair<const Color*,uint32_t>> col;
                for (auto elem : colors) {
                    col.push_back(std::make_pair(elem, _number));
                }
                return Multiset(col);
            }
            
            void getVariables(std::set<Variable*>& variables) override {
                for (auto elem : _color) {
                    elem->getVariables(variables);
                }
            }
            
            NumberOfExpression(std::vector<ColorExpression*> color, uint32_t number = 1)
                    : _number(number), _color(color), _all(nullptr) {}
            NumberOfExpression(AllExpression* all, uint32_t number = 1)
                    : _number(number), _color(), _all(all) {}
        };
        
        class AddExpression : public ArcExpression {
        private:
            std::vector<ArcExpression*> _constituents;
            
        public:
            Multiset eval(ExpressionContext& context) const override {
                Multiset ms;
                for (auto expr : _constituents) {
                    ms += expr->eval(context);
                }
                return ms;
            }
            
            void getVariables(std::set<Variable*>& variables) override {
                for (auto elem : _constituents) {
                    elem->getVariables(variables);
                }
            }
            
            AddExpression(std::vector<ArcExpression*> constituents)
                    : _constituents(constituents) {}
        };
        
        class SubtractExpression : public ArcExpression {
        private:
            ArcExpression* _left;
            ArcExpression* _right;
            
        public:
            Multiset eval(ExpressionContext& context) const override {
                return _left->eval(context) - _right->eval(context);
            }
            
            void getVariables(std::set<Variable*>& variables) override {
                _left->getVariables(variables);
                _right->getVariables(variables);
            }
            
            SubtractExpression(ArcExpression* left, ArcExpression* right)
                    : _left(left), _right(right) {}
        };
        
        class ScalarProductExpression : public ArcExpression {
        private:
            uint32_t _scalar;
            ArcExpression* _expr;
            
        public:
            Multiset eval(ExpressionContext& context) const override {
                return _expr->eval(context) * _scalar;
            }
            
            void getVariables(std::set<Variable*>& variables) override {
                _expr->getVariables(variables);
            }
            
            ScalarProductExpression(ArcExpression* expr, uint32_t scalar)
                    : _scalar(scalar), _expr(expr) {}
        };
    }
}

#endif /* COLORED_EXPRESSIONS_H */
<|MERGE_RESOLUTION|>--- conflicted
+++ resolved
@@ -18,11 +18,9 @@
 #include <unordered_map>
 #include <set>
 #include <stdlib.h>
-<<<<<<< HEAD
 #include <iostream>
-=======
 #include <cassert>
->>>>>>> f141c05d
+
 
 #include "Colors.h"
 #include "Multiset.h"
