--- conflicted
+++ resolved
@@ -102,10 +102,9 @@
             }
             
         private:
-<<<<<<< HEAD
-            std::vector<double> addVariables(const Member& m1, const Member& m2) const {
+            std::vector<int> addVariables(const Member& m1, const Member& m2) const {
                 uint32_t size = std::max(m1.variables.size(), m2.variables.size());
-                std::vector<double> res(size);
+                std::vector<int> res(size);
                 
                 for (uint32_t i = 0; i < size; i++) {
                     if (i + 1 > m1.variables.size()) {
@@ -120,9 +119,9 @@
                 return res;
             }
 
-            std::vector<double> subtractVariables(const Member& m1, const Member& m2) const {
+            std::vector<int> subtractVariables(const Member& m1, const Member& m2) const {
                 uint32_t size = std::max(m1.variables.size(), m2.variables.size());
-                std::vector<double> res(size);
+                std::vector<int> res(size);
                 
                 for (uint32_t i = 0; i < size; i++) {
                     if (i + 1 > m1.variables.size()) {
@@ -137,34 +136,10 @@
                 return res;
             }
 
-            std::vector<double> multiply(const Member& m1, const Member& m2) const {
-                std::vector<double> res;
+            std::vector<int> multiply(const Member& m1, const Member& m2) const {
+                std::vector<int> res;
                 if (m1.isConstant() != m2.isConstant()){
                     if (!m1.isConstant()){
-=======
-            std::vector<int> addVariables(Member m1, Member m2){
-                int size = std::max(m1.variables.size(), m2.variables.size());
-                std::vector<int> res(size);
-                m1.variables.resize(size, 0);
-                m2.variables.resize(size, 0);
-                std::transform(m1.variables.begin(),m1.variables.end(),m2.variables.begin(),res.begin(),std::plus<int>());
-                return res;
-            }
-
-            std::vector<int> subtractVariables(Member m1, Member m2){
-                int size = std::max(m1.variables.size(), m2.variables.size());
-                std::vector<int> res(size);
-                m1.variables.resize(size, 0);
-                m2.variables.resize(size, 0);
-                std::transform(m1.variables.begin(),m1.variables.end(),m2.variables.begin(),res.begin(),std::minus<int>());
-                return res;
-            }
-
-            std::vector<int> multiply(Member m1, Member m2){
-                std::vector<int> res;
-                if(m1.isConstant() != m2.isConstant()){
-                    if(!m1.isConstant()){
->>>>>>> f3d59305
                         for(auto& v : m1.variables){
                             res.push_back(v * m2.constant);
                         }
