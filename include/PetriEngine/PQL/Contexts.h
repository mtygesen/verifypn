--- conflicted
+++ resolved
@@ -40,15 +40,9 @@
         /** Context provided for context analysis */
         class AnalysisContext {
         protected:
-<<<<<<< HEAD
-            const std::unordered_map<std::string, uint32_t>& _placeNames;
-            const std::unordered_map<std::string, uint32_t>& _transitionNames;
-            const PetriNet* _net;
-=======
             const shared_name_index_map& _placeNames;
             const shared_name_index_map& _transitionNames;
             const PetriNet* _net = nullptr;
->>>>>>> 9a37c4ae
         public:
 
             /** A resolution result */
@@ -70,17 +64,10 @@
             {
                 return _net;
             }
-<<<<<<< HEAD
-
-            /** Resolve an identifier */
-            virtual ResolutionResult resolve(const std::string& identifier, bool place = true);
-
-=======
 
             /** Resolve an identifier */
             virtual ResolutionResult resolve(const shared_const_string& identifier, bool place = true);
 
->>>>>>> 9a37c4ae
             auto& allPlaceNames() const { return _placeNames; }
             auto& allTransitionNames() const { return _transitionNames; }
 
