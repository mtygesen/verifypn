/* PeTe - Petri Engine exTremE
 * Copyright (C) 2011  Jonas Finnemann Jensen <jopsen@gmail.com>,
 *                     Thomas Søndersø Nielsen <primogens@gmail.com>,
 *                     Lars Kærlund Østergaard <larsko@gmail.com>,
 *                     Peter Gjøl Jensen <root@petergjoel.dk>
 *
 * This program is free software: you can redistribute it and/or modify
 * it under the terms of the GNU General Public License as published by
 * the Free Software Foundation, either version 3 of the License, or
 * (at your option) any later version.
 *
 * This program is distributed in the hope that it will be useful,
 * but WITHOUT ANY WARRANTY; without even the implied warranty of
 * MERCHANTABILITY or FITNESS FOR A PARTICULAR PURPOSE.  See the
 * GNU General Public License for more details.
 *
 * You should have received a copy of the GNU General Public License
 * along with this program.  If not, see <http://www.gnu.org/licenses/>.
 */
#ifndef CONTEXTS_H
#define CONTEXTS_H

#include "PQL.h"

#include "../PetriNet.h"
#include "../Simplification/LPCache.h"
#include "../NetStructures.h"
#include "utils/structures/shared_string.h"

#include "utils/errors.h"

#include <string>
#include <vector>
#include <list>
#include <map>
#include <chrono>
#include <glpk.h>

namespace PetriEngine {

    namespace PQL {

        /** Context provided for context analysis */
        class AnalysisContext {
        protected:
            const shared_name_index_map& _placeNames;
            const shared_name_index_map& _transitionNames;
            const PetriNet* _net = nullptr;
            std::unordered_map<std::string, uint32_t> _trace_names;
        public:

            /** A resolution result */
            struct ResolutionResult {
                /** Offset in relevant vector */
                int offset;
                /** True, if the resolution was successful */
                bool success;
            };

            AnalysisContext(const shared_name_index_map& places, const shared_name_index_map& tnames, const PetriNet* net)
            : _placeNames(places), _transitionNames(tnames), _net(net) {

            }

            virtual void setHasDeadlock(){};

            const PetriNet* net() const
            {
                return _net;
            }

            /** Resolve an identifier */
            virtual ResolutionResult resolve(const shared_const_string& identifier, bool place = true);

            uint32_t resolve_trace_name(const std::string& s, bool create);

            auto& allPlaceNames() const { return _placeNames; }
            auto& allTransitionNames() const { return _transitionNames; }

        };

        class ColoredAnalysisContext : public AnalysisContext {
        protected:
            const shared_place_color_map& _coloredPlaceNames;
            const shared_name_name_map& _coloredTransitionNames;

            bool _colored;

        public:
            ColoredAnalysisContext(const shared_name_index_map& places,
                                   const shared_name_index_map& tnames,
                                   const PetriNet* net,
                                   const shared_place_color_map& cplaces,
                                   const shared_name_name_map& ctnames,
                                   bool colored)
                    : AnalysisContext(places, tnames, net),
                      _coloredPlaceNames(cplaces),
                      _coloredTransitionNames(ctnames),
                      _colored(colored)
            {}

            bool resolvePlace(const shared_const_string& place, std::function<void(const shared_const_string&)>&& fn);

            bool resolveTransition(const shared_const_string& transition, std::function<void(const shared_const_string)>&& fn);

            bool isColored() const {
                return _colored;
            }
            auto& allColoredPlaceNames() const { return _coloredPlaceNames; }
            auto& allColoredTransitionNames() const { return _coloredTransitionNames; }
        };

        /** Context provided for evalation */
        class EvaluationContext {
        public:

            /** Create evaluation context, this doesn't take ownership */
            EvaluationContext(const MarkVal* marking,
                    const PetriNet* net) {
                _marking = marking;
                _net = net;
            }

            EvaluationContext() {};

            const MarkVal* marking() const {
                return &_marking[_offset];
            }

            void setMarking(MarkVal* marking) {
                _marking = marking;
            }

            const PetriNet* net() const {
                return _net;
            }

            void set_offset(size_t i) {
                _offset = i;
            }

        private:
            const MarkVal* _marking = nullptr;
            const PetriNet* _net = nullptr;
            size_t _offset = 0;
        };

        /** Context for distance computation */
        class DistanceContext : public EvaluationContext {
        public:

            DistanceContext(const PetriNet* net,
                    const MarkVal* marking)
            : EvaluationContext(marking, net) {
                _negated = false;
            }


            void negate() {
                _negated = !_negated;
            }

            bool negated() const {
                return _negated;
            }

        private:
            bool _negated;
        };

        /** Context for condition to TAPAAL export */
        class TAPAALConditionExportContext {
        public:
            bool failed;
            std::string netName;
        };

        class SimplificationContext {
        public:

            SimplificationContext(const MarkVal* marking,
                    const PetriNet* net, uint32_t queryTimeout, uint32_t lpTimeout,
<<<<<<< HEAD
                    Simplification::LPCache* cache, bool initPotency = false)
                    : _lpSolutions(net->numberOfTransitions()), initPotency(initPotency),
                    _queryTimeout(queryTimeout), _lpTimeout(lpTimeout) {
=======
                    Simplification::LPCache* cache, uint32_t potencyTimeout = 0)
                    : _queryTimeout(queryTimeout), _lpTimeout(lpTimeout),
                    _potencyTimeout(potencyTimeout) {
>>>>>>> eeebbf1f
                _negated = false;
                _marking = marking;
                _net = net;
                _base_lp = buildBase();
                _start = std::chrono::high_resolution_clock::now();
                _cache = cache;
            }

            virtual ~SimplificationContext() {
                if(_base_lp != nullptr)
                    glp_delete_prob(_base_lp);
                _base_lp = nullptr;
            }


            const MarkVal* marking() const {
                return _marking;
            }

            const PetriNet* net() const {
                return _net;
            }

            void negate() {
                _negated = !_negated;
            }

            bool negated() const {
                return _negated;
            }

            void setNegate(bool b){
                _negated = b;
            }

            double getReductionTime();

            bool timeout() const {
                auto end = std::chrono::high_resolution_clock::now();
                auto diff = std::chrono::duration_cast<std::chrono::seconds>(end - _start);
                return (diff.count() >= _queryTimeout);
            }

            bool potencyTimeout() const {
                auto end = std::chrono::high_resolution_clock::now();
                auto diff = std::chrono::duration_cast<std::chrono::seconds>(end - _start);
                return (diff.count() >= _potencyTimeout);
            }

            uint32_t getLpTimeout() const;
            uint32_t getPotencyTimeout() const;

            Simplification::LPCache* cache() const
            {
                return _cache;
            }

            glp_prob* makeBaseLP() const;

            mutable std::vector<uint32_t> _lpSolutions;
            bool initPotency;

        private:
            bool _negated;
            const MarkVal* _marking;
            const PetriNet* _net;
            uint32_t _queryTimeout, _lpTimeout, _potencyTimeout;
            mutable glp_prob* _base_lp = nullptr;
            std::chrono::high_resolution_clock::time_point _start;
            Simplification::LPCache* _cache;

            glp_prob* buildBase() const;
        };

    } // PQL
} // PetriEngine

#endif // CONTEXTS_H<|MERGE_RESOLUTION|>--- conflicted
+++ resolved
@@ -180,15 +180,9 @@
 
             SimplificationContext(const MarkVal* marking,
                     const PetriNet* net, uint32_t queryTimeout, uint32_t lpTimeout,
-<<<<<<< HEAD
-                    Simplification::LPCache* cache, bool initPotency = false)
-                    : _lpSolutions(net->numberOfTransitions()), initPotency(initPotency),
-                    _queryTimeout(queryTimeout), _lpTimeout(lpTimeout) {
-=======
                     Simplification::LPCache* cache, uint32_t potencyTimeout = 0)
                     : _queryTimeout(queryTimeout), _lpTimeout(lpTimeout),
                     _potencyTimeout(potencyTimeout) {
->>>>>>> eeebbf1f
                 _negated = false;
                 _marking = marking;
                 _net = net;
@@ -247,9 +241,6 @@
             }
 
             glp_prob* makeBaseLP() const;
-
-            mutable std::vector<uint32_t> _lpSolutions;
-            bool initPotency;
 
         private:
             bool _negated;
