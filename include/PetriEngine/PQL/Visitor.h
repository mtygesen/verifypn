--- conflicted
+++ resolved
@@ -26,14 +26,9 @@
                 _accept(element);
             }
 
-<<<<<<< HEAD
             //virtual ~Visitor() = default;
 
         protected:
-
-=======
-        protected:
->>>>>>> f76fc7c8
             virtual void _accept(const NotCondition* element) = 0;
             virtual void _accept(const AndCondition* element) = 0;
             virtual void _accept(const OrCondition* element) = 0;
