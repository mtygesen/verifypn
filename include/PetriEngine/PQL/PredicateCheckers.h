--- conflicted
+++ resolved
@@ -133,13 +133,10 @@
         void _accept(const UntilCondition *condition) override;
 
         void _accept(const DeadlockCondition *condition) override;
-<<<<<<< HEAD
 
         void _accept(const PathQuant *element) override;
-=======
     private:
         bool _negated = false;
->>>>>>> 044327e8
     };
 
 
