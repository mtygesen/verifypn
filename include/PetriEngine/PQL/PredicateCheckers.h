/* Copyright (C) 2011  Jonas Finnemann Jensen <jopsen@gmail.com>,
 *                     Thomas Søndersø Nielsen <primogens@gmail.com>,
 *                     Lars Kærlund Østergaard <larsko@gmail.com>,
 *                     Peter Gjøl Jensen <root@petergjoel.dk>
 *                     Rasmus Grønkjær Tollund <rasmusgtollund@gmail.com>
 *
 * This program is free software: you can redistribute it and/or modify
 * it under the terms of the GNU General Public License as published by
 * the Free Software Foundation, either version 3 of the License, or
 * (at your option) any later version.
 *
 * This program is distributed in the hope that it will be useful,
 * but WITHOUT ANY WARRANTY; without even the implied warranty of
 * MERCHANTABILITY or FITNESS FOR A PARTICULAR PURPOSE.  See the
 * GNU General Public License for more details.
 *
 * You should have received a copy of the GNU General Public License
 * along with this program.  If not, see <http://www.gnu.org/licenses/>.
 */

#ifndef VERIFYPN_PREDICATECHECKERS_H
#define VERIFYPN_PREDICATECHECKERS_H

#include "Visitor.h"

namespace PetriEngine { namespace PQL {

    bool hasNestedDeadlock(const Condition* condition);
    bool hasNestedDeadlock(const Condition_ptr& condition);


    class NestedDeadlockVisitor : public AnyVisitor {
    private:
        bool _nested_in_logical_condition = false;

        void _accept(const LogicalCondition* condition) override;

        void _accept(const DeadlockCondition* condition) override;
    };


    bool isTemporal(const Condition_ptr& condition);
    bool isTemporal(const Condition *condition);

    class IsTemporalVisitor : public AnyVisitor {

        void _accept(const PathQuant* condition) override;

        void _accept(const SimpleQuantifierCondition *condition) override;

        void _accept(const UntilCondition *condition) override;
    };


    bool isReachability(const Condition* condition);
    bool isReachability(const Condition_ptr& condition);

    // Check if it is NOT reachability
    class IsNotReachabilityVisitor : public AnyVisitor {

    private:
        // If it is currently nested inside an EF or AG quantifier
        bool _is_nested = false;

        void _accept(const EFCondition *element) override;

        void _accept(const SimpleQuantifierCondition *element) override;

        void _accept(const AGCondition *element) override;

        void _accept(const ECondition *element) override;

        void _accept(const ACondition *element) override;

        void _accept(const LogicalCondition *element) override;

        void _accept(const NotCondition *element) override;

        void _accept(const CompareCondition *element) override;

        void _accept(const BooleanCondition *element) override;

        void _accept(const UnfoldedUpperBoundsCondition *element) override;

        void _accept(const DeadlockCondition *element) override;

        void _accept(const QuasiLivenessCondition *element) override;

        void _accept(const KSafeCondition* element) override;

        void _accept(const LivenessCondition *element) override;

        void _accept(const StableMarkingCondition *element) override;

        void _accept(const ShallowCondition *element) override;

        void _accept(const UntilCondition *element) override;

        void _accept(const CompareConjunction *element) override;

        void _accept(const PathQuant *element) override;

        void _accept(const PathSelectCondition *element) override;

        void _accept(const PathSelectExpr *element) override;
    };


    bool isLoopSensitive(const Condition_ptr& condition);

    class IsLoopSensitiveVisitor : public AnyVisitor {

        void _accept(const ECondition *condition) override;

        void _accept(const GCondition *condition) override;

        void _accept(const FCondition *condition) override;

        void _accept(const XCondition *condition) override;

        void _accept(const EXCondition *condition) override;

        void _accept(const EGCondition *condition) override;

        void _accept(const AXCondition *condition) override;

        void _accept(const AUCondition *condition) override;

        void _accept(const AFCondition *condition) override;

        void _accept(const ACondition *condition) override;

        void _accept(const NotCondition *condition) override;

        void _accept(const UntilCondition *condition) override;

        void _accept(const DeadlockCondition *condition) override;

<<<<<<< HEAD
        void _accept(const PathQuant *element) override;
=======
        void _accept(const LivenessCondition *condition) override;

        void _accept(const StableMarkingCondition *condition) override;
>>>>>>> 4e205729
    private:
        bool _negated = false;
    };


    bool containsNext(const Condition_ptr& condition);
    bool containsNext(const Condition* condition);

    class ContainsNextVisitor : public AnyVisitor {
        void _accept(const XCondition *condition) override;

        void _accept(const EXCondition *condition) override;

        void _accept(const AXCondition *condition) override;

        void _accept(const PathQuant *element) override;
    };

    class ContainsFireabilityVisitor : public AnyVisitor {
        void _accept(const FireableCondition* c) override
        {
            setConditionFound();
        }

        void _accept(const UnfoldedFireableCondition* c) override
        {
            setConditionFound();
        }
    };

    class ContainsUpperBoundsVisitor : public AnyVisitor {
        void _accept(const UpperBoundsCondition* c) override
        {
            setConditionFound();
        }

        void _accept(const UnfoldedUpperBoundsCondition* c) override
        {
            setConditionFound();
        }
    };

    class ContainsDeadlockVisitor : public AnyVisitor {
        void _accept(const DeadlockCondition* c) override
        {
            setConditionFound();
        }
    };

    bool containsUpperBounds(const Condition* condition);
    bool containsUpperBounds(const Condition_ptr& condition);

    bool containsDeadlock(const Condition_ptr condition) ;
} }

#endif //VERIFYPN_PREDICATECHECKERS_H<|MERGE_RESOLUTION|>--- conflicted
+++ resolved
@@ -136,13 +136,11 @@
 
         void _accept(const DeadlockCondition *condition) override;
 
-<<<<<<< HEAD
         void _accept(const PathQuant *element) override;
-=======
+
         void _accept(const LivenessCondition *condition) override;
 
         void _accept(const StableMarkingCondition *condition) override;
->>>>>>> 4e205729
     private:
         bool _negated = false;
     };
