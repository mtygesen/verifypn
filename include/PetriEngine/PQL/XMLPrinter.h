--- conflicted
+++ resolved
@@ -1,7 +1,4 @@
-/* Copyright (C) 2011  Jonas Finnemann Jensen <jopsen@gmail.com>,
- *                     Thomas Søndersø Nielsen <primogens@gmail.com>,
- *                     Lars Kærlund Østergaard <larsko@gmail.com>,
- *                     Peter Gjøl Jensen <root@petergjoel.dk>,
+/* Copyright (C) 2011  Peter Gjøl Jensen <root@petergjoel.dk>,
  *                     Rasmus Tollund <rtollu18@student.aau.dk>
  *
  * This program is free software: you can redistribute it and/or modify
@@ -27,30 +24,19 @@
     namespace PQL {
         class XMLPrinter : public Visitor {
         public:
-<<<<<<< HEAD
+
             XMLPrinter(std::ostream& os, uint32_t init_tabs = 4, uint32_t tab_size = 2, bool print_newlines = true, bool token_count = false) :
                 os(os), token_count(token_count), tabs(init_tabs), tab_size(tab_size),
                         print_newlines(print_newlines) {
             }
 
             void print(const Condition& c, const std::string& name);
-=======
-            XMLPrinter(std::ostream& os, uint32_t init_tabs = 0, uint32_t tab_size = 2, bool print_newlines = true, bool token_count = false) :
-                os(os), token_count(token_count), tabs(init_tabs),
-                        print_newlines(print_newlines) {
-                single_tab = std::string(tab_size, ' ');
-            }
->>>>>>> f42a5968
 
         protected:
             std::ostream& os;
             const bool token_count;
             uint32_t tabs;
             const bool print_newlines;
-<<<<<<< HEAD
-=======
-            std::string single_tab;
->>>>>>> f42a5968
 
             std::ostream& generateTabs();
             std::ostream& newline();
