--- conflicted
+++ resolved
@@ -191,11 +191,8 @@
         void _accept(const IdentifierExpr *element) override;
 
     private:
-<<<<<<< HEAD
         std::pair<Expr_ptr, Expr_ptr> compareCondition(const CompareCondition *element);
 
-=======
->>>>>>> 45fe136b
         template<typename T>
         void _acceptNary(const T *element);
     
