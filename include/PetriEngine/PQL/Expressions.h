--- conflicted
+++ resolved
@@ -343,13 +343,6 @@
             void toTAPAALQuery(std::ostream&,TAPAALConditionExportContext& context) const override;
             bool isReachability(uint32_t depth) const override;
             Condition_ptr prepareForReachability(bool negated) const override;
-<<<<<<< HEAD
-            void toCompactXML(std::ostream&, uint32_t tabs, AnalysisContext& context) const override;
-
-=======
-            Condition_ptr pushNegation(negstat_t&, const EvaluationContext& context, bool nested, bool negated, bool initrw) override;
->>>>>>> 9818b42f
-
             Quantifier getQuantifier() const override { return Quantifier::NEG; }
             Path getPath() const override { return Path::pError; }
             CTLType getQueryType() const override { return CTLType::LOPERATOR; }
@@ -412,11 +405,6 @@
 
             bool isReachability(uint32_t depth) const override;
             Condition_ptr prepareForReachability(bool negated) const override;
-<<<<<<< HEAD
-            void toCompactXML(std::ostream&, uint32_t tabs, AnalysisContext& context) const override;
-=======
-            Condition_ptr pushNegation(negstat_t&, const EvaluationContext& context, bool nested, bool negated, bool initrw) override;
->>>>>>> 9818b42f
             Quantifier getQuantifier() const override { return Quantifier::E; }
             Path getPath() const override             { return Path::pError; }
             uint32_t distance(DistanceContext& context) const override {
@@ -442,11 +430,6 @@
 
             bool isReachability(uint32_t depth) const override;
             Condition_ptr prepareForReachability(bool negated) const override;
-<<<<<<< HEAD
-            void toCompactXML(std::ostream&, uint32_t tabs, AnalysisContext& context) const override;
-=======
-            Condition_ptr pushNegation(negstat_t&, const EvaluationContext& context, bool nested, bool negated, bool initrw) override;
->>>>>>> 9818b42f
             Quantifier getQuantifier() const override { return Quantifier::A; }
             Path getPath() const override             { return Path::pError; }
             uint32_t distance(DistanceContext& context) const override {
@@ -479,16 +462,6 @@
               std::cerr << "TODO implement" << std::endl;
               exit(0);
           }
-
-<<<<<<< HEAD
-          void toCompactXML(std::ostream&, uint32_t tabs, AnalysisContext& context) const override;
-=======
-          Condition_ptr
-          pushNegation(negstat_t &, const EvaluationContext &context, bool nested, bool negated, bool initrw) override;
-
-          Retval simplify(SimplificationContext &context) const override;
-
->>>>>>> 9818b42f
 
           Quantifier getQuantifier() const override { return Quantifier::EMPTY; }
 
@@ -527,11 +500,7 @@
                 // TODO implement
                 assert(false); std::cerr << "TODO implement" << std::endl; exit(0);
             }
-<<<<<<< HEAD
-            void toCompactXML(std::ostream&, uint32_t tabs, AnalysisContext& context) const override;
-=======
-            Condition_ptr pushNegation(negstat_t&, const EvaluationContext& context, bool nested, bool negated, bool initrw) override;
->>>>>>> 9818b42f
+
             Quantifier getQuantifier() const override { return Quantifier::EMPTY; }
             Path getPath() const override             { return Path::F; }
             uint32_t distance(DistanceContext& context) const override {
@@ -556,12 +525,7 @@
                 // TODO implement
                 assert(false); std::cerr << "TODO implement" << std::endl; exit(0);
             }
-<<<<<<< HEAD
-            void toCompactXML(std::ostream&, uint32_t tabs, AnalysisContext& context) const override;
-=======
-            Condition_ptr pushNegation(negstat_t&, const EvaluationContext& context, bool nested, bool negated, bool initrw) override;
-            Retval simplify(SimplificationContext& context) const override;
->>>>>>> 9818b42f
+
             Quantifier getQuantifier() const override { return Quantifier::EMPTY; }
             Path getPath() const override             { return Path::X; }
             uint32_t distance(DistanceContext& context) const override {
@@ -580,11 +544,7 @@
             using SimpleQuantifierCondition::SimpleQuantifierCondition;
             bool isReachability(uint32_t depth) const override;
             Condition_ptr prepareForReachability(bool negated) const override;
-<<<<<<< HEAD
-            void toCompactXML(std::ostream&, uint32_t tabs, AnalysisContext& context) const override;
-=======
-            Condition_ptr pushNegation(negstat_t&, const EvaluationContext& context, bool nested, bool negated, bool initrw) override;
->>>>>>> 9818b42f
+
             Quantifier getQuantifier() const override { return Quantifier::E; }
             Path getPath() const override             { return Path::X; }
             uint32_t distance(DistanceContext& context) const override;
@@ -602,11 +562,7 @@
 
             bool isReachability(uint32_t depth) const override;
             Condition_ptr prepareForReachability(bool negated) const override;
-<<<<<<< HEAD
-            void toCompactXML(std::ostream&, uint32_t tabs, AnalysisContext& context) const override;
-=======
-            Condition_ptr pushNegation(negstat_t&, const EvaluationContext& context, bool nested, bool negated, bool initrw) override;
->>>>>>> 9818b42f
+
             Quantifier getQuantifier() const override { return Quantifier::E; }
             Path getPath() const override             { return Path::G; }
             uint32_t distance(DistanceContext& context) const override;
@@ -625,11 +581,7 @@
 
             bool isReachability(uint32_t depth) const override;
             Condition_ptr prepareForReachability(bool negated) const override;
-<<<<<<< HEAD
-            void toCompactXML(std::ostream&, uint32_t tabs, AnalysisContext& context) const override;
-=======
-            Condition_ptr pushNegation(negstat_t&, const EvaluationContext& context, bool nested, bool negated, bool initrw) override;
->>>>>>> 9818b42f
+
             Quantifier getQuantifier() const override { return Quantifier::E; }
             Path getPath() const override             { return Path::F; }
             uint32_t distance(DistanceContext& context) const override;
@@ -646,11 +598,7 @@
             using SimpleQuantifierCondition::SimpleQuantifierCondition;
             bool isReachability(uint32_t depth) const override;
             Condition_ptr prepareForReachability(bool negated) const override;
-<<<<<<< HEAD
-            void toCompactXML(std::ostream&, uint32_t tabs, AnalysisContext& context) const override;
-=======
-            Condition_ptr pushNegation(negstat_t&, const EvaluationContext& context, bool nested, bool negated, bool initrw) override;
->>>>>>> 9818b42f
+
             Quantifier getQuantifier() const override { return Quantifier::A; }
             Path getPath() const override             { return Path::X; }
             uint32_t distance(DistanceContext& context) const override;
@@ -667,11 +615,7 @@
             using SimpleQuantifierCondition::SimpleQuantifierCondition;
             bool isReachability(uint32_t depth) const override;
             Condition_ptr prepareForReachability(bool negated) const override;
-<<<<<<< HEAD
-            void toCompactXML(std::ostream&, uint32_t tabs, AnalysisContext& context) const override;
-=======
-            Condition_ptr pushNegation(negstat_t&, const EvaluationContext& context, bool nested, bool negated, bool initrw) override;
->>>>>>> 9818b42f
+
             Quantifier getQuantifier() const override { return Quantifier::A; }
             Path getPath() const override             { return Path::G; }
             uint32_t distance(DistanceContext& context) const override;
@@ -688,11 +632,7 @@
             using SimpleQuantifierCondition::SimpleQuantifierCondition;
             bool isReachability(uint32_t depth) const override;
             Condition_ptr prepareForReachability(bool negated) const override;
-<<<<<<< HEAD
-            void toCompactXML(std::ostream&, uint32_t tabs, AnalysisContext& context) const override;
-=======
-            Condition_ptr pushNegation(negstat_t&, const EvaluationContext& context, bool nested, bool negated, bool initrw) override;
->>>>>>> 9818b42f
+
             Quantifier getQuantifier() const override { return Quantifier::A; }
             Path getPath() const override             { return Path::F; }
             uint32_t distance(DistanceContext& context) const override;
@@ -753,11 +693,6 @@
             void visit(Visitor&) const override;
             void visit(MutatingVisitor&) override;
             uint32_t distance(DistanceContext& context) const override;
-<<<<<<< HEAD
-            void toCompactXML(std::ostream&, uint32_t tabs, AnalysisContext& context) const override;
-=======
-            Condition_ptr pushNegation(negstat_t&, const EvaluationContext& context, bool nested, bool negated, bool initrw) override;
->>>>>>> 9818b42f
 
         private:
             std::string op() const override;
@@ -770,11 +705,6 @@
             void visit(Visitor&) const override;
             void visit(MutatingVisitor&) override;
             uint32_t distance(DistanceContext& context) const override;
-<<<<<<< HEAD
-            void toCompactXML(std::ostream&, uint32_t tabs, AnalysisContext& context) const override;
-=======
-            Condition_ptr pushNegation(negstat_t&, const EvaluationContext& context, bool nested, bool negated, bool initrw) override;
->>>>>>> 9818b42f
             virtual bool isLoopSensitive() const override { return true; }
         private:
             std::string op() const override;
@@ -986,11 +916,6 @@
             Condition_ptr prepareForReachability(bool negated) const override;
             CTLType getQueryType() const override { return CTLType::LOPERATOR; }
             Path getPath() const override         { return Path::pError; }
-<<<<<<< HEAD
-            void toCompactXML(std::ostream&, uint32_t tabs, AnalysisContext& context) const override;
-=======
-            Retval simplify(SimplificationContext& context) const override;
->>>>>>> 9818b42f
             Result evaluate(const EvaluationContext& context) override;
             Result evalAndSet(const EvaluationContext& context) override;
             void visit(Visitor&) const override;
@@ -1077,11 +1002,6 @@
         public:
 
             using CompareCondition::CompareCondition;
-<<<<<<< HEAD
-            void toCompactXML(std::ostream&, uint32_t tabs, AnalysisContext& context) const override;
-=======
-            Retval simplify(SimplificationContext& context) const override;
->>>>>>> 9818b42f
 
             uint32_t distance(DistanceContext& context) const override;
             void visit(Visitor&) const override;
@@ -1099,13 +1019,6 @@
 
             using CompareCondition::CompareCondition;
             void toTAPAALQuery(std::ostream&,TAPAALConditionExportContext& context) const override;
-<<<<<<< HEAD
-            void toCompactXML(std::ostream&, uint32_t tabs, AnalysisContext& context) const override;
-=======
-            Retval simplify(SimplificationContext& context) const override;
->>>>>>> 9818b42f
-
-
             uint32_t distance(DistanceContext& context) const override;
             void visit(Visitor&) const override;
             void visit(MutatingVisitor&) override;
@@ -1121,12 +1034,6 @@
         public:
 
             using CompareCondition::CompareCondition;
-<<<<<<< HEAD
-            void toCompactXML(std::ostream&, uint32_t tabs, AnalysisContext& context) const override;
-=======
-            Retval simplify(SimplificationContext& context) const override;
->>>>>>> 9818b42f
-
             uint32_t distance(DistanceContext& context) const override;
             void visit(Visitor&) const override;
             void visit(MutatingVisitor&) override;
@@ -1142,11 +1049,6 @@
         public:
 
             using CompareCondition::CompareCondition;
-<<<<<<< HEAD
-            void toCompactXML(std::ostream&, uint32_t tabs, AnalysisContext& context) const override;
-=======
-            Retval simplify(SimplificationContext& context) const override;
->>>>>>> 9818b42f
 
             uint32_t distance(DistanceContext& context) const override;
             void visit(Visitor&) const override;
@@ -1184,11 +1086,6 @@
             static Condition_ptr getShared(bool val);
             bool isReachability(uint32_t depth) const override;
             Condition_ptr prepareForReachability(bool negated) const override;
-<<<<<<< HEAD
-            void toCompactXML(std::ostream&, uint32_t tabs, AnalysisContext& context) const override;
-=======
-            Condition_ptr pushNegation(negstat_t&, const EvaluationContext& context, bool nested, bool negated, bool initrw) override;
->>>>>>> 9818b42f
 
             Quantifier getQuantifier() const override { return Quantifier::EMPTY; }
             Path getPath() const override { return Path::pError; }
@@ -1217,11 +1114,6 @@
             void toTAPAALQuery(std::ostream&,TAPAALConditionExportContext& context) const override;
             bool isReachability(uint32_t depth) const override;
             Condition_ptr prepareForReachability(bool negated) const override;
-<<<<<<< HEAD
-            void toCompactXML(std::ostream&, uint32_t tabs, AnalysisContext& context) const override;
-=======
-            Condition_ptr pushNegation(negstat_t&, const EvaluationContext& context, bool nested, bool negated, bool initrw) override;
->>>>>>> 9818b42f
 
             static Condition_ptr DEADLOCK;
             Quantifier getQuantifier() const override { return Quantifier::DEADLOCK; }
@@ -1350,11 +1242,6 @@
             void toTAPAALQuery(std::ostream&,TAPAALConditionExportContext& context) const override;
             bool isReachability(uint32_t depth) const override;
             Condition_ptr prepareForReachability(bool negated) const override;
-<<<<<<< HEAD
-            void toCompactXML(std::ostream&, uint32_t tabs, AnalysisContext& context) const override;
-=======
-            Condition_ptr pushNegation(negstat_t&, const EvaluationContext& context, bool nested, bool negated, bool initrw) override;
->>>>>>> 9818b42f
 
             Quantifier getQuantifier() const override { return Quantifier::UPPERBOUNDS; }
             Path getPath() const override { return Path::pError; }
