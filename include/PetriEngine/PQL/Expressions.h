--- conflicted
+++ resolved
@@ -205,7 +205,7 @@
             int evaluate(const EvaluationContext& context) override {
                 return _compiled->evaluate(context);
             }
-            Expr::Types type() const override {
+            [[nodiscard]] Expr::Types type() const override {
                 if(_compiled) return _compiled->type();
                 return Expr::IdentifierExpr;
             }
@@ -230,16 +230,11 @@
             }
             void visit(Visitor& visitor) const override;
 
-<<<<<<< HEAD
-            [[nodiscard]] const Expr_ptr &compiled() const
-            {
-=======
-            const string &name() const {
+            [[nodiscard]] const std::string &name() const {
                 return _name;
             }
-
-            Expr_ptr compiled() const {
->>>>>>> c65d9ca8
+            
+            [[nodiscard]] const Expr_ptr &compiled() const {
                 return _compiled;
             }
 
@@ -706,43 +701,21 @@
 
             Result evalAndSet(const EvaluationContext& context) override;
 
-            virtual const Condition_ptr& operator[] (size_t i) const override
+            [[nodiscard]] virtual const Condition_ptr& operator[] (size_t i) const override
             { if(i == 0) return _cond1; return _cond2;}
-            Path getPath() const override
-            { return Path::U; }
+            Path getPath() const override { return Path::U; }
             bool containsNext() const override { return _cond1->containsNext() || _cond2->containsNext(); }
             bool nestedDeadlock() const override { return _cond1->nestedDeadlock() || _cond2->nestedDeadlock(); }
 
-<<<<<<< HEAD
-            const Condition_ptr &getCond1() const
-            {
-                return _cond1;
-            }
-
-            const Condition_ptr &getCond2() const
-            {
-                return _cond2;
-            }
-
-=======
-            const Condition_ptr &getCond1() const {
-                return _cond1;
-            }
-
-            const Condition_ptr &getCond2() const {
-                return _cond2;
-            }
-
-            void visit(Visitor &ctx) const override;
-            uint32_t distance(DistanceContext& context) const override {
-                return _cond2->distance(context);
-            }
-            Retval simplify(SimplificationContext& context) const override;
-            Condition_ptr pushNegation(negstat_t&, const EvaluationContext& context, bool nested, bool negated, bool initrw) override;
-
-            void toXML(std::ostream&, uint32_t tabs) const override;
+            [[nodiscard]] const Condition_ptr& getCond1() const { return (*this)[0]; }
+            [[nodiscard]] const Condition_ptr& getCond2() const { return (*this)[1]; }
+            
+            Retval simplify(SimplificationContext& context) const override;
+            Condition_ptr pushNegation(negstat_t&, const EvaluationContext& context, bool nested, bool negated, bool initrw) override;
+            void visit(Visitor&) const override;
+            void toXML(std::ostream&, uint32_t tabs) const override;
+            uint32_t distance(DistanceContext& context) const override { return (*this)[1]->distance(context); }
             Quantifier getQuantifier() const override { return Quantifier::EMPTY; }
->>>>>>> c65d9ca8
         private:
             virtual std::string op() const;
 
@@ -909,11 +882,6 @@
             Result evalAndSet(const EvaluationContext& context) override;
             void visit(Visitor&) const override;
             void toXML(std::ostream&, uint32_t tabs) const override;
-<<<<<<< HEAD
-
-=======
-            void findInteresting(ReducingSuccessorGenerator& generator, bool negated) const override;
->>>>>>> c65d9ca8
             Quantifier getQuantifier() const override { return Quantifier::OR; }
             Condition_ptr pushNegation(negstat_t&, const EvaluationContext& context, bool nested, bool negated, bool initrw) override;
         private:
@@ -1004,11 +972,6 @@
             Result evaluate(const EvaluationContext& context) override;
             Result evalAndSet(const EvaluationContext& context) override;
             void visit(Visitor&) const override;
-<<<<<<< HEAD
-
-=======
-            void findInteresting(ReducingSuccessorGenerator& generator, bool negated) const override;
->>>>>>> c65d9ca8
             Quantifier getQuantifier() const override { return _negated ? Quantifier::OR : Quantifier::AND; }
             Condition_ptr pushNegation(negstat_t&, const EvaluationContext& context, bool nested, bool negated, bool initrw) override;
             bool isNegated() const { return _negated; }
@@ -1058,21 +1021,9 @@
             bool nestedDeadlock() const override { return false; }
             bool isTrivial() const;
 
-<<<<<<< HEAD
-            const Expr_ptr &getExpr1() const
-            {
-                return _expr1;
-            }
-
-            const Expr_ptr &getExpr2() const
-            {
-                return _expr2;
-            }
-=======
-            const Expr_ptr &getExpr1() const { return _expr1; }
-
-            const Expr_ptr &getExpr2() const { return _expr2; }
->>>>>>> c65d9ca8
+            [[nodiscard]] const Expr_ptr &getExpr1() const { return _expr1; }
+
+            [[nodiscard]] const Expr_ptr &getExpr2() const { return _expr2; }
 
         protected:
             uint32_t _distance(DistanceContext& c,
@@ -1330,7 +1281,7 @@
         public:
             UpperBoundsCondition(const std::vector<std::string>& places) : _places(places)
             {}
-            const vector<std::string> &getPlaces() const {
+            const std::vector<std::string> &getPlaces() const {
                 return _places;
             }
         protected:
