--- conflicted
+++ resolved
@@ -798,13 +798,7 @@
                 return i;
             }
             void analyze(AnalysisContext& context) override;
-<<<<<<< HEAD
-            
-            void toString(std::ostream&) const override;
-=======
-
-            uint32_t distance(DistanceContext& context) const override;
->>>>>>> 62950fea
+
             void toBinary(std::ostream& out) const override;
             void toTAPAALQuery(std::ostream&,TAPAALConditionExportContext& context) const override;
             bool isReachability(uint32_t depth) const override;
