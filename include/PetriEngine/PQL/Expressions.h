--- conflicted
+++ resolved
@@ -216,18 +216,9 @@
 
             NaryExpr(std::vector<Expr_ptr>&& exprs) : _exprs(std::move(exprs)) {
             }
-<<<<<<< HEAD
             bool placeFree() const override;
             auto& expressions() const { return _exprs; }
             size_t operands() const { return _exprs.size(); }
-=======
-            int evaluate(const EvaluationContext& context) override;
-            bool placeFree() const override;
-            auto& expressions() const { return _exprs; }
-            size_t operands() const { return _exprs.size(); }
-            void visit(Visitor&) const override;
-            void visit(MutatingVisitor& visitor) override;
->>>>>>> c099c7ae
             const Expr_ptr &operator[](size_t i) const {
                 return _exprs[i];
             }
@@ -245,12 +236,6 @@
             friend class AnalyzeVisitor;
         public:
             friend CompareCondition;
-<<<<<<< HEAD
-=======
-            int evaluate(const EvaluationContext& context) override;
-            void visit(Visitor&) const override;
-            void visit(MutatingVisitor& visitor) override;
->>>>>>> c099c7ae
             bool placeFree() const override;
             auto constant() const { return _constant; }
             auto& places() const { return _ids; }
@@ -274,11 +259,6 @@
             Member constraint(SimplificationContext& context) const override;
             bool tk = false;
 
-<<<<<<< HEAD
-=======
-            void visit(Visitor& visitor) const override;
-            void visit(MutatingVisitor& visitor) override;
->>>>>>> c099c7ae
         protected:
             int64_t apply(int64_t a, int64_t b) const { return a + b; }
             std::string op() const override;
@@ -295,12 +275,6 @@
             virtual type_id_t type() const final { return PQL::type_id<decltype(this)>(); };
             Member constraint(SimplificationContext& context) const override;
 
-<<<<<<< HEAD
-=======
-
-            void visit(Visitor& visitor) const override;
-            void visit(MutatingVisitor& visitor) override;
->>>>>>> c099c7ae
         protected:
             //int binaryOp() const;
             std::string op() const override;
@@ -314,11 +288,6 @@
             virtual type_id_t type() const final { return PQL::type_id<decltype(this)>(); };
             Member constraint(SimplificationContext& context) const override;
 
-<<<<<<< HEAD
-=======
-            void visit(Visitor& visitor) const override;
-            void visit(MutatingVisitor& visitor) override;
->>>>>>> c099c7ae
         protected:
             int64_t apply(int64_t a, int64_t b) const { return a * b; }
             std::string op() const override;
@@ -331,18 +300,9 @@
             MinusExpr(const Expr_ptr expr) {
                 _expr = expr;
             }
-<<<<<<< HEAD
             virtual type_id_t type() const final { return PQL::type_id<decltype(this)>(); };
             Member constraint(SimplificationContext& context) const override;
 
-=======
-            int evaluate(const EvaluationContext& context) override;
-            Expr::Types type() const override;
-            Member constraint(SimplificationContext& context) const override;
-
-            void visit(Visitor& visitor) const override;
-            void visit(MutatingVisitor& visitor) override;
->>>>>>> c099c7ae
             bool placeFree() const override;
             const Expr_ptr& operator[](size_t i) const { return _expr; };
         private:
@@ -356,18 +316,9 @@
             LiteralExpr(int value) : _value(value) {
             }
             LiteralExpr(const LiteralExpr&) = default;
-<<<<<<< HEAD
             virtual type_id_t type() const final { return PQL::type_id<decltype(this)>(); };
 
             int64_t value() const {
-=======
-            int evaluate(const EvaluationContext& context) override;
-            Expr::Types type() const override;
-
-            void visit(Visitor& visitor) const override;
-            void visit(MutatingVisitor& visitor) override;
-            int value() const {
->>>>>>> c099c7ae
                 return _value;
             };
             Member constraint(SimplificationContext& context) const override;
@@ -382,17 +333,7 @@
         public:
             IdentifierExpr(const std::string& name) : _name(name) {}
             IdentifierExpr(const IdentifierExpr&) = default;
-<<<<<<< HEAD
             virtual type_id_t type() const final { return PQL::type_id<decltype(this)>(); };
-=======
-            int evaluate(const EvaluationContext& context) override {
-                return _compiled->evaluate(context);
-            }
-            [[nodiscard]] Expr::Types type() const override {
-                if(_compiled) return _compiled->type();
-                return Expr::IdentifierExpr;
-            }
->>>>>>> c099c7ae
 
             virtual bool placeFree() const override {
                 if(_compiled) return _compiled->placeFree();
@@ -403,12 +344,6 @@
                 return _compiled->constraint(context);
             }
 
-<<<<<<< HEAD
-=======
-            void visit(Visitor& visitor) const override;
-            void visit(MutatingVisitor& visitor) override;
-
->>>>>>> c099c7ae
             [[nodiscard]] const std::string &name() const {
                 return _name;
             }
@@ -435,12 +370,7 @@
 
             UnfoldedIdentifierExpr(const UnfoldedIdentifierExpr&) = default;
 
-<<<<<<< HEAD
             virtual type_id_t type() const final { return PQL::type_id<decltype(this)>(); };
-=======
-            int evaluate(const EvaluationContext& context) override;
-            Expr::Types type() const override;
->>>>>>> c099c7ae
             /** Offset in marking or valuation */
             int offset() const {
                 return _offsetInMarking;
@@ -451,11 +381,6 @@
             }
             Member constraint(SimplificationContext& context) const override;
             bool placeFree() const override { return false; }
-<<<<<<< HEAD
-=======
-            void visit(Visitor& visitor) const override;
-            void visit(MutatingVisitor& visitor) override;
->>>>>>> c099c7ae
         private:
             /** Offset in marking, -1 if undefined, should be resolved during analysis */
             int _offsetInMarking;
@@ -477,13 +402,6 @@
                 return _compiled;
             }
             virtual Condition_ptr clone() = 0;
-<<<<<<< HEAD
-=======
-
-            void visit(Visitor& visitor) const override;
-            void visit(MutatingVisitor& visitor) override;
-
->>>>>>> c099c7ae
         protected:
             Condition_ptr _compiled = nullptr;
         };
@@ -496,14 +414,6 @@
                 _cond = cond;
             }
 
-<<<<<<< HEAD
-=======
-
-            Result evaluate(const EvaluationContext& context) override;
-            Result evalAndSet(const EvaluationContext& context) override;
-            void visit(Visitor&) const override;
-            void visit(MutatingVisitor&) override;
->>>>>>> c099c7ae
             uint32_t distance(DistanceContext& context) const override;
             Quantifier getQuantifier() const override { return Quantifier::NEG; }
             Path getPath() const override { return Path::pError; }
@@ -537,14 +447,6 @@
                 _cond = std::dynamic_pointer_cast<Condition>(cond);
             }
 
-<<<<<<< HEAD
-=======
-            Result evaluate(const EvaluationContext& context) override;
-            Result evalAndSet(const EvaluationContext& context) override;
-            void visit(Visitor&) const override;
-            void visit(MutatingVisitor& visitor) override;
-
->>>>>>> c099c7ae
             virtual const Condition_ptr& operator[] (size_t i) const override { return _cond;}
             const Condition_ptr& getCond() const { return _cond; }
         protected:
@@ -704,13 +606,6 @@
                 _cond2 = cond2;
             }
 
-<<<<<<< HEAD
-=======
-            Result evaluate(const EvaluationContext& context) override;
-
-            Result evalAndSet(const EvaluationContext& context) override;
-
->>>>>>> c099c7ae
             [[nodiscard]] virtual const Condition_ptr& operator[] (size_t i) const override
             { if(i == 0) return _cond1; return _cond2;}
             Path getPath() const override { return Path::U; }
@@ -778,12 +673,6 @@
         /* Logical conditon */
         class LogicalCondition : public Condition {
         public:
-<<<<<<< HEAD
-=======
-
-            void visit(Visitor&) const override;
-            void visit(MutatingVisitor& visitor) override;
->>>>>>> c099c7ae
             const Condition_ptr& operator[](size_t i) const
             {
                 return _conds[i];
@@ -925,13 +814,6 @@
             CompareCondition(const Expr_ptr expr1, const Expr_ptr expr2)
             : _expr1(expr1), _expr2(expr2) {}
 
-<<<<<<< HEAD
-=======
-            Result evaluate(const EvaluationContext& context) override;
-            Result evalAndSet(const EvaluationContext& context) override;
-            void visit(Visitor&) const override;
-            void visit(MutatingVisitor& visitor) override;
->>>>>>> c099c7ae
             Quantifier getQuantifier() const override { return Quantifier::EMPTY; }
             Path getPath() const override { return Path::pError; }
             CTLType getQueryType() const override { return CTLType::EVAL; }
@@ -1031,13 +913,6 @@
                     trivial = 2;
                 }
             }
-<<<<<<< HEAD
-=======
-            Result evaluate(const EvaluationContext& context) override;
-            Result evalAndSet(const EvaluationContext& context) override;
-            void visit(Visitor&) const override;
-            void visit(MutatingVisitor&) override;
->>>>>>> c099c7ae
             uint32_t distance(DistanceContext& context) const override;
             static Condition_ptr TRUE_CONSTANT;
             static Condition_ptr FALSE_CONSTANT;
@@ -1055,13 +930,6 @@
         public:
 
             DeadlockCondition() = default;
-<<<<<<< HEAD
-=======
-            Result evaluate(const EvaluationContext& context) override;
-            Result evalAndSet(const EvaluationContext& context) override;
-            void visit(Visitor&) const override;
-            void visit(MutatingVisitor&) override;
->>>>>>> c099c7ae
             uint32_t distance(DistanceContext& context) const override;
 
             static Condition_ptr DEADLOCK;
@@ -1084,11 +952,6 @@
 
             virtual type_id_t type() const { return PQL::type_id<decltype(this)>(); };
         protected:
-<<<<<<< HEAD
-=======
-            void visit(Visitor&) const override;
-            void visit(MutatingVisitor&) override;
->>>>>>> c099c7ae
             Condition_ptr clone() override
             {
                 return std::make_shared<KSafeCondition>(_bound);
@@ -1104,11 +967,6 @@
             LivenessCondition() {}
             virtual type_id_t type() const { return PQL::type_id<decltype(this)>(); };
         protected:
-<<<<<<< HEAD
-=======
-            void visit(Visitor&) const override;
-            void visit(MutatingVisitor&) override;
->>>>>>> c099c7ae
             Condition_ptr clone() override { return std::make_shared<LivenessCondition>(); }
         };
 
@@ -1119,11 +977,6 @@
             QuasiLivenessCondition() {}
             virtual type_id_t type() const { return PQL::type_id<decltype(this)>(); };
         protected:
-<<<<<<< HEAD
-=======
-            void visit(Visitor&) const override;
-            void visit(MutatingVisitor&) override;
->>>>>>> c099c7ae
             Condition_ptr clone() override { return std::make_shared<QuasiLivenessCondition>(); }
         };
 
@@ -1135,11 +988,6 @@
             StableMarkingCondition() {}
             virtual type_id_t type() const { return PQL::type_id<decltype(this)>(); };
         protected:
-<<<<<<< HEAD
-=======
-            void visit(Visitor&) const override;
-            void visit(MutatingVisitor&) override;
->>>>>>> c099c7ae
             Condition_ptr clone() override { return std::make_shared<StableMarkingCondition>(); }
         };
 
@@ -1160,13 +1008,6 @@
             }
             virtual type_id_t type() const { return PQL::type_id<decltype(this)>(); };
 
-<<<<<<< HEAD
-=======
-
-        protected:
-            void visit(Visitor&) const override;
-            void visit(MutatingVisitor&) override;
->>>>>>> c099c7ae
         private:
             std::vector<std::string> _places;
         };
