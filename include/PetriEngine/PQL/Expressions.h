--- conflicted
+++ resolved
@@ -458,16 +458,11 @@
                 // TODO implement
                 assert(false); std::cerr << "TODO implement" << std::endl; exit(0);
             }
-<<<<<<< HEAD
-            bool containsNext() const override { return true; }
-            bool isLoopSensitive() const override { return true; }
-=======
-            virtual bool isLoopSensitive() const override {
+            bool isLoopSensitive() const override {
                 // Other LTL Loop sensitivity depend on the outermost quantifier being an A,
                 // so if it is an E we disable loop sensitive reductions.
                 return true;
             }
->>>>>>> 1d9342dd
             void visit(Visitor&) const override;
         private:
             std::string op() const override;
@@ -499,18 +494,12 @@
                 // TODO implement
                 assert(false); std::cerr << "TODO implement" << std::endl; exit(0);
             }
-<<<<<<< HEAD
-            bool containsNext() const override { return true; }
-            bool isLoopSensitive() const override { return true; }
-=======
->>>>>>> 1d9342dd
             void visit(Visitor&) const override;
         private:
             std::string op() const override;
         };
 
       class GCondition : public SimpleQuantifierCondition {
-<<<<<<< HEAD
       public:
           using SimpleQuantifierCondition::SimpleQuantifierCondition;
 
@@ -553,8 +542,6 @@
               exit(0);
           }
 
-          bool containsNext() const override { return _cond->containsNext(); }
-
           bool isLoopSensitive() const override { return true; }
 
           void visit(Visitor &) const override;
@@ -562,40 +549,6 @@
       private:
           std::string op() const override;
       };
-=======
-        public:
-            using SimpleQuantifierCondition::SimpleQuantifierCondition;
-            Retval simplify(SimplificationContext& context) const override {
-                // TODO implement
-                assert(false); std::cerr << "TODO implement" << std::endl; exit(0);
-            }
-            bool isReachability(uint32_t depth) const override {
-                // TODO implement
-                assert(false); std::cerr << "TODO implement" << std::endl; exit(0);
-            }
-            Condition_ptr prepareForReachability(bool negated) const override {
-                // TODO implement
-                assert(false); std::cerr << "TODO implement" << std::endl; exit(0);
-            }
-            Condition_ptr pushNegation(negstat_t&, const EvaluationContext& context, bool nested, bool negated, bool initrw) override {
-                // TODO implement
-                assert(false); std::cerr << "TODO implement" << std::endl; exit(0);
-            }
-            void toXML(std::ostream&, uint32_t tabs) const override {
-                // TODO implement
-                assert(false); std::cerr << "TODO implement" << std::endl; exit(0);
-            }
-            Quantifier getQuantifier() const override { return Quantifier::EMPTY; }
-            Path getPath() const override             { return Path::G; }
-            uint32_t distance(DistanceContext& context) const override {
-                // TODO implement
-                assert(false); std::cerr << "TODO implement" << std::endl; exit(0);
-            }
-            void visit(Visitor&) const override;
-        private:
-            std::string op() const override;
-        };
->>>>>>> 1d9342dd
 
       class FCondition : public SimpleQuantifierCondition {
         public:
@@ -623,12 +576,7 @@
                 // TODO implement
                 assert(false); std::cerr << "TODO implement" << std::endl; exit(0);
             }
-<<<<<<< HEAD
-            bool containsNext() const override { return _cond->containsNext(); }
             bool isLoopSensitive() const override { return true; }
-=======
-            virtual bool isLoopSensitive() const override { return true; }
->>>>>>> 1d9342dd
             void visit(Visitor&) const override;
         private:
             std::string op() const override;
