--- conflicted
+++ resolved
@@ -108,14 +108,8 @@
         public:
             /** Virtual destructor, an expression should know it subexpressions */
             virtual ~Expr();
-            /** Expression type */
-<<<<<<< HEAD
-            [[nodiscard]] virtual Types type() const = 0;
-=======
+
             virtual type_id_t type() const = 0;
-            /** Construct left/right side of equations used in query simplification */
-            virtual Simplification::Member constraint(SimplificationContext& context) const = 0;
->>>>>>> cbe011d5
 
             [[nodiscard]] virtual bool placeFree() const = 0;
 
