--- conflicted
+++ resolved
@@ -120,13 +120,7 @@
             /** Output the expression as it currently is to a file in XML */
             virtual void toXML(std::ostream&, uint32_t tabs, bool tokencount = false) const = 0;
             virtual void toBinary(std::ostream&) const = 0;
-<<<<<<< HEAD
-
-            virtual void incr(StubbornSet& generator) const = 0;
-            virtual void decr(StubbornSet& generator) const = 0;
-
-=======
->>>>>>> 45fe136b
+
             /** Count size of the entire formula in number of nodes */
             [[nodiscard]] virtual int formulaSize() const = 0;
             
@@ -202,11 +196,7 @@
         };
         
         /** Base condition */
-<<<<<<< HEAD
-    class Condition {
-=======
         class Condition : public std::enable_shared_from_this<Condition> {
->>>>>>> 45fe136b
         public:
             enum Result {RUNKNOWN=-1,RFALSE=0,RTRUE=1};
         private:
@@ -243,11 +233,6 @@
             virtual void toXML(std::ostream&, uint32_t tabs) const = 0;
             virtual void toBinary(std::ostream& out) const = 0;
 
-<<<<<<< HEAD
-            virtual void findInteresting(StubbornSet& generator, bool negated) const = 0;
-
-=======
->>>>>>> 45fe136b
             /** Checks if the condition is trivially true */
             [[nodiscard]] bool isTriviallyTrue();
             /*** Checks if the condition is trivially false */
