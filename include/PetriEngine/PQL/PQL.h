/* PeTe - Petri Engine exTremE
 * Copyright (C) 2011  Jonas Finnemann Jensen <jopsen@gmail.com>,
 *                     Thomas Søndersø Nielsen <primogens@gmail.com>,
 *                     Lars Kærlund Østergaard <larsko@gmail.com>,
 * 
 * This program is free software: you can redistribute it and/or modify
 * it under the terms of the GNU General Public License as published by
 * the Free Software Foundation, either version 3 of the License, or
 * (at your option) any later version.
 * 
 * This program is distributed in the hope that it will be useful,
 * but WITHOUT ANY WARRANTY; without even the implied warranty of
 * MERCHANTABILITY or FITNESS FOR A PARTICULAR PURPOSE.  See the
 * GNU General Public License for more details.
 * 
 * You should have received a copy of the GNU General Public License
 * along with this program.  If not, see <http://www.gnu.org/licenses/>.
 */
#ifndef PQL_H
#define PQL_H
#include <string>
#include <list>
#include <vector>
#include <algorithm>
#include <unordered_map>
#include <memory>

#include "../PetriNet.h"
//#include "../Structures/State.h"
//#include "../ReducingSuccessorGenerator.h"
#include "../Simplification/LPCache.h"

namespace PetriEngine {
    class ReducingSuccessorGenerator;
    class StubbornSet;
    namespace Simplification
    {
        class Member;
        struct Retval;
    }
    namespace PQL {
        class Visitor;
        class MutatingVisitor;

        enum CTLType {PATHQEURY = 1, LOPERATOR = 2, EVAL = 3, TYPE_ERROR = -1};
        enum Quantifier { AND = 1, OR = 2, A = 3, E = 4, NEG = 5, COMPCONJ = 6, DEADLOCK = 7, UPPERBOUNDS = 8, PN_BOOLEAN = 9, EMPTY = -1 };
        enum Path { G = 1, X = 2, F = 3, U = 4, pError = -1 };
        
        
        class AnalysisContext;
        class EvaluationContext;
        class DistanceContext;
        class TAPAALConditionExportContext;
        class SimplificationContext;

        /** Representation of a PQL error */
        class ExprError {
            std::string _text;
            int _length;
        public:

            ExprError(std::string text = "", int length = 0) {
                _text = text;
                _length = length;
            }

            /** Human readable explaination of the error */
            const std::string& text() const {
                return _text;
            }

            /** length in the source, 0 if not applicable */
            int length() const {
                return _length;
            }

            /** Convert error to string */
            std::string toString() const {
                return "Parsing error \"" + text() + "\"";
            }

            /** True, if this is a default created ExprError without any information */
            bool isEmpty() const {
                return _text.empty() && _length == 0;
            }
        };

        /** Representation of an expression */
        class Expr {
            int _eval = 0;
        public:
            /** Types of expressions */
            enum Types {
                /** Binary addition expression */
                PlusExpr,
                /** Binary subtraction expression */
                SubtractExpr,
                /** Binary multiplication expression */
                MultiplyExpr,
                /** Unary minus expression */
                MinusExpr,
                /** Literal integer expression */
                LiteralExpr,
                /** Identifier expression */
                IdentifierExpr
            };
        public:
            /** Virtual destructor, an expression should know it subexpressions */
            virtual ~Expr();
            /** Perform context analysis */
            virtual void analyze(AnalysisContext& context) = 0;
            /** Evaluate the expression given marking and assignment */
            [[nodiscard]] virtual int evaluate(const EvaluationContext& context) = 0;
            int evalAndSet(const EvaluationContext& context);
            virtual void visit(Visitor& visitor) const = 0;
            /** Expression type */
            [[nodiscard]] virtual Types type() const = 0;
            /** Construct left/right side of equations used in query simplification */
            virtual Simplification::Member constraint(SimplificationContext& context) const = 0;
            /** Count size of the entire formula in number of nodes */
            [[nodiscard]] virtual int formulaSize() const = 0;
            
            [[nodiscard]] virtual bool placeFree() const = 0;
            
            void setEval(int eval) {
                _eval = eval;
            }
            
            [[nodiscard]] int getEval() const {
                return _eval;
            }
        };
/******************* NEGATION PUSH STATS  *******************/
        
        struct negstat_t
        {
            static constexpr std::array _rulename {
                    "EG p-> !EF !p",
                    "AG p-> !AF !p",
                    "!EX p -> AX p",
                    "EX false -> false",
                    "EX true -> !deadlock",
                    "!AX p -> EX p",
                    "AX false -> deadlock",
                    "AX true -> true",
                    "EF !deadlock -> !deadlock",
                    "EF EF p -> EF p",
                    "EF AF p -> AF p",
                    "EF E p U q -> EF q",
                    "EF A p U q -> EF q",
                    "EF .. or .. -> EF .. or EF ..",
                    "AF !deadlock -> !deadlock",
                    "AF AF p -> AF p",
                    "AF EF p -> EF p",
                    "AF .. or EF p -> EF p or AF ..",
                    "AF A p U q -> AF q",
                    "A p U !deadlock -> !deadlock",
                    "A deadlock U q -> q",
                    "A !deadlock U q -> AF q",
                    "A p U AF q -> AF q",
                    "A p U EF q -> EF q",
                    "A p U .. or EF q -> EF q or A p U ..",
                    "E p U !deadlock -> !deadlock",
                    "E deadlock U q -> q",
                    "E !deadlock U q -> EF q",
                    "E p U EF q -> EF q",
                    "E p U .. or EF q -> EF q or E p U ..",
                    "!! p -> p",
                    // LTL rules
                    "F F p -> F p",
                    "F p U q -> F q",
                    "F p or q -> F p or F q",
                    "p U F q -> F q"
            };
            static constexpr size_t nrules = std::tuple_size<decltype(_rulename)>::value;

            negstat_t()
            {
                for(size_t i = 0; i < nrules; ++i) _used[i] = 0;
            }
            void print(std::ostream& stream)
            {
                for(size_t i = 0; i < nrules; ++i) stream << _used[i] << ",";
            }
            void printRules(std::ostream& stream)
            {
                for(size_t i = 0; i < nrules; ++i) stream << _rulename[i] << ",";
            }
            int _used[nrules];
            int& operator[](size_t i) { return _used[i]; }
            bool negated_fireability = false;
        };
        
        /** Base condition */
        class Condition : public std::enable_shared_from_this<Condition> {
        public:
            enum Result {RUNKNOWN=-1,RFALSE=0,RTRUE=1};
        private:
            bool _inv = false;
            Result _eval = RUNKNOWN;
        protected:
            bool _loop_sensitive = false;            
        public:
            /** Virtual destructor */
            virtual ~Condition();
            /** Perform context analysis  */
            virtual void analyze(AnalysisContext& context) = 0;
            /** Evaluate condition */
            virtual Result evaluate(const EvaluationContext& context) = 0;
            virtual Result evalAndSet(const EvaluationContext& context) = 0;
            virtual void visit(Visitor& visitor) const = 0;
            virtual void visit(MutatingVisitor& visitor) = 0;
            
            /** Export condition to TAPAAL query (add EF manually!) */
            virtual void toTAPAALQuery(std::ostream&, TAPAALConditionExportContext& context) const = 0;
            /** Get distance to query */
            [[nodiscard]] virtual uint32_t distance(DistanceContext& context) const = 0;
            /** Check if query is a reachability query */
            [[nodiscard]] virtual bool isReachability(uint32_t depth = 0) const = 0;

            [[nodiscard]] virtual bool isLoopSensitive() const { return _loop_sensitive; };
            /** Prepare reachability queries */
            [[nodiscard]] virtual std::shared_ptr<Condition> prepareForReachability(bool negated = false) const = 0;
<<<<<<< HEAD

            /** Output the condition as it currently is to a file in XML */
            virtual void toCompactXML(std::ostream&, uint32_t tabs, AnalysisContext& context) const = 0;

=======
            [[nodiscard]] virtual std::shared_ptr<Condition> pushNegation(negstat_t&, const EvaluationContext& context, bool nested, bool negated = false, bool initrw = true) = 0;
            
>>>>>>> 9818b42f
            /** Checks if the condition is trivially true */
            [[nodiscard]] bool isTriviallyTrue();
            /*** Checks if the condition is trivially false */
            [[nodiscard]] bool isTriviallyFalse();
            /** Count size of the entire formula in number of nodes */
            [[nodiscard]] virtual int formulaSize() const = 0;

            [[nodiscard]] bool isSatisfied() const
            {
                return _eval == RTRUE;
            }
            
            void setSatisfied(bool isSatisfied)
            {
                _eval = isSatisfied ? RTRUE : RFALSE;
            }
            
            void setSatisfied(Result isSatisfied)
            {
                _eval = isSatisfied;
            }

            [[nodiscard]] Result getSatisfied() const
            {
                return _eval;
            }
            
            void setInvariant(bool isInvariant)
            {
                _inv = isInvariant;
            }
           
            bool isInvariant()
            {
                return _inv;
            }
            
            [[nodiscard]] virtual bool isTemporal() const { return false;}
            [[nodiscard]] virtual CTLType getQueryType() const = 0;
            [[nodiscard]] virtual Quantifier getQuantifier() const = 0;
            [[nodiscard]] virtual Path getPath() const = 0;
            [[nodiscard]] virtual bool containsNext() const = 0;
            [[nodiscard]] virtual bool nestedDeadlock() const = 0;
            void toString(std::ostream& os = std::cout);
        protected:
            //Value for checking if condition is trivially true or false.
            //0 is undecided (default), 1 is true, 2 is false.
            uint32_t trivial = 0;
        };
        typedef std::shared_ptr<Condition> Condition_ptr;
        using Condition_constptr = std::shared_ptr<const Condition>;
        typedef std::shared_ptr<Expr> Expr_ptr;
    } // PQL
} // PetriEngine

#endif // PQL_H<|MERGE_RESOLUTION|>--- conflicted
+++ resolved
@@ -26,8 +26,6 @@
 #include <memory>
 
 #include "../PetriNet.h"
-//#include "../Structures/State.h"
-//#include "../ReducingSuccessorGenerator.h"
 #include "../Simplification/LPCache.h"
 
 namespace PetriEngine {
@@ -221,15 +219,7 @@
             [[nodiscard]] virtual bool isLoopSensitive() const { return _loop_sensitive; };
             /** Prepare reachability queries */
             [[nodiscard]] virtual std::shared_ptr<Condition> prepareForReachability(bool negated = false) const = 0;
-<<<<<<< HEAD
-
-            /** Output the condition as it currently is to a file in XML */
-            virtual void toCompactXML(std::ostream&, uint32_t tabs, AnalysisContext& context) const = 0;
-
-=======
-            [[nodiscard]] virtual std::shared_ptr<Condition> pushNegation(negstat_t&, const EvaluationContext& context, bool nested, bool negated = false, bool initrw = true) = 0;
-            
->>>>>>> 9818b42f
+
             /** Checks if the condition is trivially true */
             [[nodiscard]] bool isTriviallyTrue();
             /*** Checks if the condition is trivially false */
