/*
 *  Copyright Peter G. Jensen, all rights reserved.
 */

/* 
 * File:   range.h
 * Author: Peter G. Jensen <root@petergjoel.dk>
 *
 * Created on March 31, 2020, 4:32 PM
 */

#ifndef RANGE_H
#define RANGE_H

#include <cinttypes>
#include <cassert>
#include <limits>
#include <iostream>
#include <vector>
#include <set>

namespace PetriEngine {
    namespace Reachability {

        struct range_t {

            static inline uint32_t min() {
                return std::numeric_limits<uint32_t>::min();
            }

            static inline uint32_t max() {
                return std::numeric_limits<uint32_t>::max();
            }

            range_t() {
            };

            explicit range_t(uint32_t val) : _lower(val), _upper(val) {
            }

            range_t(uint32_t l, uint32_t u) : _lower(l), _upper(u) {
                assert(_lower <= _upper);
            }

            uint32_t _lower = min();
            uint32_t _upper = max();

            bool no_upper() const {
                return _upper == max();
            }

            bool no_lower() const {
                return _lower == min();
            }

            bool unbound() const {
                return no_lower() && no_upper();
            }

            bool isSound() {
                return _lower <= _upper;
            }

            bool contains(uint32_t id){
                return _lower <= id && id <= _upper;
            }

            void free() {
                _upper = max();
                _lower = min();
            }

            uint32_t size(){
                return 1 + _upper - _lower;
            }

            void invalidate() {
                //hack setting range invalid
                _lower = 1;
                _upper = 0;
            }

            std::ostream& print(std::ostream& os) const {
                if (no_lower())
                    os << "[0";
                else
                    os << "[" << _lower;
                os << ", ";
                if (no_upper())
                    os << "inf]";
                else
                    os << _upper << "]";
                return os;
            }

            std::pair<bool, bool> compare(const range_t& other) const {
                return std::make_pair(
                        _lower <= other._lower && _upper >= other._upper,
                        _lower >= other._lower && _upper <= other._upper
                        );
            }

            range_t& operator&=(const range_t& other) {
                _lower = std::max(_lower, other._lower);
                _upper = std::min(_upper, other._upper);
                return *this;
            }

            range_t& operator|=(const range_t& other) {
                _lower = std::min(_lower, other._lower);
                _upper = std::max(_upper, other._upper);
                return *this;
            }

            range_t& operator|=(uint32_t val) {
                _lower = std::min(val, _lower);
                _upper = std::max(val, _upper);
                return *this;
            }

            range_t& operator&=(uint32_t val) {
                _lower = val;
                _upper = val;
                return *this;
            }

            range_t& operator-=(uint32_t val) {
                if (_lower < min() + val)
                    _lower = min();
                else
                    _lower -= val;
                if (_upper != max()) {
                    if (_upper < min() + val) {
                        assert(false);
                    } else {
                        _upper -= val;
                    }
                }
                return *this;
            }

            range_t& operator+=(uint32_t val) {
                if (_lower != min()) {
                    if (_lower >= max() - val)
                        assert(false);
                    _lower += val;
                }

                if (_upper >= max() - val) {
                    _upper = max();
                } else
                    _upper += val;
                return *this;
            }
        };

        struct placerange_t {
            range_t _range;
            uint32_t _place = std::numeric_limits<uint32_t>::max();

            placerange_t() {
            }

            placerange_t(uint32_t place) : _place(place) {
            };

            placerange_t(uint32_t place, const range_t& r) : _range(r), _place(place) {
            };

            placerange_t(uint32_t place, range_t&& r) : _range(r), _place(place) {
            };

            placerange_t(uint32_t place, uint32_t v) : _range(v), _place(place) {
            };

            placerange_t(uint32_t place, uint32_t l, uint32_t u) : _range(l, u), _place(place) {
            };

            std::ostream& print(std::ostream& os) const {
                os << "<P" << _place << "> in ";
                return _range.print(os);
            }

            std::pair<bool, bool> compare(const range_t& other) const {
                return _range.compare(other);
            }

            std::pair<bool, bool> compare(const placerange_t& other) const {
                assert(other._place == _place);
                if (other._place != _place)
                    return std::make_pair(false, false);
                return _range.compare(other._range);
            }

            placerange_t& operator|=(uint32_t val) {
                _range |= val;
                return *this;
            }

            placerange_t& operator&=(uint32_t val) {
                _range &= val;
                return *this;
            }

            placerange_t& operator-=(uint32_t val) {
                _range -= val;
                return *this;
            }

            placerange_t& operator+=(uint32_t val) {
                _range += val;
                return *this;
            }

            placerange_t& operator&=(const placerange_t& other) {
                assert(other._place == _place);
                _range &= other._range;
                return *this;
            }

            placerange_t& operator|=(const placerange_t& other) {
                assert(other._place == _place);
                _range |= other._range;
                return *this;
            }

            // used for sorting only!

            bool operator<(const placerange_t& other) const {
                return _place < other._place;
            }
        };

        struct prvector_t {
            std::vector<placerange_t> _ranges;

            const placerange_t* operator[](uint32_t place) const {
                auto lb = std::lower_bound(_ranges.begin(), _ranges.end(), place);
                if (lb == _ranges.end() || lb->_place != place) {
                    return nullptr;
                } else {
                    return &(*lb);
                }
            }

            placerange_t* operator[](uint32_t place) {
                auto lb = std::lower_bound(_ranges.begin(), _ranges.end(), place);
                if (lb == _ranges.end() || lb->_place != place) {
                    return nullptr;
                } else {
                    return &(*lb);
                }
            }

            placerange_t& find_or_add(uint32_t place) {
                auto lb = std::lower_bound(_ranges.begin(), _ranges.end(), place);
                if (lb == _ranges.end() || lb->_place != place) {
                    lb = _ranges.emplace(lb, place);
                }
                return *lb;
            }

            uint32_t lower(uint32_t place) const {
                auto* pr = (*this)[place];
                if (pr == nullptr)
                    return range_t::min();
                return pr->_range._lower;
            }

            uint32_t upper(uint32_t place) const {
                auto* pr = (*this)[place];
                if (pr == nullptr)
                    return range_t::max();
                return pr->_range._upper;
            }

            bool unbound(uint32_t place) const {
                auto* pr = (*this)[place];
                if (pr == nullptr)
                    return true;
                return pr->_range.unbound();
            }

            void copy(const prvector_t& other) {
                _ranges = other._ranges;
                compact();
            }

            void compact() {
                for (int64_t i = _ranges.size() - 1; i >= 0; --i) {
                    if (_ranges[i]._range.unbound())
                        _ranges.erase(_ranges.begin() + i);
                }
                assert(is_compact());
            }

            bool is_compact() const {
                for (auto& e : _ranges)
                    if (e._range.unbound())
                        return false;
                return true;
            }

            void compress() {
                int64_t i = _ranges.size();
                for (--i; i >= 0; --i)
                    if (_ranges[i]._range.unbound())
                        _ranges.erase(_ranges.begin() + i);
            }

            std::pair<bool, bool> compare(const prvector_t& other) const {
                assert(is_compact());
                assert(other.is_compact());
                auto sit = _ranges.begin();
                auto oit = other._ranges.begin();
                std::pair<bool, bool> incl = std::make_pair(true, true);

                while (true) {
                    if (sit == _ranges.end()) {
                        incl.second = incl.second && (oit == other._ranges.end());
                        break;
                    } else if (oit == other._ranges.end()) {
                        incl.first = false;
                        break;
                    } else if (sit->_place == oit->_place) {
                        auto r = sit->compare(*oit);
                        incl.first = incl.first && r.first;
                        incl.second &= incl.second && r.second;
                        ++sit;
                        ++oit;
                    } else if (sit->_place < oit->_place) {
                        incl.first = false;
                        ++sit;
                    } else if (sit->_place > oit->_place) {
                        incl.second = false;
                        ++oit;
                    }
                    if (!incl.first && !incl.second)
                        return incl;
                }
                return incl;
            }

            std::ostream& print(std::ostream& os) const {

                os << "{\n";
                for (auto& pr : _ranges) {
                    os << "\t";
                    pr.print(os) << "\n";
                }
                os << "}\n";
                return os;
            }

            bool is_true() const {
                return _ranges.empty();
            }

            bool is_false(size_t nplaces) const {
                if (_ranges.size() != nplaces) return false;
                for (auto& p : _ranges) {
                    if (p._range._lower != 0 ||
                            p._range._upper != 0)
                        return false;
                }
                return true;
            }

            bool operator<(const prvector_t& other) const {
                if (_ranges.size() != other._ranges.size())
                    return _ranges.size() < other._ranges.size();
                for (size_t i = 0; i < _ranges.size(); ++i) {
                    auto& r = _ranges[i];
                    auto& otr = other._ranges[i];

                    if (r._place != otr._place)
                        return r._place < otr._place;
                    if (r._range._lower != otr._range._lower)
                        return r._range._lower < otr._range._lower;
                    if (r._range._upper != otr._range._upper)
                        return r._range._upper < otr._range._upper;
                }
                return false;
            }

            bool operator==(const prvector_t& other) const {
                auto r = compare(other);
                return r.first && r.second;
            }

            prvector_t& operator&=(const placerange_t& other) {
                auto lb = std::lower_bound(_ranges.begin(), _ranges.end(), other);
                if (lb == std::end(_ranges) || lb->_place != other._place) {
                    _ranges.insert(lb, other);
                } else {
                    *lb &= other;
                }
                return *this;
            }

            prvector_t& operator&=(const prvector_t& other) {
                auto oit = other._ranges.begin();
                auto sit = _ranges.begin();
                while (sit != _ranges.end()) {
                    while (oit != other._ranges.end() && oit->_place < sit->_place) {
                        sit = _ranges.insert(sit, *oit);
                        ++sit;
                        ++oit;
                    }
                    if (oit == other._ranges.end() || oit->_place != sit->_place) {
                        ++sit;
                    } else {
                        *sit &= *oit;
                        ++sit;
                    }
                }
                if (oit != other._ranges.end()) {
                    _ranges.insert(_ranges.end(), oit, other._ranges.end());
                }
                return *this;
            }

            bool restricts(const std::vector<int64_t>& writes) const {
                auto rit = _ranges.begin();
                for (auto p : writes) {
                    while (rit != std::end(_ranges) &&
                            (rit->_place < p || rit->_range.unbound()))
                        ++rit;
                    if (rit == std::end(_ranges)) break;
                    if (rit->_place == p)
                        return true;
                }
                return false;
            }
        };

        struct interval_t {
            std::vector<Reachability::range_t> _ranges;

            interval_t() {
            }

            interval_t(std::vector<Reachability::range_t> ranges) : _ranges(ranges) {
            }

            size_t size(){
                return _ranges.size();
            }

            uint32_t intervalCombinations(){
                uint32_t product = 1;
                for(auto range : _ranges){
                    product *= range.size();
                }
                if(_ranges.empty()){
                    return 0;
                }
                return product;
            }

            bool isSound(){
                for(auto range: _ranges) {
                    if(!range.isSound()){
                        return false;
                    }
                }
                return true;
            }

            void addRange(range_t newRange) {
                _ranges.push_back(newRange);
                // uint32_t vecIndex = 0;
                // std::vector<uint32_t> _rangesToRemove;
                // for (uint32_t i = 0; i < _ranges.size(); i++) {
                //     Reachability::range_t range = _ranges[i];
                //     if(newRange._lower < range._lower && newRange._upper > range._upper) {
                //         range._lower = newRange._lower;
                //         range._upper = newRange._upper;
                //         return;
                //     } else if (newRange._lower >= range._lower && newRange._lower <= range._upper) {
                //         range._upper = std::max(newRange._upper, range._upper);
                //         return;
                //     } else if (newRange._upper >= range._lower && newRange._upper <= range._upper) {
                //         range._lower = std::min(newRange._lower, range._lower);
                        
                //         if(range._lower < _ranges[i-1]._lower){
                //             _rangesToRemove.push_back(i-1);
                //         }
                //         return;
                //     } else if (newRange._upper >= range._lower-2 && newRange._lower < range._lower) {
                //         range._lower = newRange._lower;
                //         return;
                //     } else if (newRange._lower <= range._upper+2 && newRange._upper > range._upper){
                //         range._upper = newRange._upper;
                //         return;
                //     }

                //     if(newRange._lower > range._lower) {
                //         vecIndex++;
                //     }
                // }

                // for(auto index: _rangesToRemove) {
                //     _ranges.erase(_ranges.begin() + index);
                // }

                // _ranges.insert(_ranges.begin() + vecIndex, newRange);
            }

            void addRange(range_t newRange, uint32_t index){
                _ranges.insert(_ranges.begin() + index, newRange);
            }

            void addRange(uint32_t l, uint32_t u) {
                // uint32_t vecIndex = 0;
                // std::vector<uint32_t> _rangesToRemove;
                // for (uint32_t i = 0; i < _ranges.size(); i++) {
                //     Reachability::range_t range = _ranges[i];
                //     if(l < range._lower && u > range._upper) {
                //         range._lower = l;
                //         range._upper = u;
                //         return;
                //     } else if (l >= range._lower && l <= range._upper) {
                //         range._upper = std::max(u, range._upper);
                //         return;
                //     } else if (u >= range._lower && u <= range._upper) {
                //         range._lower = std::min(l, range._lower);
                        
                //         if(range._lower < _ranges[i-1]._lower){
                //             _rangesToRemove.push_back(i-1);
                //         }
                //         return;
                //     } else if (u >= range._lower-2 && l < range._lower) {
                //         range._lower = l;
                //         return;
                //     } else if (l <= range._upper+2 && u > range._upper){
                //         range._upper = u;
                //         return;
                //     }

                //     if(l > range._lower) {
                //         vecIndex++;
                //     }
                // }

                // for(auto index: _rangesToRemove) {
                //     _ranges.erase(_ranges.begin() + index);
                // }

                // _ranges.insert(_ranges.begin() + vecIndex,Reachability::range_t(l, u));
                _ranges.push_back(Reachability::range_t(l, u));
            }

            void addRange(uint32_t lower, uint32_t upper, uint32_t index){
                _ranges.insert(_ranges.begin() + index, Reachability::range_t(lower, upper));
            }

            range_t& operator[] (size_t index) {
                return _ranges[index];
            }
            
            range_t& operator[] (int index) {
                return _ranges[index];
            }
            
            range_t& operator[] (uint32_t index) {
                assert(index < _ranges.size());
                return _ranges[index];
            }

            range_t& getFirst() {
                return _ranges[0];
            }

            range_t& getLast() {
                return _ranges.back();
            }

            std::vector<uint32_t> getLowerIds(){
                std::vector<uint32_t> ids;
                for(auto range : _ranges){
                    ids.push_back(range._lower);
                }
                return ids;
            }

            std::vector<uint32_t> getUpperIds(){
                std::vector<uint32_t> ids;
                for(auto range : _ranges){
                    ids.push_back(range._upper);
                }
                return ids;
            }

            bool equals(interval_t other){
                if(other.size() != size()){
                    return false;
                }
                for(uint32_t i = 0; i < size(); i++){
                    auto comparisonRes = _ranges[i].compare(other[i]);
                    if(!comparisonRes.first || !comparisonRes.second){
                        return false;
                    }
                }
                return true;
            }

            bool constains(interval_t other){
                if(other.size() != size()){
                    return false;
                }
                for(uint32_t i = 0; i < size(); i++){
                    if(!_ranges[i].compare(other[i]).first){
                        return false;
                    }
                }
                return true;
            }

            void constrain(interval_t other){
                for(uint32_t i = 0; i < _ranges.size(); i++){
                    _ranges[i] &= other._ranges[i];
                }
            }

            void print() {
                for(auto range : _ranges){
                    std::cout << " " << range._lower << "-" << range._upper << " ";
                }
            }
        };

        struct intervalTuple_t {
            std::vector<interval_t> _intervals;

            intervalTuple_t() {
            }

            intervalTuple_t(std::vector<interval_t> ranges) :  _intervals(ranges) {
            };

            interval_t& getLower(){
                return _intervals[0];
            }

            interval_t& back() {
                return _intervals.back();
            }

            size_t size() {
                return _intervals.size();
            }

            uint32_t intervalCombinations(){
                uint32_t res = 0;
                for(auto interval : _intervals){
                    res += interval.intervalCombinations();
                }
                return res;
            }

            bool hasValidIntervals(){
                for(auto interval : _intervals) {
                    if(interval.isSound()){
                        return true;
                    }
                }
                return false;
            }

            interval_t& operator[] (size_t index) {
                return _intervals[index];
            }
            
            interval_t& operator[] (int index) {
                return _intervals[index];
            }
            
            interval_t& operator[] (uint32_t index) {
                assert(index < _intervals.size());
                return _intervals[index];
            }

            interval_t isRangeEnd(std::vector<uint32_t> ids) {
                for (uint32_t j = 0; j < _intervals.size(); j++) {
                    bool rangeEnd = true;
<<<<<<< HEAD
                    for (uint32_t i = 0; i < _ranges[j].size(); i++) {
                        auto range =  _ranges[j][i];

=======
                    for (uint32_t i = 0; i < _intervals[j].size(); i++) {
                        auto range =  _intervals[j][i];
>>>>>>> 4d4128cf
                        if (range._upper != ids[i]) {
                            rangeEnd = false;
                        }
                    }
                    if(rangeEnd) {
                        if(j+1 != _intervals.size()) {
                            return _intervals[j+1];
                        } else {
                            return getLower();
                        }
                    }
                }
                return interval_t();
            }

            void addInterval(interval_t interval) {
                uint32_t vecIndex = 0;

                if(!_intervals.empty()) {
                    assert(_intervals[0].size() == interval.size());
                } else {
                    _intervals.push_back(interval);
                    return;
                }

                for (auto localInterval : _intervals) {
                    bool contained = true;
                    bool foundPlace = true;

                    for(uint32_t k = 0; k < interval.size(); k++){
                        if(interval[k]._lower < localInterval[k]._lower){
                            foundPlace = true;
                            break;
                        } else if (interval[k]._lower > localInterval[k]._lower){
                            break;
                        }
                    }

                    if(foundPlace) break;

                    for (uint32_t i = 0; i < interval.size(); i++) {
                        auto range = interval[i];
                        auto constraint = localInterval[i];

                        auto result = constraint.compare(range);

                        if(!result.first) {
                            contained = false;
                            break;
                        }
                    }

                    if(contained) {
                        return;
                    }
                    vecIndex++;
                }

                _intervals.insert(_intervals.begin() + vecIndex, interval);
            }

            void constrainLower(std::vector<uint32_t> values) {
                uint32_t i = 0;
                bool done = false;
                while(!done) {
                    bool updated = false;
                    for(uint32_t j = 0; j < values.size(); j++){
                        if(_intervals[i][j]._lower <= values[j]){
                            _intervals[i][j]._lower = values[j];
                            updated = true;
                        }                        
                    }
                    done = !updated || i == _intervals.size()-1;
                    i++;
                }
                mergeIntervals();
            }

            void constrainUpper(std::vector<uint32_t> values) {
                uint32_t i = _intervals.size()-1;
                bool done = false;
                while(!done) {
                    bool updated = false;
                    for(uint32_t j = 0; j < values.size(); j++){
                        if(_intervals[i][j]._upper >= values[j]){
                            _intervals[i][j]._upper = values[j];
                            updated = true;
                        }                        
                    }

                    done = !updated || i == 0;
                    i--;
                }
                mergeIntervals();
            }

            void expandLower(std::vector<uint32_t> values) {
                for(uint32_t i = 0; i < values.size(); i++) {
                    _intervals[0][i]._lower = std::min(values[i],_intervals[0][i]._lower);
                }
            }

            void expandUpper(std::vector<uint32_t> values) {
                for(uint32_t i = 0; i < values.size(); i++) {
                    _intervals[0][i]._upper = std::max(values[i],_intervals[0][i]._upper);
                }
            }

            void print() {
                for (auto interval : _intervals){
                    std::cout << "[";
                    interval.print();
                    std::cout << "]" << std::endl;
                }
            }

            std::vector<uint32_t> getLowerIds(){
                return _intervals[0].getLowerIds();
            }

            bool contains(interval_t interval){
                for(auto localInterval : _intervals){
                    if(localInterval.constains(interval)){
                        return true;
                    }
                }
                return false;
            }

            void mergeIntervals() {
                interval_t prevConstraints;
                std::set<uint32_t> rangesToRemove;
                if(_intervals.empty()){
                    return;
                }

                for (uint32_t i = 0; i < _intervals.size(); i++) {
                    auto& interval = _intervals[i];
                    if(!interval.isSound()){
                        rangesToRemove.insert(i);
                        continue;
                    }   
                    for(uint32_t j = i+1; j < _intervals.size(); j++){
                        auto otherInterval = _intervals[j];

                        if(!otherInterval.isSound()){
                            continue;
                        }   

                        uint32_t diff = 1;
                        bool overlap = true;
                        for(uint32_t k = 0; k < interval.size(); k++) {

                            if(interval[k]._lower > otherInterval[k]._upper  ||otherInterval[k]._lower > interval[k]._upper){
                                if(interval[k]._lower > otherInterval[k]._upper +diff  ||otherInterval[k]._lower > interval[k]._upper +diff) {                                
                                    overlap = false;
                                    break;
                                } else {
                                    diff--;
                                }                                
                            }

                            // if(interval[k]._lower > otherInterval[k]._upper +1  ||otherInterval[k]._lower > interval[k]._upper +1) {
                            //     overlap = false;
                            //     break;
                            // }
                        }
                        if(overlap) {
                            for(uint32_t l = 0; l < interval.size(); l++) {
                                interval[l] |= otherInterval[l];
                            }
                            rangesToRemove.insert(j);
                        }  
                    }
                }
                for (auto i = rangesToRemove.rbegin(); i != rangesToRemove.rend(); ++i) {
                    _intervals.erase(_intervals.begin() + *i);
                }
                if(!rangesToRemove.empty()){
                    mergeIntervals();
                }
            }    
        };
    }
}


#endif /* RANGE_H */
<|MERGE_RESOLUTION|>--- conflicted
+++ resolved
@@ -684,14 +684,8 @@
             interval_t isRangeEnd(std::vector<uint32_t> ids) {
                 for (uint32_t j = 0; j < _intervals.size(); j++) {
                     bool rangeEnd = true;
-<<<<<<< HEAD
-                    for (uint32_t i = 0; i < _ranges[j].size(); i++) {
-                        auto range =  _ranges[j][i];
-
-=======
                     for (uint32_t i = 0; i < _intervals[j].size(); i++) {
                         auto range =  _intervals[j][i];
->>>>>>> 4d4128cf
                         if (range._upper != ids[i]) {
                             rangeEnd = false;
                         }
