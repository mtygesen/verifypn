--- conflicted
+++ resolved
@@ -67,12 +67,8 @@
     bool computePartition = true;
     bool isCPN = false;
     uint32_t seed_offset = 0;
-<<<<<<< HEAD
     int max_intervals = 250; //0 disabled
-=======
-    int max_intervals = 250;
     int max_intervals_reduced = 5;
->>>>>>> 6653f058
 
     void print() {
         if (!printstatistics) {
