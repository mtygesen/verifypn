#ifndef OPTIONS_H
#define OPTIONS_H

#include <ctype.h>
#include <stddef.h>
#include <limits>
#include <set>
#include <sstream>

#include "Reachability/ReachabilitySearch.h"
#include "../CTL/Algorithm/AlgorithmTypes.h"
#include "../LTL/AlgorithmTypes.h"


enum class TemporalLogic {
    CTL, LTL
};

enum class TraceLevel {
    None,
    Transitions,
    Full
};

<<<<<<< HEAD
enum class APCompression {
    Choose,
    None,
    Full
=======
enum class LTLPartialOrder {
    None,
    Visible,
    AutomatonReach
>>>>>>> 1be96c69
};

struct options_t {
//    bool outputtrace = false;
    int kbound = 0;
    char* modelfile = nullptr;
    char* queryfile = nullptr;
    int enablereduction = 1; // 0 ... disabled,  1 ... aggresive (default), 2 ... k-boundedness preserving, 3 ... selection
    std::vector<uint32_t> reductions{8,2,3,4,5,7,9,6,0,1};
    int reductionTimeout = 60;
    bool stubbornreduction = true; 
    bool statespaceexploration = false;
    bool printstatistics = true;
    std::set<size_t> querynumbers;
    PetriEngine::Reachability::Strategy strategy = PetriEngine::Reachability::DEFAULT;
    int queryReductionTimeout = 30, intervalTimeout = 10, lpsolveTimeout = 10;
    TraceLevel trace = TraceLevel::None;
    bool use_query_reductions = true;
    uint32_t siphontrapTimeout = 0;
    uint32_t siphonDepth = 0;
    uint32_t cores = 1;
    std::string output_stats;

    TemporalLogic logic = TemporalLogic::CTL;
    bool noreach = false;
    //CTL Specific options
    bool gamemode = false;
    bool usedctl = false;
    CTL::CTLAlgorithmType ctlalgorithm = CTL::CZero;
    bool tar = false;
    uint32_t binary_query_io = 0;

    // LTL Specific options
    bool usedltl = false;
    LTL::Algorithm ltlalgorithm = LTL::Algorithm::Tarjan;
    bool ltluseweak = true;
<<<<<<< HEAD
    std::string buchi_out_file;
    LTL::BuchiOutType buchi_out_type = LTL::BuchiOutType::Dot;
    APCompression ltl_compress_aps = APCompression::None;
=======
    LTLPartialOrder ltl_por = LTLPartialOrder::AutomatonReach;
>>>>>>> 1be96c69

    std::string query_out_file;
    std::string model_out_file;

    
    //CPN Specific options
    bool cpnOverApprox = false;
    bool computeCFP = true;
    bool computePartition = true;
    bool isCPN = false;
    uint32_t seed_offset = 0;
    int max_intervals = 250; //0 disabled
    int max_intervals_reduced = 5;
    
    size_t seed() { return ++seed_offset; }

    void print() {
        if (!printstatistics) {
            return;
        }
        
        std::stringstream optionsOut;
        
        if (strategy == PetriEngine::Reachability::Strategy::BFS) {
            optionsOut << "\nSearch=BFS";
        } else if (strategy == PetriEngine::Reachability::Strategy::DFS) {
            optionsOut << "\nSearch=DFS";
        } else if (strategy == PetriEngine::Reachability::Strategy::HEUR) {
            optionsOut << "\nSearch=HEUR";
        } else if (strategy == PetriEngine::Reachability::Strategy::RDFS){
            optionsOut << "\nSearch=RDFS";
        } else {
            optionsOut << "\nSearch=OverApprox";
        }
        
        if (trace != TraceLevel::None) {
            optionsOut << ",Trace=ENABLED";
        } else {
            optionsOut << ",Trace=DISABLED";
        }
        
        if (kbound > 0) {
            optionsOut << ",Token_Bound=" << kbound;
        }
        
        if (statespaceexploration) {
            optionsOut << ",State_Space_Exploration=ENABLED";
        } else {
            optionsOut << ",State_Space_Exploration=DISABLED";
        }
        
        if (enablereduction == 0) {
            optionsOut << ",Structural_Reduction=DISABLED";
        } else if (enablereduction == 1) {
            optionsOut << ",Structural_Reduction=AGGRESSIVE";
        } else {
            optionsOut << ",Structural_Reduction=KBOUND_PRESERVING";
        }
        
        optionsOut << ",Struct_Red_Timout=" << reductionTimeout;
        
        if (stubbornreduction) {
            optionsOut << ",Stubborn_Reduction=ENABLED";
        } else {
            optionsOut << ",Stubborn_Reduction=DISABLED";
        }
        
        if (queryReductionTimeout > 0) {
            optionsOut << ",Query_Simplication=ENABLED,QSTimeout=" << queryReductionTimeout;
        } else {
            optionsOut << ",Query_Simplication=DISABLED";
        }
        
        if (siphontrapTimeout > 0) {
            optionsOut << ",Siphon_Trap=ENABLED,SPTimeout=" << siphontrapTimeout;
        } else {
            optionsOut << ",Siphon_Trap=DISABLED";
        }
        
        optionsOut << ",LPSolve_Timeout=" << lpsolveTimeout;
        

        if (usedctl) {
            if (ctlalgorithm == CTL::CZero) {
                optionsOut << ",CTLAlgorithm=CZERO";
            } else {
                optionsOut << ",CTLAlgorithm=LOCAL";
            }
        }
        else if (usedltl) {
            switch (ltlalgorithm) {
                case LTL::Algorithm::NDFS:
                    optionsOut << ",LTLAlgorithm=NDFS";
                    break;
                case LTL::Algorithm::Tarjan:
                    optionsOut << ",LTLAlgorithm=Tarjan";
                    break;
                case LTL::Algorithm::None:
                    optionsOut << ",LTLAlgorithm=None";
                    break;
            }
        }

        optionsOut << "\n";
        
        std::cout << optionsOut.str();
    }
};

#endif<|MERGE_RESOLUTION|>--- conflicted
+++ resolved
@@ -22,17 +22,16 @@
     Full
 };
 
-<<<<<<< HEAD
 enum class APCompression {
     Choose,
     None,
     Full
-=======
+};
+
 enum class LTLPartialOrder {
     None,
     Visible,
     AutomatonReach
->>>>>>> 1be96c69
 };
 
 struct options_t {
@@ -69,13 +68,10 @@
     bool usedltl = false;
     LTL::Algorithm ltlalgorithm = LTL::Algorithm::Tarjan;
     bool ltluseweak = true;
-<<<<<<< HEAD
     std::string buchi_out_file;
     LTL::BuchiOutType buchi_out_type = LTL::BuchiOutType::Dot;
     APCompression ltl_compress_aps = APCompression::None;
-=======
     LTLPartialOrder ltl_por = LTLPartialOrder::AutomatonReach;
->>>>>>> 1be96c69
 
     std::string query_out_file;
     std::string model_out_file;
