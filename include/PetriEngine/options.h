--- conflicted
+++ resolved
@@ -10,11 +10,7 @@
 #include <iostream>
 
 #include "CTL/Algorithm/AlgorithmTypes.h"
-<<<<<<< HEAD
-#include "LTL/AlgorithmTypes.h"
-=======
 #include "LTL/LTLOptions.h"
->>>>>>> 9a37c4ae
 
 enum class Strategy {
     BFS,
@@ -23,13 +19,6 @@
     RDFS,
     OverApprox,
     DEFAULT
-<<<<<<< HEAD
-};
-
-enum class TemporalLogic {
-    CTL, LTL
-=======
->>>>>>> 9a37c4ae
 };
 
 enum class TraceLevel {
@@ -38,48 +27,18 @@
     Full
 };
 
-<<<<<<< HEAD
-enum class APCompression {
-    Choose,
-    None,
-    Full
+enum class TemporalLogic {
+    CTL, LTL
 };
 
-enum class LTLPartialOrder {
-    None,
-    Visible,
-    Automaton,
-    Liebke
-};
-
-enum class BuchiOptimization {
-    Low = 1,
-    Medium = 2,
-    High = 3
-=======
-enum class TemporalLogic {
-    CTL, LTL
->>>>>>> 9a37c4ae
-};
-
-enum class LTLHeuristic {
-    Distance,
-    Automaton,
-    FireCount,
-};
 struct options_t {
 //    bool outputtrace = false;
     int kbound = 0;
     const char* modelfile = nullptr;
     const char* queryfile = nullptr;
-<<<<<<< HEAD
-    int enablereduction = 1; // 0 ... disabled,  1 ... aggresive (default), 2 ... k-boundedness preserving, 3 ... selection, 4 ... select two sets
-    std::vector<uint32_t> reductions{8,12,2,3,4,5,7,6,0,16,1,11,17,18};
+    int enablereduction = 1; // 0 ... disabled,  1 ... aggresive (default), 2 ... k-boundedness preserving, 3 ... selection, 4 ... alternating selections
+    std::vector<uint32_t> reductions{8,2,3,4,5,7,9,6,0,1};
     std::vector<uint32_t> secondaryreductions{};
-=======
-    int enablereduction = 1; // 0 ... disabled,  1 ... aggresive (default), 2 ... k-boundedness preserving, 3 ... selection
-    std::vector<uint32_t> reductions{8,2,3,4,5,7,9,6,0,1};
->>>>>>> 9a37c4ae
     int reductionTimeout = 60;
     bool stubbornreduction = true;
     bool statespaceexploration = false;
@@ -108,17 +67,10 @@
     bool ltluseweak = true;
     std::string buchi_out_file;
     LTL::BuchiOutType buchi_out_type = LTL::BuchiOutType::Dot;
-<<<<<<< HEAD
-    APCompression ltl_compress_aps = APCompression::None;
-    LTLPartialOrder ltl_por = LTLPartialOrder::Automaton;
-    BuchiOptimization buchiOptimization = BuchiOptimization::Low;
-    LTLHeuristic ltlHeuristic = LTLHeuristic::Automaton;
-=======
     LTL::APCompression ltl_compress_aps = LTL::APCompression::None;
     LTL::LTLPartialOrder ltl_por = LTL::LTLPartialOrder::Automaton;
     LTL::BuchiOptimization buchiOptimization = LTL::BuchiOptimization::Low;
     LTL::LTLHeuristic ltlHeuristic = LTL::LTLHeuristic::Automaton;
->>>>>>> 9a37c4ae
 
     bool replay_trace = false;
     std::string replay_file;
