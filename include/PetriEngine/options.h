--- conflicted
+++ resolved
@@ -111,11 +111,6 @@
 
     std::string strategy_output;
 
-<<<<<<< HEAD
-    bool useLPPotencies = false;
-
-=======
->>>>>>> eeebbf1f
     size_t seed() { return ++seed_offset; }
     void print(std::ostream& out = std::cout);
     bool parse(int argc, const char** argv);
