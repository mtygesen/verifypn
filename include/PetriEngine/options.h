#ifndef OPTIONS_H
#define OPTIONS_H

#include <ctype.h>
#include <stddef.h>
#include <limits>
#include <set>
#include <sstream>

#include "Reachability/ReachabilitySearch.h"
#include "../CTL/Algorithm/AlgorithmTypes.h"
#include "../LTL/AlgorithmTypes.h"


enum class TemporalLogic {
    CTL, LTL
};

enum class TraceLevel {
    None,
    Transitions,
    Full
};

enum class APCompression {
    Choose,
    None,
    Full
};

enum class LTLPartialOrder {
    None,
    Visible,
    AutomatonReach
};

struct options_t {
//    bool outputtrace = false;
    int kbound = 0;
    char* modelfile = nullptr;
    char* queryfile = nullptr;
    int enablereduction = 1; // 0 ... disabled,  1 ... aggresive (default), 2 ... k-boundedness preserving, 3 ... selection
    std::vector<uint32_t> reductions{8,2,3,4,5,7,9,6,0,1};
    int reductionTimeout = 60;
    bool stubbornreduction = true; 
    bool statespaceexploration = false;
    bool printstatistics = true;
    std::set<size_t> querynumbers;
    PetriEngine::Reachability::Strategy strategy = PetriEngine::Reachability::DEFAULT;
    int queryReductionTimeout = 30, intervalTimeout = 10, lpsolveTimeout = 10;
    TraceLevel trace = TraceLevel::None;
    bool use_query_reductions = true;
    uint32_t siphontrapTimeout = 0;
    uint32_t siphonDepth = 0;
    uint32_t cores = 1;
    std::string output_stats;

    TemporalLogic logic = TemporalLogic::CTL;
    bool noreach = false;
    //CTL Specific options
    bool gamemode = false;
    bool usedctl = false;
    CTL::CTLAlgorithmType ctlalgorithm = CTL::CZero;
    bool tar = false;
    uint32_t binary_query_io = 0;

    // LTL Specific options
    bool usedltl = false;
    LTL::Algorithm ltlalgorithm = LTL::Algorithm::Tarjan;
    bool ltluseweak = true;
    std::string buchi_out_file;
    LTL::BuchiOutType buchi_out_type = LTL::BuchiOutType::Dot;
<<<<<<< HEAD
=======
    bool compress_buchi = false;
>>>>>>> 6b96703a
    uint32_t weight1, weight2;
    APCompression ltl_compress_aps = APCompression::None;
    LTLPartialOrder ltl_por = LTLPartialOrder::AutomatonReach;

    bool replay = false;
    std::string replay_file;


    std::string query_out_file;
    std::string model_out_file;

    
    //CPN Specific options
    bool cpnOverApprox = false;
    bool computeCFP = true;
    bool computePartition = true;
    bool isCPN = false;
    uint32_t seed_offset = 0;
    int max_intervals = 250; //0 disabled
    int max_intervals_reduced = 5;
    size_t seed() { return ++seed_offset; }

    void print() {
        if (!printstatistics) {
            return;
        }
        
        std::stringstream optionsOut;
        
        if (strategy == PetriEngine::Reachability::Strategy::BFS) {
            optionsOut << "\nSearch=BFS";
        } else if (strategy == PetriEngine::Reachability::Strategy::DFS) {
            optionsOut << "\nSearch=DFS";
        } else if (strategy == PetriEngine::Reachability::Strategy::HEUR) {
            optionsOut << "\nSearch=HEUR";
        } else if (strategy == PetriEngine::Reachability::Strategy::RDFS){
            optionsOut << "\nSearch=RDFS";
        } else {
            optionsOut << "\nSearch=OverApprox";
        }
        
        if (trace != TraceLevel::None) {
            optionsOut << ",Trace=ENABLED";
        } else {
            optionsOut << ",Trace=DISABLED";
        }
        
        if (kbound > 0) {
            optionsOut << ",Token_Bound=" << kbound;
        }
        
        if (statespaceexploration) {
            optionsOut << ",State_Space_Exploration=ENABLED";
        } else {
            optionsOut << ",State_Space_Exploration=DISABLED";
        }
        
        if (enablereduction == 0) {
            optionsOut << ",Structural_Reduction=DISABLED";
        } else if (enablereduction == 1) {
            optionsOut << ",Structural_Reduction=AGGRESSIVE";
        } else {
            optionsOut << ",Structural_Reduction=KBOUND_PRESERVING";
        }
        
        optionsOut << ",Struct_Red_Timout=" << reductionTimeout;
        
        if (stubbornreduction) {
            optionsOut << ",Stubborn_Reduction=ENABLED";
        } else {
            optionsOut << ",Stubborn_Reduction=DISABLED";
        }
        
        if (queryReductionTimeout > 0) {
            optionsOut << ",Query_Simplication=ENABLED,QSTimeout=" << queryReductionTimeout;
        } else {
            optionsOut << ",Query_Simplication=DISABLED";
        }
        
        if (siphontrapTimeout > 0) {
            optionsOut << ",Siphon_Trap=ENABLED,SPTimeout=" << siphontrapTimeout;
        } else {
            optionsOut << ",Siphon_Trap=DISABLED";
        }
        
        optionsOut << ",LPSolve_Timeout=" << lpsolveTimeout;
        

        if (usedctl) {
            if (ctlalgorithm == CTL::CZero) {
                optionsOut << ",CTLAlgorithm=CZERO";
            } else {
                optionsOut << ",CTLAlgorithm=LOCAL";
            }
        }
        else if (usedltl) {
            switch (ltlalgorithm) {
                case LTL::Algorithm::NDFS:
                    optionsOut << ",LTLAlgorithm=NDFS";
                    break;
                case LTL::Algorithm::Tarjan:
                    optionsOut << ",LTLAlgorithm=Tarjan";
                    break;
                case LTL::Algorithm::None:
                    optionsOut << ",LTLAlgorithm=None";
                    break;
            }
        }

        optionsOut << "\n";
        
        std::cout << optionsOut.str();
    }
};

#endif<|MERGE_RESOLUTION|>--- conflicted
+++ resolved
@@ -31,7 +31,9 @@
 enum class LTLPartialOrder {
     None,
     Visible,
-    AutomatonReach
+    AutomatonReach,
+    VisibleReach,
+    FullAutomaton
 };
 
 struct options_t {
@@ -70,10 +72,6 @@
     bool ltluseweak = true;
     std::string buchi_out_file;
     LTL::BuchiOutType buchi_out_type = LTL::BuchiOutType::Dot;
-<<<<<<< HEAD
-=======
-    bool compress_buchi = false;
->>>>>>> 6b96703a
     uint32_t weight1, weight2;
     APCompression ltl_compress_aps = APCompression::None;
     LTLPartialOrder ltl_por = LTLPartialOrder::AutomatonReach;
