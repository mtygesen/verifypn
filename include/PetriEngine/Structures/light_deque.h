--- conflicted
+++ resolved
@@ -45,18 +45,12 @@
             ++_back;
             if(_back == _size)
             {
-<<<<<<< HEAD
                 expand();
-=======
-
-                std::unique_ptr<T[]> ndata(new T[_size*2]);
-                std::memcpy(ndata.get(), _data.get(), _size*sizeof(T));
-                _size *= 2;
-                _data.swap(ndata);
->>>>>>> 45fe136b
             }
         }
-        void push_back(T&& element) {
+
+        void push_back(T&& element)
+        {
             _data.get()[_back] = element;
             ++_back;
             if(_back == _size) {
@@ -97,7 +91,7 @@
         }
     private:
         void expand() {
-            unique_ptr<T[]> ndata(new T[_size*2]);
+            std::unique_ptr<T[]> ndata(new T[_size*2]);
             memcpy(ndata.get(), _data.get(), _size*sizeof(T));
             _size *= 2;
             _data.swap(ndata);
