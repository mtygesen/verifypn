/* VerifyPN - TAPAAL Petri Net Engine
 * Copyright (C) 2016  Peter Gjøl Jensen <root@petergjoel.dk>
 *
 * This program is free software: you can redistribute it and/or modify
 * it under the terms of the GNU General Public License as published by
 * the Free Software Foundation, either version 3 of the License, or
 * (at your option) any later version.
 *
 * This program is distributed in the hope that it will be useful,
 * but WITHOUT ANY WARRANTY; without even the implied warranty of
 * MERCHANTABILITY or FITNESS FOR A PARTICULAR PURPOSE.  See the
 * GNU General Public License for more details.
 *
 * You should have received a copy of the GNU General Public License
 * along with this program.  If not, see <http://www.gnu.org/licenses/>.
 */
#ifndef STATESET_H
#define STATESET_H

#include <ptrie/ptrie_stable.h>
#include <ptrie/ptrie_map.h>
#include <unordered_map>
#include <stack>
#include <iostream>

#include "State.h"
#include "AlignedEncoder.h"
#include "utils/structures/binarywrapper.h"
#include "utils/errors.h"
#include "PetriEngine/PQL/Contexts.h"


namespace PetriEngine {
    namespace Structures {
        class StateSetInterface
        {
        public:
            StateSetInterface(const PetriNet& net, uint32_t kbound, int nplaces = -1) :
            _nplaces(nplaces == -1 ? net.numberOfPlaces() : nplaces),
            _kbound(kbound), _net(net)
            {
                _discovered = 0;
                _maxTokens = 0;
                _maxPlaceBound = std::vector<uint32_t>(net.numberOfPlaces(), 0);
            }

            virtual ~StateSetInterface() {}

            const PetriNet& net() { return _net;}

            uint32_t maxTokens() const { return _maxTokens; }

            virtual size_t size() const = 0;

            size_t discovered() const {
                return _discovered;
            }

            virtual std::pair<size_t, size_t> getHistory(size_t markingid) = 0;

            const std::vector<MarkVal>& maxPlaceBound() const {
                return _maxPlaceBound;
            }


        protected:
            size_t _discovered;
            size_t _nplaces;
            uint32_t _kbound;
            uint32_t _maxTokens;
            std::vector<uint32_t> _maxPlaceBound;
            const PetriNet& _net;
        };

        /**
         * This class defines the state set for a random walk
         * It is used by the reachability search to store the states during one walk.
         */
        class RandomWalkStateSet : public StateSetInterface
        {
        public:
            RandomWalkStateSet(const PetriNet& net, uint32_t kbound, const PQL::Condition *query,
                               const std::vector<MarkVal> &initPotencies, size_t seed, int nplaces = -1)
                : StateSetInterface(net, kbound, nplaces), _seed(seed)
            {
                srand(_seed);
                _discovered = 1;
                _initialMarking = std::make_unique<MarkVal[]>(_nplaces);
                setMarking(net.makeInitialMarking(), _initialMarking.get());
                _nextMarking = std::make_unique<MarkVal[]>(_nplaces);
                _nextMarking[0] = std::numeric_limits<MarkVal>::max();

                if (initPotencies.empty()) {
                    _initializePotencies(_net.numberOfTransitions(), _initPotencyConstant);
                } else {
                    _initializePotencies(initPotencies);
                }
                PQL::DistanceContext context(&_net, _initialMarking.get());
                _initialDistance = query->distance(context);
            }

            ~RandomWalkStateSet() {}

            void setMarking(const MarkVal* source, MarkVal* target) {
                std::copy(source, source + _nplaces, target);
            }

            /**
             * Computes the candidate marking for the next step of the random walk.
             * Updates the potency of the given transition according to the distance of the candidate marking.
             * Updates the _nextMarking using a reservoir sampling algorithm.
             * @param candidate the candidate marking
             * @param query the query to check
             * @param t the transition
            */
            bool computeCandidate(const MarkVal* candidate, const PQL::Condition *query, uint32_t t) {
                ++_discovered;
                PQL::DistanceContext context(&_net, candidate);

                uint32_t sumMarking = _sumMarking(candidate);
                if (_maxTokens < sumMarking) {
                    _maxTokens = sumMarking;
                }
                if (_kbound != 0 && sumMarking > _kbound)
                    return false;

                // Update the max token bound for each place in the net (only for newly discovered markings)
                for (uint32_t i = 0; i < _net.numberOfPlaces(); i++)
                {
                    _maxPlaceBound[i] = std::max<MarkVal>(candidate[i], _maxPlaceBound[i]);
                }

                // Update the potency of the transition
                uint32_t dist = query->distance(context);
                if (dist < _currentStepDistance) {
                    _potencies[t] += _currentStepDistance - dist;
                } else {
                    if (_potencies[t] - 1 >= dist - _currentStepDistance)
                        _potencies[t] -= dist - _currentStepDistance;
                    else
                        _potencies[t] = 1;
                }

                // Weighted random sampling algorithm
                _totalWeight += _potencies[t];
                double r = (double)rand() / RAND_MAX;
                double threshold = _potencies[t] / (double)_totalWeight;
                if (r <= threshold) {
                    setMarking(candidate, _nextMarking.get());
                    _nextStepDistance = dist;
                    return true;
                }
                return false;
            }

            /**
             * Resets the state set for a new random walk.
             * _nextMarking is set to the initial marking.
             * The _currentStepDistance is set to the distance of the initial marking.
            */
            void newWalk() {
                setMarking(_initialMarking.get(), _nextMarking.get());
                // _currentStepDistance is initialized by _nextStepDistance in nextStep
                // which is called just after newWalk
                _nextStepDistance = _initialDistance;
            }

            /**
             * Prepare the next step of the random walk.
             * currentStepMarking is set to the _nextMarking.
             * _nextMarking is set to nullptr. _totalWeight is set to 0.
             * @return true if the walk can continue, false otherwise.
            */
            bool nextStep(MarkVal* currentStepMarking) {
                if (_nextMarking[0] == std::numeric_limits<MarkVal>::max()) {
                    return false;
                }
                setMarking(_nextMarking.get(), currentStepMarking);
                _currentStepDistance = _nextStepDistance;
                _totalWeight = 0;
                _nextMarking[0] = std::numeric_limits<MarkVal>::max();
                return true;
            }

            size_t size() const override {
                // _discovered is used here but not sure it is the right value
                return discovered();
            }

            std::pair<size_t, size_t> getHistory(size_t markingid) override {
                assert(false);
                return std::make_pair(0,0);
            }

        protected:
            std::unique_ptr<MarkVal[]> _initialMarking;
            // The best candidate so far to be the next marking
            std::unique_ptr<MarkVal[]> _nextMarking;

            std::vector<uint32_t> _potencies;
<<<<<<< HEAD
            const static uint32_t _initPotencyConstant = 60;
=======
            const static uint32_t _initPotencyConstant = 1;
            const static uint32_t _initPotencyMultiplier = 60;
>>>>>>> eeebbf1f

            // Useful to update the potencies
            uint32_t _initialDistance;
            uint32_t _currentStepDistance;
            uint32_t _nextStepDistance;
            uint32_t _totalWeight;

            size_t _seed;

            void _initializePotencies(size_t nTransitions, uint32_t initValue) {
                _potencies = std::vector<uint32_t>(nTransitions, initValue);
            }

            void _initializePotencies(const std::vector<MarkVal> &initPotencies) {
                assert(initPotencies.size() == _net.numberOfTransitions());
                _potencies.reserve(initPotencies.size());
                for (auto potency : initPotencies) {
<<<<<<< HEAD
                    _potencies.push_back(potency * _initPotencyConstant + 1);
=======
                    _potencies.push_back(potency * _initPotencyMultiplier + _initPotencyConstant);
>>>>>>> eeebbf1f
                }
            }

            uint32_t _sumMarking(const MarkVal* marking) {
                uint32_t sum = 0;
                for (size_t i = 0; i < _nplaces; ++i) {
                    sum += marking[i];
                }
                return sum;
            }
        };

        class TracableRandomWalkStateSet : public RandomWalkStateSet
        {

        public:
            TracableRandomWalkStateSet(const PetriNet& net, uint32_t kbound, const PQL::Condition *query,
                               const std::vector<MarkVal> &initPotencies, size_t seed, int nplaces = -1)
                : RandomWalkStateSet(net, kbound, query, initPotencies, seed, nplaces)
            {
                _stackTrace = std::stack<size_t>();
            }

            /**
             * Adds a step to the trace
             * Adds one element to the stack trace. The value is not important,
             * it will be set later by setHistory.
            */
            void addStepTrace() {
                _stackTrace.push(0);
            }

            /**
             * Sets the transition of the last element of the stack trace
             * @param transition the id of the transition
            */
            void setHistory(size_t transition) {
                _stackTrace.top() = transition;
            }

            void newWalk() {
                // Resets the trace stack before calling the parent method
                _stackTrace = std::stack<size_t>();
                RandomWalkStateSet::newWalk();
            }

            /**
             * Gets the last element of the trace stack and pops it
             * Be careful, it pops the _stackTrace, so the element is lost
             * @return a pair (size_t, size_t) where the first element is the remaining
             *         size of the trace and the second element is the transition id
            */
            std::pair<size_t, size_t> getHistory(size_t markingid) override
            {
                size_t transition = _stackTrace.top();
                _stackTrace.pop();
                return std::pair<size_t, size_t>(_stackTrace.size(), transition);
            }

            size_t traceSize() const {
                return _stackTrace.size();
            }

            /**
             * Saves the last transition of the stack trace in the _previousTransition variable
             * Useful to restore the previous transition when computeCandidate returns false
            */
            void savePreviousTransition() {
                _previousTransition = _stackTrace.top();
            }

            size_t getPreviousTransition() const {
                return _previousTransition;
            }

        private:
            std::stack<size_t> _stackTrace;
            size_t _previousTransition;
        };

        class EncodingStateSetInterface : public StateSetInterface
        {
        public:
            EncodingStateSetInterface(const PetriNet& net, uint32_t kbound, int nplaces = -1) :
            StateSetInterface(net, kbound, nplaces), _encoder(_nplaces, kbound)
            {
                _sp = binarywrapper_t(sizeof(uint32_t) * _nplaces * 8);
            }

            virtual ~EncodingStateSetInterface()
            {
                _sp.release();
            }

            virtual std::pair<bool, size_t> add(const State* state) { return add(*state); };

            virtual std::pair<bool, size_t> add(const State& state) = 0;

            virtual void decode(State* state, size_t id) { decode(*state, id); }

            virtual void decode(State& state, size_t id) = 0;

            virtual std::pair<bool, size_t> lookup(State* state) { return lookup(*state); };

            virtual std::pair<bool, size_t> lookup(State &state) = 0;

            virtual void setHistory(size_t id, size_t transition) = 0;

        protected:
            AlignedEncoder _encoder;
            binarywrapper_t _sp;
#ifdef DEBUG
            std::vector<uint32_t*> _dbg;
#endif
            template<typename T>
            void _decode(State& state, size_t id, T& _trie)
            {
                    _trie.unpack(id, _encoder.scratchpad().raw());
                    _encoder.decode(state.marking(), _encoder.scratchpad().raw());

#ifdef DEBUG
                    assert(memcmp(state.marking(), _dbg[id], sizeof(uint32_t)*_net.numberOfPlaces()) == 0);
#endif
            }

            template<typename T>
            std::pair<bool, size_t> _add(const State& state, T& _trie) {
                _discovered++;

#ifdef DEBUG
                if(_discovered % 1000000 == 0) std::cout << "Found number " << _discovered << std::endl;
#endif

                MarkVal sum = 0;
                bool allsame = true;
                uint32_t val = 0;
                uint32_t active = 0;
                uint32_t last = 0;
                markingStats(state.marking(), sum, allsame, val, active, last);

                if (_maxTokens < sum)
                    _maxTokens = sum;

                //Check that we're within k-bound
                if (_kbound != 0 && sum > _kbound)
                    return std::pair<bool, size_t>(false, std::numeric_limits<size_t>::max());

                unsigned char type = _encoder.getType(sum, active, allsame, val);


                size_t length = _encoder.encode(state.marking(), type);
                if(length*8 >= std::numeric_limits<uint16_t>::max())
                {
                    throw base_error("Marking could not be encoded into less than 2^16 bytes, current limit of PTries");
                }
                binarywrapper_t w = binarywrapper_t(_encoder.scratchpad().raw(), length*8);
                auto tit = _trie.insert(w.raw(), w.size());


                if(!tit.first)
                {
                    return std::pair<bool, size_t>(false, tit.second);
                }

#ifdef DEBUG
                _dbg.push_back(new uint32_t[_net.numberOfPlaces()]);
                memcpy(_dbg.back(), state.marking(), _net.numberOfPlaces()*sizeof(uint32_t));
                decode(state, _trie.size() - 1);
#endif

                // update the max token bound for each place in the net (only for newly discovered markings)
                for (uint32_t i = 0; i < _net.numberOfPlaces(); i++)
                {
                    _maxPlaceBound[i] = std::max<MarkVal>( state.marking()[i],
                                                            _maxPlaceBound[i]);
                }

#ifdef DEBUG
                if(_trie.size() % 100000 == 0) std::cout << "Inserted " << _trie.size() << std::endl;
#endif
                return std::pair<bool, size_t>(true, tit.second);
            }

            template <typename T>
            std::pair<bool, size_t> _lookup(const State& state, T& _trie) {
                MarkVal sum = 0;
                bool allsame = true;
                uint32_t val = 0;
                uint32_t active = 0;
                uint32_t last = 0;
                markingStats(state.marking(), sum, allsame, val, active, last);

                unsigned char type = _encoder.getType(sum, active, allsame, val);

                size_t length = _encoder.encode(state.marking(), type);
                binarywrapper_t w = binarywrapper_t(_encoder.scratchpad().raw(), length*8);
                auto tit = _trie.exists(w.raw(), w.size());

                if (tit.first) {
                    return tit;
                }
                else return std::make_pair(false, std::numeric_limits<size_t>::max());
            }

            void markingStats(const uint32_t* marking, MarkVal& sum, bool& allsame, uint32_t& val, uint32_t& active, uint32_t& last)
            {
                uint32_t cnt = 0;

                for (uint32_t i = 0; i < _nplaces; i++)
                {
                    uint32_t old = val;
                    if(marking[i] != 0)
                    {
                        ++cnt;
                        last = std::max(last, i);
                        val = std::max(marking[i], val);
                        if(old != 0 && marking[i] != old) allsame = false;
                        ++active;
                        sum += marking[i];
                    }
                }
            }
        };

#define STATESET_BUCKETS 1000000
        class StateSet : public EncodingStateSetInterface {
        private:
            using wrapper_t = ptrie::binarywrapper_t;
            using ptrie_t = ptrie::set_stable<ptrie::uchar,size_t,17,128,4>;

        public:
            using EncodingStateSetInterface::EncodingStateSetInterface;

            std::pair<bool, size_t> add(const State& state) override
            {
                return _add(state, _trie);
            }

            void decode(State& state, size_t id) override
            {
                _decode(state, id, _trie);
            }

            std::pair<bool, size_t> lookup(State& state) override
            {
                return _lookup(state, _trie);
            }

            void setHistory(size_t id, size_t transition) override {}

            std::pair<size_t, size_t> getHistory(size_t markingid) override
            {
                assert(false);
                return std::make_pair(0,0);
            }

            size_t size() const override {
                return _trie.size();
            }

        private:
            ptrie_t _trie;
        };

        template<typename T>
        class AnnotatedStateSet : public EncodingStateSetInterface {
        private:
            using ptrie_t = ptrie::map<unsigned char, T>;

        public:
            using EncodingStateSetInterface::EncodingStateSetInterface;

            std::pair<bool, size_t> add(const State& state) override
            {
                return _add(state, _trie);
            }

            void decode(State& state, size_t id) override
            {
                _decode(state, id, _trie);
            }

            T& get_data(size_t markingid){
                return _trie.get_data(markingid);
            }

            std::pair<bool, size_t> lookup(State& state) override
            {
                return _lookup(state, _trie);
            }

            void setHistory(size_t id, size_t transition) override {}

            std::pair<size_t, size_t> getHistory(size_t markingid) override
            {
                assert(false);
                return std::make_pair(0,0);
            }

            size_t size() const override {
                return _trie.size();
            }

        protected:
            ptrie_t _trie;
        };

        struct traceable_t
        {
            ptrie::uint parent;
            ptrie::uint transition;
        };

        class TracableStateSet : public AnnotatedStateSet<traceable_t>
        {

        public:
            using AnnotatedStateSet<traceable_t>::AnnotatedStateSet;

            void decode(State& state, size_t id) override
            {
                _parent = id;
                AnnotatedStateSet<traceable_t>::decode(state, id);
            }

            void setHistory(size_t id, size_t transition) override
            {
                traceable_t& t = get_data(id);
                t.parent = _parent;
                t.transition = transition;
            }

            std::pair<size_t, size_t> getHistory(size_t markingid) override
            {
                traceable_t& t = get_data(markingid);
                return std::pair<size_t, size_t>(t.parent, t.transition);
            }

        private:
            size_t _parent = 0;
        };

        
    }
}

#endif // STATESET_H<|MERGE_RESOLUTION|>--- conflicted
+++ resolved
@@ -198,12 +198,8 @@
             std::unique_ptr<MarkVal[]> _nextMarking;
 
             std::vector<uint32_t> _potencies;
-<<<<<<< HEAD
-            const static uint32_t _initPotencyConstant = 60;
-=======
             const static uint32_t _initPotencyConstant = 1;
             const static uint32_t _initPotencyMultiplier = 60;
->>>>>>> eeebbf1f
 
             // Useful to update the potencies
             uint32_t _initialDistance;
@@ -221,11 +217,7 @@
                 assert(initPotencies.size() == _net.numberOfTransitions());
                 _potencies.reserve(initPotencies.size());
                 for (auto potency : initPotencies) {
-<<<<<<< HEAD
-                    _potencies.push_back(potency * _initPotencyConstant + 1);
-=======
                     _potencies.push_back(potency * _initPotencyMultiplier + _initPotencyConstant);
->>>>>>> eeebbf1f
                 }
             }
 
