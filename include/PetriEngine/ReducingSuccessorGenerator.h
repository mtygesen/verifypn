--- conflicted
+++ resolved
@@ -58,17 +58,13 @@
             }
         }
 
-<<<<<<< HEAD
-    protected:
-=======
         const bool *enabled() const { return _stubSet->enabled(); };
 
         const bool *stubborn() const { return _stubSet->stubborn(); };
 
         size_t nenabled() { return _stubSet->nenabled(); }
 
-    private:
->>>>>>> d9473f57
+    protected:
         std::shared_ptr<StubbornSet> _stubSet;
         uint32_t _current;
 
