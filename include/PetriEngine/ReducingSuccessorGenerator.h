--- conflicted
+++ resolved
@@ -6,7 +6,7 @@
 #include "Structures/light_deque.h"
 #include "PQL/PQL.h"
 #include "PetriEngine/Stubborn/StubbornSet.h"
-#include "LTL/Stubborn/LTLStubbornSet.h"
+#include "LTL/Stubborn/VisibleLTLStubbornSet.h"
 #include <memory>
 
 namespace LTL {
@@ -20,8 +20,6 @@
         struct sucinfo {
             uint32_t buchi_state;
             uint32_t tid = no_value;
-<<<<<<< HEAD
-=======
             size_t enabled; // id from ptrie storage at call-site, see EnabledTransitionSet
             size_t stubborn;
             size_t last_state;
@@ -29,54 +27,36 @@
             [[nodiscard]] bool hasEnabled() const {
                 return enabled != std::numeric_limits<size_t>::max() && stubborn != std::numeric_limits<size_t>::max();
             }
->>>>>>> 95273649
 
             [[nodiscard]] inline bool fresh() const {
                 return tid == no_value;
             }
-<<<<<<< HEAD
-=======
             inline bool has_prev_state() const {
                 return last_state != std::numeric_limits<size_t>::max();
             }
->>>>>>> 95273649
 
             static constexpr auto no_value = std::numeric_limits<uint32_t>::max();
         };
 
-<<<<<<< HEAD
-        static constexpr sucinfo initial_suc_info{std::numeric_limits<uint32_t>::max(), sucinfo::no_value};
-=======
         static constexpr sucinfo initial_suc_info{
             std::numeric_limits<uint32_t>::max(),
             sucinfo::no_value,
             std::numeric_limits<size_t>::max(),
             std::numeric_limits<size_t>::max(),
             std::numeric_limits<size_t>::max()};
->>>>>>> 95273649
 
         void getSuccInfo(sucinfo &sucinfo) const {}
 
         ReducingSuccessorGenerator(const PetriNet &net, std::shared_ptr<StubbornSet> stubbornSet);
 
-<<<<<<< HEAD
-=======
         ReducingSuccessorGenerator(const PetriNet &net,
                                    std::shared_ptr<StubbornSet> stubbornSet,
                                    const bool* enabled, const bool* stubborn);
 
->>>>>>> 95273649
         void reset();
 
         void setQuery(PQL::Condition *ptr) { _stubSet->setQuery(ptr); }
 
-<<<<<<< HEAD
-        void prepare(const Structures::State *state);
-
-        void prepare(const Structures::State *state, const sucinfo &)
-        {
-            SuccessorGenerator::prepare(state);
-=======
         bool prepare(const Structures::State *state);
 
         void prepare(const Structures::State *state, const sucinfo &sucinfo)
@@ -86,53 +66,35 @@
             }
             // indirection to stubborn set prepare, thus calculating stubborn and enabled arrays.
             else prepare(state);
->>>>>>> 95273649
         }
 
         bool next(Structures::State &write);
 
-<<<<<<< HEAD
-        bool next(Structures::State &state, const sucinfo &sucinfo);
-=======
         bool next(Structures::State &state, sucinfo &sucinfo);
->>>>>>> 95273649
 
         auto fired() const { return _current; }
 
         void generateAll()
         {
-            if (auto ltlstub = std::dynamic_pointer_cast<LTL::LTLStubbornSet>(_stubSet)) {
+            if (auto ltlstub = std::dynamic_pointer_cast<LTL::VisibleLTLStubbornSet>(_stubSet)) {
                 ltlstub->generateAll();
             }
         }
 
-<<<<<<< HEAD
-        const bool *enabled() const { return _stubSet->enabled(); };
-
-        const bool *stubborn() const { return _stubSet->stubborn(); };
-
-        size_t nenabled() { return _stubSet->nenabled(); }
-
-    protected:
-=======
         bool *enabled() const { return _stubSet->enabled(); };
 
         bool *stubborn() const { return _stubSet->stubborn(); };
 
         size_t nenabled() { return _stubSet->nenabled(); }
 
-    private:
->>>>>>> 95273649
+    protected:
         std::shared_ptr<StubbornSet> _stubSet;
         uint32_t _current;
 
         //std::vector<PQL::Condition *> _queries;
 
-<<<<<<< HEAD
-=======
         const bool* _enabled = enabled();
         const bool* _stubborn = stubborn();
->>>>>>> 95273649
     };
 }
 
