--- conflicted
+++ resolved
@@ -27,11 +27,7 @@
         bool _deadlock;
     public:
 
-<<<<<<< HEAD
-        QueryPlaceAnalysisContext(const std::unordered_map<std::string, uint32_t>& pnames, const std::unordered_map<std::string, uint32_t>& tnames, const PetriNet* net)
-=======
         QueryPlaceAnalysisContext(const shared_name_index_map& pnames, const shared_name_index_map& tnames, const PetriNet* net)
->>>>>>> 9a37c4ae
         : PQL::AnalysisContext(pnames, tnames, net) {
             _placeInQuery.resize(_placeNames.size(), 0);
             _deadlock = false;
@@ -51,11 +47,7 @@
             _deadlock = true;
         };
 
-<<<<<<< HEAD
-        ResolutionResult resolve(const std::string& identifier, bool place) override {
-=======
         ResolutionResult resolve(const shared_const_string& identifier, bool place) override {
->>>>>>> 9a37c4ae
             if(!place) return PQL::AnalysisContext::resolve(identifier, false);
             ResolutionResult result;
             result.offset = -1;
@@ -77,11 +69,7 @@
 
    struct ExpandedArc
    {
-<<<<<<< HEAD
-       ExpandedArc(std::string place, size_t weight) : place(place), weight(weight) {}
-=======
        ExpandedArc(shared_const_string place, size_t weight) : place(place), weight(weight) {}
->>>>>>> 9a37c4ae
 
         friend std::ostream& operator<<(std::ostream& os, ExpandedArc const & ea) {
             for(size_t i = 0; i < ea.weight; ++i)
@@ -91,11 +79,7 @@
             return os;
         }
 
-<<<<<<< HEAD
-        std::string place;
-=======
         shared_const_string place;
->>>>>>> 9a37c4ae
         size_t weight;
    };
 
@@ -104,17 +88,10 @@
         Reducer(PetriNetBuilder*);
         ~Reducer();
         void Print(QueryPlaceAnalysisContext& context); // prints the net, just for debugging
-<<<<<<< HEAD
         void Reduce(QueryPlaceAnalysisContext& context, int enablereduction, bool reconstructTrace, int timeout, bool remove_loops, bool all_reach, bool all_ltl, bool next_safe, std::vector<uint32_t>& reductions, std::vector<uint32_t>& secondaryreductions);
 
         size_t numberOfSkippedTransitions() const {
             return _skippedTransitions.size();
-=======
-        void Reduce(QueryPlaceAnalysisContext& context, int enablereduction, bool reconstructTrace, int timeout, bool remove_loops, bool remove_consumers, bool next_safe, std::vector<uint32_t>& reductions);
-
-        size_t RemovedTransitions() const {
-            return _removedTransitions;
->>>>>>> 9a37c4ae
         }
 
         size_t numberOfSkippedPlaces() const {
@@ -163,8 +140,8 @@
         PetriNetBuilder* parent = nullptr;
         bool reconstructTrace = false;
         std::chrono::high_resolution_clock::time_point _timer;
-
         int _timeout = 0;
+
         // The reduction methods return true if they reduced something and reductions should continue with other rules
         bool ReducebyRuleA(uint32_t* placeInQuery);
         bool ReducebyRuleB(uint32_t* placeInQuery, bool remove_deadlocks, bool remove_consumers);
@@ -187,15 +164,10 @@
 
         std::optional<std::pair<std::vector<bool>, std::vector<bool>>>relevant(const uint32_t* placeInQuery, bool remove_consumers);
 
-<<<<<<< HEAD
         bool remove_irrelevant(const uint32_t* placeInQuery, const std::vector<bool> &tseen, const std::vector<bool> &pseen);
-        std::string getTransitionName(uint32_t transition);
-
-        std::string getPlaceName(uint32_t place);
-=======
+
         shared_const_string getTransitionName(uint32_t transition);
         shared_const_string getPlaceName(uint32_t place);
->>>>>>> 9a37c4ae
 
         PetriEngine::Transition& getTransition(uint32_t transition);
         ArcIter getOutArc(PetriEngine::Transition&, uint32_t place);
@@ -203,14 +175,10 @@
         void eraseTransition(std::vector<uint32_t>&, uint32_t);
         void skipTransition(uint32_t);
         void skipPlace(uint32_t);
-<<<<<<< HEAD
         void skipInArc(uint32_t, uint32_t);
         void skipOutArc(uint32_t, uint32_t);
 
-        std::string newTransName();
-=======
         shared_const_string newTransName();
->>>>>>> 9a37c4ae
 
         bool consistent();
 
@@ -223,13 +191,8 @@
             return (diff.count() >= timeout);
         }
 
-<<<<<<< HEAD
-        std::vector<std::string> _initfire;
-        std::unordered_map<std::string, std::vector<std::string>> _postfire;
-=======
         std::vector<shared_const_string> _initfire;
         std::unordered_map<std::string, std::vector<shared_const_string>> _postfire;
->>>>>>> 9a37c4ae
         std::unordered_map<std::string, std::vector<ExpandedArc>> _extraconsume;
         std::vector<uint8_t> _tflags;
         std::vector<uint8_t> _pflags;
