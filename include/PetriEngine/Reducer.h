/*
 * File:   Reducer.cpp
 * Authors:
 *      Jiri Srba
 *      Jesper Adriaan van Diepen
 *      Nicolaj Østerby Jensen
 *      Masthias Mehl Sørensen
 *
 * Created on 15 February 2014, 10:50
 * Updated 7 March 2022
 */

#ifndef REDUCER_H
#define REDUCER_H

#include "PetriNet.h"
#include "PQL/Contexts.h"
#include "../PetriParse/PNMLParser.h"
#include "NetStructures.h"

#include <vector>
#include <optional>

namespace PetriEngine {

    using ArcIter = std::vector<Arc>::iterator;

    class PetriNetBuilder;

    class QueryPlaceAnalysisContext : public PQL::AnalysisContext {
        std::vector<uint32_t> _placeInQuery;
        bool _deadlock;
    public:

        QueryPlaceAnalysisContext(const shared_name_index_map& pnames, const shared_name_index_map& tnames, const PetriNet* net)
        : PQL::AnalysisContext(pnames, tnames, net) {
            _placeInQuery.resize(_placeNames.size(), 0);
            _deadlock = false;
        };

        virtual ~QueryPlaceAnalysisContext()
        {
        }

        uint32_t*  getQueryPlaceCount(){
            return _placeInQuery.data();
        }

        bool hasDeadlock() { return _deadlock; }

        virtual void setHasDeadlock() override {
            _deadlock = true;
        };

        ResolutionResult resolve(const shared_const_string& identifier, bool place) override {
            if(!place) return PQL::AnalysisContext::resolve(identifier, false);
            ResolutionResult result;
            result.offset = -1;
            result.success = false;
            auto it = _placeNames.find(identifier);
            if(it != _placeNames.end())
            {
                uint32_t i = it->second;
                result.offset = (int)i;
                result.success = true;
                _placeInQuery[i]++;
                return result;
            }

            return result;
        }

    };

   struct ExpandedArc
   {
       ExpandedArc(shared_const_string place, size_t weight) : place(place), weight(weight) {}

        friend std::ostream& operator<<(std::ostream& os, ExpandedArc const & ea) {
            for(size_t i = 0; i < ea.weight; ++i)
            {
                os << "\t\t<token place=\"" << *ea.place << "\" age=\"0\"/>\n";
            }
            return os;
        }

        shared_const_string place;
        size_t weight;
   };

    class Reducer {
    public:
        Reducer(PetriNetBuilder*);
        ~Reducer();
        void Print(QueryPlaceAnalysisContext& context); // prints the net, just for debugging
        void Reduce(QueryPlaceAnalysisContext& context, int enablereduction, bool reconstructTrace, int timeout, bool remove_loops, bool all_reach, bool all_ltl, bool next_safe, std::vector<uint32_t>& reductions, std::vector<uint32_t>& secondaryreductions);

        size_t numberOfSkippedTransitions() const {
            return _skippedTransitions.size();
        }

        size_t numberOfSkippedPlaces() const {
            return _skippedPlaces;
        }

        uint32_t numberOfUnskippedTransitions();
        uint32_t numberOfUnskippedPlaces();
        int32_t removedTransitions();
        int32_t removedPlaces();

        void printStats(std::ostream& out)
        {
            out << "Removed transitions: " << removedTransitions() << "\n"
                << "Removed places: " << removedPlaces() << "\n"
                << "Applications of rule A: " << _ruleA << "\n"
                << "Applications of rule B: " << _ruleB << "\n"
                << "Applications of rule C: " << _ruleC << "\n"
                << "Applications of rule D: " << _ruleD << "\n"
                << "Applications of rule E: " << _ruleE << "\n"
                << "Applications of rule F: " << _ruleF << "\n"
                << "Applications of rule G: " << _ruleG << "\n"
                << "Applications of rule H: " << _ruleH << "\n"
                << "Applications of rule I: " << _ruleI << "\n"
                << "Applications of rule J: " << _ruleJ << "\n"
                << "Applications of rule K: " << _ruleK << "\n"
                << "Applications of rule L: " << _ruleL << "\n"
                << "Applications of rule M: " << _ruleM << "\n"
                << "Applications of rule N: " << _ruleN << "\n"
                << "Applications of rule O: " << _ruleO << "\n"
                << "Applications of rule P: " << _ruleP << "\n"
                << "Applications of rule Q: " << _ruleQ << "\n"
                << "Applications of rule R: " << _ruleR << "\n"
                << "Applications of rule S: " << _ruleS << std::endl;
        }

        void postFire(std::ostream&, const std::string& transition) const;
        void extraConsume(std::ostream&, const std::string& transition) const;
        void initFire(std::ostream&) const;

    private:
        size_t _skippedPlaces= 0;
        std::vector<uint32_t> _skippedTransitions;
        size_t _ruleA = 0, _ruleB = 0, _ruleC = 0, _ruleD = 0, _ruleE = 0, _ruleF = 0, _ruleG = 0, _ruleH = 0, _ruleI = 0, _ruleJ = 0, _ruleK = 0, _ruleL = 0, _ruleM = 0, _ruleN = 0, _ruleO = 0, _ruleP = 0, _ruleQ = 0, _ruleR = 0, _ruleS = 0;

        PetriNetBuilder* parent = nullptr;
        bool reconstructTrace = false;
        std::chrono::high_resolution_clock::time_point _timer;
        int _timeout = 0;

        // The reduction methods return true if they reduced something and reductions should continue with other rules
        bool ReducebyRuleA(uint32_t* placeInQuery);
        bool ReducebyRuleB(uint32_t* placeInQuery, bool remove_deadlocks, bool remove_consumers);
        bool ReducebyRuleC(uint32_t* placeInQuery);
<<<<<<< HEAD
        bool ReducebyRuleD(uint32_t* placeInQuery);
        bool ReducebyRuleEP(uint32_t* placeInQuery);
        bool ReducebyRuleI(uint32_t* placeInQuery, bool remove_loops, bool remove_consumers);
=======
        bool ReducebyRuleD(uint32_t* placeInQuery, bool all_reach, bool remove_loops);
        bool ReducebyRuleE(uint32_t* placeInQuery);
        bool ReducebyRuleI(uint32_t* placeInQuery, bool remove_consumers);
>>>>>>> e7ad9232
        bool ReducebyRuleF(uint32_t* placeInQuery);
        bool ReducebyRuleFNO(uint32_t* placeInQuery);
        bool ReducebyRuleG(uint32_t* placeInQuery, bool remove_loops, bool remove_consumers);
        bool ReducebyRuleH(uint32_t* placeInQuery);
        bool ReducebyRuleJ(uint32_t* placeInQuery);
        bool ReducebyRuleK(uint32_t* placeInQuery, bool remove_consumers);
        bool ReducebyRuleL(uint32_t* placeInQuery);
        bool ReducebyRuleM(uint32_t* placeInQuery);
        bool ReducebyRuleEFMNOP(uint32_t* placeInQuery);
        bool ReducebyRuleQ(uint32_t* placeInQuery);
        bool ReducebyRuleR(uint32_t* placeInQuery);
        bool ReducebyRuleS(uint32_t *placeInQuery, bool remove_consumers, bool remove_loops, bool allReach, uint32_t explosion_limiter);

        std::optional<std::pair<std::vector<bool>, std::vector<bool>>>relevant(const uint32_t* placeInQuery, bool remove_consumers);

        bool remove_irrelevant(const uint32_t* placeInQuery, const std::vector<bool> &tseen, const std::vector<bool> &pseen);

        shared_const_string getTransitionName(uint32_t transition);
        shared_const_string getPlaceName(uint32_t place);

        PetriEngine::Transition& getTransition(uint32_t transition);
        ArcIter getOutArc(PetriEngine::Transition&, uint32_t place);
        ArcIter getInArc(uint32_t place, PetriEngine::Transition&);
        void eraseTransition(std::vector<uint32_t>&, uint32_t);
        void skipTransition(uint32_t);
        void skipPlace(uint32_t);
        void skipInArc(uint32_t, uint32_t);
        void skipOutArc(uint32_t, uint32_t);

        shared_const_string newTransName();

        bool consistent();

        bool hasTimedout() const {
            return genericTimeout(_timer, _timeout);
        }
        bool genericTimeout(std::chrono::high_resolution_clock::time_point timer, int timeout) const {
            auto end = std::chrono::high_resolution_clock::now();
            auto diff = std::chrono::duration_cast<std::chrono::seconds>(end - timer);
            return (diff.count() >= timeout);
        }

        std::vector<shared_const_string> _initfire;
        std::unordered_map<std::string, std::vector<shared_const_string>> _postfire;
        std::unordered_map<std::string, std::vector<ExpandedArc>> _extraconsume;
        std::vector<uint8_t> _tflags;
        std::vector<uint8_t> _pflags;
        size_t _tnameid = 0;
    };




}


#endif /* REDUCER_H */
<|MERGE_RESOLUTION|>--- conflicted
+++ resolved
@@ -93,7 +93,8 @@
         Reducer(PetriNetBuilder*);
         ~Reducer();
         void Print(QueryPlaceAnalysisContext& context); // prints the net, just for debugging
-        void Reduce(QueryPlaceAnalysisContext& context, int enablereduction, bool reconstructTrace, int timeout, bool remove_loops, bool all_reach, bool all_ltl, bool next_safe, std::vector<uint32_t>& reductions, std::vector<uint32_t>& secondaryreductions);
+        void Reduce(QueryPlaceAnalysisContext& context, int enablereduction, bool reconstructTrace, int timeout, bool remove_loops,
+                        bool all_reach, bool all_ltl, bool next_safe, std::vector<uint32_t>& reductions);
 
         size_t numberOfSkippedTransitions() const {
             return _skippedTransitions.size();
@@ -140,7 +141,8 @@
     private:
         size_t _skippedPlaces= 0;
         std::vector<uint32_t> _skippedTransitions;
-        size_t _ruleA = 0, _ruleB = 0, _ruleC = 0, _ruleD = 0, _ruleE = 0, _ruleF = 0, _ruleG = 0, _ruleH = 0, _ruleI = 0, _ruleJ = 0, _ruleK = 0, _ruleL = 0, _ruleM = 0, _ruleN = 0, _ruleO = 0, _ruleP = 0, _ruleQ = 0, _ruleR = 0, _ruleS = 0;
+        size_t _ruleA = 0, _ruleB = 0, _ruleC = 0, _ruleD = 0, _ruleE = 0, _ruleF = 0, _ruleG = 0, _ruleH = 0,
+        _ruleI = 0, _ruleJ = 0, _ruleK = 0, _ruleL = 0, _ruleM = 0, _ruleN = 0, _ruleO = 0, _ruleP = 0, _ruleQ = 0, _ruleR = 0, _ruleS = 0;
 
         PetriNetBuilder* parent = nullptr;
         bool reconstructTrace = false;
@@ -151,15 +153,9 @@
         bool ReducebyRuleA(uint32_t* placeInQuery);
         bool ReducebyRuleB(uint32_t* placeInQuery, bool remove_deadlocks, bool remove_consumers);
         bool ReducebyRuleC(uint32_t* placeInQuery);
-<<<<<<< HEAD
-        bool ReducebyRuleD(uint32_t* placeInQuery);
+        bool ReducebyRuleD(uint32_t* placeInQuery, bool all_reach, bool remove_loops);
         bool ReducebyRuleEP(uint32_t* placeInQuery);
-        bool ReducebyRuleI(uint32_t* placeInQuery, bool remove_loops, bool remove_consumers);
-=======
-        bool ReducebyRuleD(uint32_t* placeInQuery, bool all_reach, bool remove_loops);
-        bool ReducebyRuleE(uint32_t* placeInQuery);
         bool ReducebyRuleI(uint32_t* placeInQuery, bool remove_consumers);
->>>>>>> e7ad9232
         bool ReducebyRuleF(uint32_t* placeInQuery);
         bool ReducebyRuleFNO(uint32_t* placeInQuery);
         bool ReducebyRuleG(uint32_t* placeInQuery, bool remove_loops, bool remove_consumers);
@@ -173,7 +169,7 @@
         bool ReducebyRuleR(uint32_t* placeInQuery);
         bool ReducebyRuleS(uint32_t *placeInQuery, bool remove_consumers, bool remove_loops, bool allReach, uint32_t explosion_limiter);
 
-        std::optional<std::pair<std::vector<bool>, std::vector<bool>>>relevant(const uint32_t* placeInQuery, bool remove_consumers);
+        std::optional<std::pair<std::vector<bool>, std::vector<bool>>> relevant(const uint32_t* placeInQuery, bool remove_consumers);
 
         bool remove_irrelevant(const uint32_t* placeInQuery, const std::vector<bool> &tseen, const std::vector<bool> &pseen);
 
