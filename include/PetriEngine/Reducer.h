/*
 * File:   Reducer.cpp
 * Authors:
 *      Jiri Srba
 *      Jesper Adriaan van Diepen
 *      Nicolaj Østerby Jensen
 *      Masthias Mehl Sørensen
 *
 * Created on 15 February 2014, 10:50
 * Updated 7 March 2022
 */

#ifndef REDUCER_H
#define REDUCER_H

#include "PetriNet.h"
#include "PQL/Contexts.h"
#include "../PetriParse/PNMLParser.h"
#include "NetStructures.h"

#include <vector>
#include <optional>

namespace PetriEngine {

    using ArcIter = std::vector<Arc>::iterator;

    class PetriNetBuilder;

    class QueryPlaceAnalysisContext : public PQL::AnalysisContext {
        std::vector<uint32_t> _placeInQuery;
        bool _deadlock;
    public:

        QueryPlaceAnalysisContext(const shared_name_index_map& pnames, const shared_name_index_map& tnames, const PetriNet* net)
        : PQL::AnalysisContext(pnames, tnames, net) {
            _placeInQuery.resize(_placeNames.size(), 0);
            _deadlock = false;
        };

        virtual ~QueryPlaceAnalysisContext()
        {
        }

        uint32_t*  getQueryPlaceCount(){
            return _placeInQuery.data();
        }

        bool hasDeadlock() { return _deadlock; }

        virtual void setHasDeadlock() override {
            _deadlock = true;
        };

        ResolutionResult resolve(const shared_const_string& identifier, bool place) override {
            if(!place) return PQL::AnalysisContext::resolve(identifier, false);
            ResolutionResult result;
            result.offset = -1;
            result.success = false;
            auto it = _placeNames.find(identifier);
            if(it != _placeNames.end())
            {
                uint32_t i = it->second;
                result.offset = (int)i;
                result.success = true;
                _placeInQuery[i]++;
                return result;
            }

            return result;
        }

    };

   struct ExpandedArc
   {
       ExpandedArc(shared_const_string place, size_t weight) : place(place), weight(weight) {}

        friend std::ostream& operator<<(std::ostream& os, ExpandedArc const & ea) {
            for(size_t i = 0; i < ea.weight; ++i)
            {
                os << "\t\t<token place=\"" << *ea.place << "\" age=\"0\"/>\n";
            }
            return os;
        }

        shared_const_string place;
        size_t weight;
   };

    class Reducer {
    public:
        Reducer(PetriNetBuilder*);
        ~Reducer();
        void Print(QueryPlaceAnalysisContext& context); // prints the net, just for debugging
        void Reduce(QueryPlaceAnalysisContext& context, int enablereduction, bool reconstructTrace, int timeout, bool remove_loops,
<<<<<<< HEAD
        bool all_reach, bool all_ltl, bool next_safe, std::vector<uint32_t>& reductions);
=======
                        bool all_reach, bool all_ltl, bool next_safe, std::vector<uint32_t>& reductions);
>>>>>>> 13933515

        size_t numberOfSkippedTransitions() const {
            return _skippedTransitions.size();
        }

        size_t numberOfSkippedPlaces() const {
            return _skippedPlaces;
        }

        uint32_t numberOfUnskippedTransitions();
        uint32_t numberOfUnskippedPlaces();
        int32_t removedTransitions();
        int32_t removedPlaces();

        void printStats(std::ostream& out)
        {
            out << "Removed transitions: " << removedTransitions() << "\n"
                << "Removed places: " << removedPlaces() << "\n"
                << "Applications of rule A: " << _ruleA << "\n"
                << "Applications of rule B: " << _ruleB << "\n"
                << "Applications of rule C: " << _ruleC << "\n"
                << "Applications of rule D: " << _ruleD << "\n"
                << "Applications of rule E: " << _ruleE << "\n"
                << "Applications of rule F: " << _ruleF << "\n"
                << "Applications of rule G: " << _ruleG << "\n"
                << "Applications of rule H: " << _ruleH << "\n"
                << "Applications of rule I: " << _ruleI << "\n"
                << "Applications of rule J: " << _ruleJ << "\n"
                << "Applications of rule K: " << _ruleK << "\n"
                << "Applications of rule L: " << _ruleL << "\n"
                << "Applications of rule M: " << _ruleM << "\n"
                << "Applications of rule N: " << _ruleN << "\n"
                << "Applications of rule O: " << _ruleO << "\n"
                << "Applications of rule P: " << _ruleP << "\n"
                << "Applications of rule Q: " << _ruleQ << "\n"
                << "Applications of rule R: " << _ruleR << "\n"
                << "Applications of rule S: " << _ruleS << std::endl;
        }

        void postFire(std::ostream&, const std::string& transition) const;
        void extraConsume(std::ostream&, const std::string& transition) const;
        void initFire(std::ostream&) const;

    private:
        size_t _skippedPlaces= 0;
        std::vector<uint32_t> _skippedTransitions;
        size_t _ruleA = 0, _ruleB = 0, _ruleC = 0, _ruleD = 0, _ruleE = 0, _ruleF = 0, _ruleG = 0, _ruleH = 0,
        _ruleI = 0, _ruleJ = 0, _ruleK = 0, _ruleL = 0, _ruleM = 0, _ruleN = 0, _ruleO = 0, _ruleP = 0, _ruleQ = 0, _ruleR = 0, _ruleS = 0;

        PetriNetBuilder* parent = nullptr;
        bool reconstructTrace = false;
        std::chrono::high_resolution_clock::time_point _timer;
        int _timeout = 0;

        // The reduction methods return true if they reduced something and reductions should continue with other rules
        bool ReducebyRuleA(uint32_t* placeInQuery);
        bool ReducebyRuleB(uint32_t* placeInQuery, bool remove_deadlocks, bool remove_consumers);
        bool ReducebyRuleC(uint32_t* placeInQuery);
<<<<<<< HEAD
        bool ReducebyRuleD(uint32_t* placeInQuery, bool all_reach, bool remove_loops_no_branch);
        bool ReducebyRuleE(uint32_t* placeInQuery);
=======
        bool ReducebyRuleD(uint32_t* placeInQuery, bool all_reach, bool remove_loops);
        bool ReducebyRuleEP(uint32_t* placeInQuery);
>>>>>>> 13933515
        bool ReducebyRuleI(uint32_t* placeInQuery, bool remove_consumers);
        bool ReducebyRuleF(uint32_t* placeInQuery);
        bool ReducebyRuleFNO(uint32_t* placeInQuery);
        bool ReducebyRuleG(uint32_t* placeInQuery, bool remove_loops, bool remove_consumers);
        bool ReducebyRuleH(uint32_t* placeInQuery);
        bool ReducebyRuleJ(uint32_t* placeInQuery);
        bool ReducebyRuleK(uint32_t* placeInQuery, bool remove_consumers);
        bool ReducebyRuleL(uint32_t* placeInQuery);
        bool ReducebyRuleM(uint32_t* placeInQuery);
        bool ReducebyRuleEFMNOP(uint32_t* placeInQuery);
        bool ReducebyRuleQ(uint32_t* placeInQuery);
        bool ReducebyRuleR(uint32_t* placeInQuery);
        bool ReducebyRuleS(uint32_t *placeInQuery, bool remove_consumers, bool remove_loops, bool allReach, uint32_t explosion_limiter);

        std::optional<std::pair<std::vector<bool>, std::vector<bool>>> relevant(const uint32_t* placeInQuery, bool remove_consumers);

        bool remove_irrelevant(const uint32_t* placeInQuery, const std::vector<bool> &tseen, const std::vector<bool> &pseen);

        shared_const_string getTransitionName(uint32_t transition);
        shared_const_string getPlaceName(uint32_t place);

        PetriEngine::Transition& getTransition(uint32_t transition);
        ArcIter getOutArc(PetriEngine::Transition&, uint32_t place);
        ArcIter getInArc(uint32_t place, PetriEngine::Transition&);
        void eraseTransition(std::vector<uint32_t>&, uint32_t);
        void skipTransition(uint32_t);
        void skipPlace(uint32_t);
        void skipInArc(uint32_t, uint32_t);
        void skipOutArc(uint32_t, uint32_t);

        shared_const_string newTransName();

        bool consistent();

        bool hasTimedout() const {
            return genericTimeout(_timer, _timeout);
        }
        bool genericTimeout(std::chrono::high_resolution_clock::time_point timer, int timeout) const {
            auto end = std::chrono::high_resolution_clock::now();
            auto diff = std::chrono::duration_cast<std::chrono::seconds>(end - timer);
            return (diff.count() >= timeout);
        }

        std::vector<shared_const_string> _initfire;
        std::unordered_map<std::string, std::vector<shared_const_string>> _postfire;
        std::unordered_map<std::string, std::vector<ExpandedArc>> _extraconsume;
        std::vector<uint8_t> _tflags;
        std::vector<uint8_t> _pflags;
        size_t _tnameid = 0;
    };




}


#endif /* REDUCER_H */
<|MERGE_RESOLUTION|>--- conflicted
+++ resolved
@@ -94,11 +94,7 @@
         ~Reducer();
         void Print(QueryPlaceAnalysisContext& context); // prints the net, just for debugging
         void Reduce(QueryPlaceAnalysisContext& context, int enablereduction, bool reconstructTrace, int timeout, bool remove_loops,
-<<<<<<< HEAD
-        bool all_reach, bool all_ltl, bool next_safe, std::vector<uint32_t>& reductions);
-=======
-                        bool all_reach, bool all_ltl, bool next_safe, std::vector<uint32_t>& reductions);
->>>>>>> 13933515
+        bool all_reach, bool all_ltl, bool contains_next, std::vector<uint32_t>& reductions);
 
         size_t numberOfSkippedTransitions() const {
             return _skippedTransitions.size();
@@ -157,19 +153,13 @@
         bool ReducebyRuleA(uint32_t* placeInQuery);
         bool ReducebyRuleB(uint32_t* placeInQuery, bool remove_deadlocks, bool remove_consumers);
         bool ReducebyRuleC(uint32_t* placeInQuery);
-<<<<<<< HEAD
         bool ReducebyRuleD(uint32_t* placeInQuery, bool all_reach, bool remove_loops_no_branch);
-        bool ReducebyRuleE(uint32_t* placeInQuery);
-=======
-        bool ReducebyRuleD(uint32_t* placeInQuery, bool all_reach, bool remove_loops);
         bool ReducebyRuleEP(uint32_t* placeInQuery);
->>>>>>> 13933515
         bool ReducebyRuleI(uint32_t* placeInQuery, bool remove_consumers);
         bool ReducebyRuleF(uint32_t* placeInQuery);
         bool ReducebyRuleFNO(uint32_t* placeInQuery);
         bool ReducebyRuleG(uint32_t* placeInQuery, bool remove_loops, bool remove_consumers);
         bool ReducebyRuleH(uint32_t* placeInQuery);
-        bool ReducebyRuleJ(uint32_t* placeInQuery);
         bool ReducebyRuleK(uint32_t* placeInQuery, bool remove_consumers);
         bool ReducebyRuleL(uint32_t* placeInQuery);
         bool ReducebyRuleM(uint32_t* placeInQuery);
