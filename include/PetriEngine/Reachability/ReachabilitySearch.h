/* PeTe - Petri Engine exTremE
 * Copyright (C) 2011  Jonas Finnemann Jensen <jopsen@gmail.com>,
 *                     Thomas Søndersø Nielsen <primogens@gmail.com>,
 *                     Lars Kærlund Østergaard <larsko@gmail.com>,
 *                     Peter Gjøl Jensen <root@petergjoel.dk>
 *
 * This program is free software: you can redistribute it and/or modify
 * it under the terms of the GNU General Public License as published by
 * the Free Software Foundation, either version 3 of the License, or
 * (at your option) any later version.
 *
 * This program is distributed in the hope that it will be useful,
 * but WITHOUT ANY WARRANTY; without even the implied warranty of
 * MERCHANTABILITY or FITNESS FOR A PARTICULAR PURPOSE.  See the
 * GNU General Public License for more details.
 *
 * You should have received a copy of the GNU General Public License
 * along with this program.  If not, see <http://www.gnu.org/licenses/>.
 */
#ifndef BREADTHFIRSTREACHABILITYSEARCH_H
#define BREADTHFIRSTREACHABILITYSEARCH_H

#include "../Structures/State.h"
#include "ReachabilityResult.h"
#include "../PQL/PQL.h"
#include "../PetriNet.h"
#include "../Structures/StateSet.h"
#include "../Structures/Queue.h"
#include "../Structures/PotencyQueue.h"
#include "../SuccessorGenerator.h"
#include "../ReducingSuccessorGenerator.h"
#include "PetriEngine/Stubborn/ReachabilityStubbornSet.h"

#include "PetriEngine/options.h"

#include <memory>
#include <vector>



namespace PetriEngine {
    namespace Reachability {

        /** Implements reachability check in a BFS manner using a hash table */
        class ReachabilitySearch {
        public:

            ReachabilitySearch(PetriNet& net, AbstractHandler& callback, int kbound = 0, bool early = false)
            : _net(net), _kbound(kbound), _callback(callback) {
            }

            ~ReachabilitySearch()
            {
            }

            /** Perform reachability check using BFS with hasing */
            bool reachable(
                    std::vector<std::shared_ptr<PQL::Condition > >& queries,
                    std::vector<ResultPrinter::Result>& results,
                    Strategy strategy,
                    bool usestubborn,
                    bool statespacesearch,
                    StatisticsLevel printstats,
                    bool keep_trace,
                    size_t seed);
            size_t maxTokens() const;
        private:
            struct searchstate_t {
                size_t expandedStates = 0;
                size_t exploredStates = 1;
                std::vector<size_t> enabledTransitionsCount;
                size_t heurquery = 0;
                bool usequeries;
            };

            template<typename Q, typename W = Structures::StateSet, typename G>
            bool tryReach(
                std::vector<std::shared_ptr<PQL::Condition > >& queries,
                std::vector<ResultPrinter::Result>& results,
                bool usequeries,
                StatisticsLevel statisticsLevel,
                size_t seed);
            void printStats(searchstate_t& s, Structures::StateSetInterface*, StatisticsLevel);
            bool checkQueries(  std::vector<std::shared_ptr<PQL::Condition > >&,
                                    std::vector<ResultPrinter::Result>&,
                                    Structures::State&, searchstate_t&, Structures::StateSetInterface*);
            std::pair<ResultPrinter::Result,bool> doCallback(std::shared_ptr<PQL::Condition>& query, size_t i, ResultPrinter::Result r, searchstate_t &ss, Structures::StateSetInterface *states);

            PetriNet& _net;
            int _kbound;
            size_t _satisfyingMarking = 0;
            Structures::State _initial;
            AbstractHandler& _callback;
            size_t _max_tokens = 0;
        };

        template <typename G>
        inline G _makeSucGen(PetriNet &net, std::vector<PQL::Condition_ptr> &queries) {
            return G{net, queries};
        }
        template <>
        inline ReducingSuccessorGenerator _makeSucGen(PetriNet &net, std::vector<PQL::Condition_ptr> &queries) {
            auto stubset = std::make_shared<ReachabilityStubbornSet>(net, queries);
            stubset->setInterestingVisitor<InterestingTransitionVisitor>();
            return ReducingSuccessorGenerator{net, stubset};
        }

        template<typename Q, typename W, typename G>
        bool ReachabilitySearch::tryReach(std::vector<std::shared_ptr<PQL::Condition> >& queries,
                                        std::vector<ResultPrinter::Result>& results, bool usequeries,
                                        StatisticsLevel statisticsLevel, size_t seed)
        {

            // set up state
            searchstate_t ss;
            ss.enabledTransitionsCount.resize(_net.numberOfTransitions(), 0);
            ss.expandedStates = 0;
            ss.exploredStates = 1;
            ss.heurquery = queries.size() >= 2 ? std::rand() % queries.size() : 0;
            ss.usequeries = usequeries;

            // set up working area
            Structures::State state;
            Structures::State working;
            _initial.setMarking(_net.makeInitialMarking());
            state.setMarking(_net.makeInitialMarking());
            working.setMarking(_net.makeInitialMarking());

            W states(_net, _kbound);    // stateset
            Q queue(seed);           // working queue
            G generator = _makeSucGen<G>(_net, queries); // successor generator
            auto r = states.add(state);
            // this can fail due to reductions; we push tokens around and violate K
            if(r.first){
                // add initial to states, check queries on initial state
                _satisfyingMarking = r.second;
                // check initial marking
                if(ss.usequeries)
                {
                    if(checkQueries(queries, results, working, ss, &states))
                    {
<<<<<<< HEAD
                        if(statisticsLevel != StatisticsLevel::None) printStats(ss, &states, statisticsLevel);
                            return true;
=======
                        if(printstats)
                            printStats(ss, &states);
                        _max_tokens = states.maxTokens();
                        return true;
>>>>>>> d48149f8
                    }
                }
                // add initial to queue
                {
                    PQL::DistanceContext dc(&_net, working.marking());
                    queue.push(r.second, &dc, queries[ss.heurquery].get());
                }

                // Search!
                for(auto nid = queue.pop(); nid != Structures::Queue::EMPTY; nid = queue.pop()) {
                    states.decode(state, nid);
                    generator.prepare(&state);

                    while(generator.next(working)){
                        ss.enabledTransitionsCount[generator.fired()]++;
                        auto res = states.add(working);
                        if (res.first) {
                            {
                                PQL::DistanceContext dc(&_net, working.marking());
                                if constexpr (std::is_same_v<Q, Structures::RandomPotencyQueue>)
                                    queue.push(res.second, &dc, queries[ss.heurquery].get(), generator.fired());
                                else
                                    queue.push(res.second, &dc, queries[ss.heurquery].get());
                            }
                            states.setHistory(res.second, generator.fired());
                            _satisfyingMarking = res.second;
                            ss.exploredStates++;
                            if (checkQueries(queries, results, working, ss, &states)) {
<<<<<<< HEAD
                                printStats(ss, &states, statisticsLevel);
=======
                                if(printstats)
                                    printStats(ss, &states);
                                _max_tokens = states.maxTokens();
>>>>>>> d48149f8
                                return true;
                            }
                        }
                    }
                    ss.expandedStates++;
                }
            }

            // no more successors, print last results
            for(size_t i= 0; i < queries.size(); ++i)
            {
                if(results[i] == ResultPrinter::Unknown)
                {
                    results[i] = doCallback(queries[i], i, ResultPrinter::NotSatisfied, ss, &states).first;
                }
            }

<<<<<<< HEAD
            if(statisticsLevel != StatisticsLevel::None) printStats(ss, &states, statisticsLevel);
=======
            if(printstats)
                printStats(ss, &states);
            _max_tokens = states.maxTokens();
>>>>>>> d48149f8
            return false;
        }
    }
} // Namespaces

#endif // BREADTHFIRSTREACHABILITYSEARCH_H<|MERGE_RESOLUTION|>--- conflicted
+++ resolved
@@ -139,15 +139,10 @@
                 {
                     if(checkQueries(queries, results, working, ss, &states))
                     {
-<<<<<<< HEAD
-                        if(statisticsLevel != StatisticsLevel::None) printStats(ss, &states, statisticsLevel);
-                            return true;
-=======
-                        if(printstats)
-                            printStats(ss, &states);
+                        if(statisticsLevel != StatisticsLevel::None)
+                            printStats(ss, &states, statisticsLevel);
                         _max_tokens = states.maxTokens();
                         return true;
->>>>>>> d48149f8
                     }
                 }
                 // add initial to queue
@@ -176,13 +171,8 @@
                             _satisfyingMarking = res.second;
                             ss.exploredStates++;
                             if (checkQueries(queries, results, working, ss, &states)) {
-<<<<<<< HEAD
                                 printStats(ss, &states, statisticsLevel);
-=======
-                                if(printstats)
-                                    printStats(ss, &states);
                                 _max_tokens = states.maxTokens();
->>>>>>> d48149f8
                                 return true;
                             }
                         }
@@ -200,13 +190,9 @@
                 }
             }
 
-<<<<<<< HEAD
-            if(statisticsLevel != StatisticsLevel::None) printStats(ss, &states, statisticsLevel);
-=======
-            if(printstats)
-                printStats(ss, &states);
+            if(statisticsLevel != StatisticsLevel::None)
+                printStats(ss, &states, statisticsLevel);
             _max_tokens = states.maxTokens();
->>>>>>> d48149f8
             return false;
         }
     }
