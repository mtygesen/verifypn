--- conflicted
+++ resolved
@@ -29,10 +29,7 @@
 #include "../SuccessorGenerator.h"
 #include "../ReducingSuccessorGenerator.h"
 #include "PetriEngine/Stubborn/ReachabilityStubbornSet.h"
-<<<<<<< HEAD
-=======
-#include "PetriEngine/Stubborn/ReachabilityStubbornSet.h"
->>>>>>> 1296b2cd
+
 #include "PetriEngine/options.h"
 
 #include <memory>
@@ -43,11 +40,6 @@
 namespace PetriEngine {
     namespace Reachability {
 
-<<<<<<< HEAD
-
-        
-=======
->>>>>>> 1296b2cd
         /** Implements reachability check in a BFS manner using a hash table */
         class ReachabilitySearch {
         public:
