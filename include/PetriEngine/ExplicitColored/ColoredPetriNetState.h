#ifndef COLOREDPETRINETSTATE_H
#define COLOREDPETRINETSTATE_H

#include <queue>
#include <utility>

#include "ColoredPetriNetMarking.h"

namespace PetriEngine::ExplicitColored {

    struct ColoredPetriNetStateFixed {
        explicit ColoredPetriNetStateFixed(ColoredPetriNetMarking marking) : marking(std::move(marking)) {};
        ColoredPetriNetStateFixed(const ColoredPetriNetStateFixed& oldState) = default;
        ColoredPetriNetStateFixed(ColoredPetriNetStateFixed&&) = default;
        ColoredPetriNetStateFixed& operator=(const ColoredPetriNetStateFixed&) = default;
        ColoredPetriNetStateFixed& operator=(ColoredPetriNetStateFixed&&) = default;

        void shrink() {
            marking.shrink();
        }

        void setDone() {
            _done = true;
        }

        [[nodiscard]] bool done() const {
            return _done;
        }

        [[nodiscard]] Transition_t getCurrentTransition() const {
            return _currentTransition;
        }

        [[nodiscard]] Binding_t getCurrentBinding() const {
            return _currentBinding;
        }

        void nextTransition() {
            _currentTransition += 1;
            _currentBinding = 1;
        }

        void nextBinding() {
            _currentBinding += 1;
        }

        ColoredPetriNetMarking marking;
    private:
        bool _done = false;

        Binding_t _currentBinding = 1;
        Transition_t _currentTransition = 0;
    };

    struct ColoredPetriNetStateEven {
        ColoredPetriNetStateEven(const ColoredPetriNetStateEven& state) : marking(state.marking), _map(state._map), _currentIndex(state._currentIndex) {};
        ColoredPetriNetStateEven(const ColoredPetriNetStateEven& oldState, const size_t& numberOfTransitions) : marking(oldState.marking) {
            _map = std::vector<Binding_t>(numberOfTransitions);
        }
        ColoredPetriNetStateEven(ColoredPetriNetMarking marking, const size_t& numberOfTransitions) : marking(std::move(marking)){
            _map = std::vector<Binding_t>(numberOfTransitions);
        }
        ColoredPetriNetStateEven(ColoredPetriNetStateEven&& state) = default;

        ColoredPetriNetStateEven& operator=(const ColoredPetriNetStateEven&) = default;
        ColoredPetriNetStateEven& operator=(ColoredPetriNetStateEven&&) = default;
        std::pair<Transition_t, Binding_t> getNextPair() {
            Transition_t tid = _currentIndex;
            Binding_t bid = std::numeric_limits<Binding_t>::max();
            if (done()) {
                return {tid,bid};
            }
            auto it = _map.begin() + _currentIndex;
            while (it != _map.end() && *it == std::numeric_limits<Transition_t>::max()) {
                ++it;
                ++_currentIndex;
            }
            if (it == _map.end()) {
                _currentIndex = 0;
                shuffle = true;
            }else {
                tid = _currentIndex;
                bid = *it;
                ++_currentIndex;
            }
            return {tid,bid};
        }

        void updatePair(const Transition_t tid, const Binding_t bid) {
            if (tid < _map.size() && bid != _map[tid]) {
                _map[tid] = bid;
                if (bid == std::numeric_limits<Binding_t>::max()) {
                    _completedTransitions += 1;
                    if (_completedTransitions == _map.size()) {
                        _done = true;
                    }
                }
            }
<<<<<<< HEAD

            void shrink() {
                marking.shrink();
            }

            [[nodiscard]] bool done() const {
                return _done;
            }

            ColoredPetriNetMarking marking;
            bool shuffle = false;
        private:
            bool _done = false;
            std::vector<Binding_t> _map;
            uint32_t _currentIndex = 0;
            uint32_t _completedTransitions = 0;
        };

        struct ColoredPetriNetStateV2 {
            explicit ColoredPetriNetStateV2(ColoredPetriNetMarking marking) : marking(std::move(marking)) {};
            ColoredPetriNetStateV2(const ColoredPetriNetStateV2& oldState) = default;
            ColoredPetriNetStateV2(ColoredPetriNetStateV2&&) = default;
            ColoredPetriNetStateV2& operator=(const ColoredPetriNetStateV2&) = default;
            ColoredPetriNetStateV2& operator=(ColoredPetriNetStateV2&&) = default;

            void shrink() {
                marking.shrink();
            }

            void setDone() {
                _done = true;
            }

            [[nodiscard]] bool done() const {
                return _done;
            }

            [[nodiscard]] Transition_t getCurrentTransition() const {
                return _currentTransition;
            }

            void nextTransition() {
                _currentTransition += 1;
                _checkedEarlyTermination = false;
            }

            void checkedEarlyTermination() {
                _checkedEarlyTermination = true;
            }

            [[nodiscard]] bool shouldCheckEarlyTermination() const {
                return !_checkedEarlyTermination;
            }

            bool incrementVariableIndices(const std::vector<size_t>& stateMaxes, const size_t startIndex = 0) {
                variableIndices[startIndex] += 1;
                if (variableIndices[startIndex] >= stateMaxes[startIndex]) {
                    if (startIndex + 1 >= variableIndices.size()) {
                        return true;
                    }
                    variableIndices[startIndex] = 0;
                    return incrementVariableIndices(stateMaxes, startIndex + 1);
                }
                return false;
            }

            std::vector<size_t> variableIndices;
            ColoredPetriNetMarking marking;
        private:
            bool _done = false;
            bool _checkedEarlyTermination = false;
            Transition_t _currentTransition = 0;
        };
    }
=======
        }

        void shrink() {
            marking.shrink();
        }

        [[nodiscard]] bool done() const {
            return _done;
        }

        ColoredPetriNetMarking marking;
        bool shuffle = false;
    private:
        bool _done = false;
        std::vector<Binding_t> _map;
        uint32_t _currentIndex = 0;
        uint32_t _completedTransitions = 0;
    };
>>>>>>> c4dbf2b6
}

#endif //COLOREDPETRINETSTATE_H<|MERGE_RESOLUTION|>--- conflicted
+++ resolved
@@ -96,82 +96,6 @@
                     }
                 }
             }
-<<<<<<< HEAD
-
-            void shrink() {
-                marking.shrink();
-            }
-
-            [[nodiscard]] bool done() const {
-                return _done;
-            }
-
-            ColoredPetriNetMarking marking;
-            bool shuffle = false;
-        private:
-            bool _done = false;
-            std::vector<Binding_t> _map;
-            uint32_t _currentIndex = 0;
-            uint32_t _completedTransitions = 0;
-        };
-
-        struct ColoredPetriNetStateV2 {
-            explicit ColoredPetriNetStateV2(ColoredPetriNetMarking marking) : marking(std::move(marking)) {};
-            ColoredPetriNetStateV2(const ColoredPetriNetStateV2& oldState) = default;
-            ColoredPetriNetStateV2(ColoredPetriNetStateV2&&) = default;
-            ColoredPetriNetStateV2& operator=(const ColoredPetriNetStateV2&) = default;
-            ColoredPetriNetStateV2& operator=(ColoredPetriNetStateV2&&) = default;
-
-            void shrink() {
-                marking.shrink();
-            }
-
-            void setDone() {
-                _done = true;
-            }
-
-            [[nodiscard]] bool done() const {
-                return _done;
-            }
-
-            [[nodiscard]] Transition_t getCurrentTransition() const {
-                return _currentTransition;
-            }
-
-            void nextTransition() {
-                _currentTransition += 1;
-                _checkedEarlyTermination = false;
-            }
-
-            void checkedEarlyTermination() {
-                _checkedEarlyTermination = true;
-            }
-
-            [[nodiscard]] bool shouldCheckEarlyTermination() const {
-                return !_checkedEarlyTermination;
-            }
-
-            bool incrementVariableIndices(const std::vector<size_t>& stateMaxes, const size_t startIndex = 0) {
-                variableIndices[startIndex] += 1;
-                if (variableIndices[startIndex] >= stateMaxes[startIndex]) {
-                    if (startIndex + 1 >= variableIndices.size()) {
-                        return true;
-                    }
-                    variableIndices[startIndex] = 0;
-                    return incrementVariableIndices(stateMaxes, startIndex + 1);
-                }
-                return false;
-            }
-
-            std::vector<size_t> variableIndices;
-            ColoredPetriNetMarking marking;
-        private:
-            bool _done = false;
-            bool _checkedEarlyTermination = false;
-            Transition_t _currentTransition = 0;
-        };
-    }
-=======
         }
 
         void shrink() {
@@ -190,7 +114,69 @@
         uint32_t _currentIndex = 0;
         uint32_t _completedTransitions = 0;
     };
->>>>>>> c4dbf2b6
+
+    struct ColoredPetriNetStateConstrained {
+        explicit ColoredPetriNetStateConstrained(ColoredPetriNetMarking marking) : marking(std::move(marking)) {};
+        ColoredPetriNetStateConstrained(const ColoredPetriNetStateConstrained& oldState) = default;
+        ColoredPetriNetStateConstrained(ColoredPetriNetStateConstrained&&) = default;
+        ColoredPetriNetStateConstrained& operator=(const ColoredPetriNetStateConstrained&) = default;
+        ColoredPetriNetStateConstrained& operator=(ColoredPetriNetStateConstrained&&) = default;
+
+        void shrink() {
+            marking.shrink();
+        }
+
+        void setDone() {
+            _done = true;
+        }
+
+        [[nodiscard]] bool done() const {
+            return _done;
+        }
+
+        [[nodiscard]] Transition_t getCurrentTransition() const {
+            return _currentTransition;
+        }
+
+        void nextTransition() {
+            _currentTransition += 1;
+            _checkedEarlyTermination = false;
+            variableIndices.clear();
+            variableValues.clear();
+            stateMaxes.clear();
+        }
+
+        void checkedEarlyTermination() {
+            _checkedEarlyTermination = true;
+        }
+
+        [[nodiscard]] bool shouldCheckEarlyTermination() const {
+            return !_checkedEarlyTermination;
+        }
+
+        bool incrementVariableIndices(const std::vector<size_t>& stateMaxes, const size_t startIndex = 0) {
+            variableIndices[startIndex] += 1;
+            if (variableIndices[startIndex] >= stateMaxes[startIndex]) {
+                if (startIndex + 1 >= variableIndices.size()) {
+                    return true;
+                }
+                variableIndices[startIndex] = 0;
+                return incrementVariableIndices(stateMaxes, startIndex + 1);
+            }
+            return false;
+        }
+
+        std::vector<size_t> variableIndices;
+        ColoredPetriNetMarking marking;
+        std::vector<size_t> stateMaxes;
+        std::vector<std::pair<Variable_t, std::vector<Color_t>>> variableValues;
+
+    private:
+        bool _done = false;
+        bool _checkedEarlyTermination = false;
+        Transition_t _currentTransition = 0;
+    };
+
 }
 
 #endif //COLOREDPETRINETSTATE_H