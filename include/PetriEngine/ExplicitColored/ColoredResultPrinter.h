#ifndef COLORED_RESULT_PRINTER_H
#define COLORED_RESULT_PRINTER_H

#include "PetriEngine/ExplicitColored/Algorithms/SearchStatistics.h"
#include "PetriEngine/Reachability/ReachabilityResult.h"

namespace PetriEngine::ExplicitColored {
    class IColoredResultPrinter {
    public:
        virtual void printResult(
            const SearchStatistics& searchStatistics,
            Reachability::AbstractHandler::Result result
        ) const = 0;
        virtual void printNonExplicitResult(
            std::vector<std::string> techniques,
            Reachability::AbstractHandler::Result result
        ) const = 0;
        virtual ~IColoredResultPrinter() = default;
    };

    class ColoredResultPrinter final : public IColoredResultPrinter {
    public:
        ColoredResultPrinter(
            const uint32_t queryOffset,
            std::ostream& stream,
            std::string queryName,
            const size_t seed
<<<<<<< HEAD
        ) : _queryOffset(queryOffset), _stream(stream), _queryNames(std::move(queryNames)), _seed(seed) {
            _techniqueFlags.emplace_back("STRUCTURAL_REDUCTION");
            _techniqueFlags.emplace_back("CPN_EXPLICIT");
=======
        ) : _queryOffset(queryOffset), _stream(stream), _queryName(std::move(queryName)), _seed(seed) {
            _techniqueFlags.push_back("STRUCTURAL_REDUCTION");
            _techniqueFlags.push_back("CPN_EXPLICIT");
>>>>>>> f8a305bc
        }

        void printResult(
            const SearchStatistics& searchStatistics,
            Reachability::AbstractHandler::Result result
        ) const override;

<<<<<<< HEAD
=======
        void printNonExplicitResult(
            std::vector<std::string> techniques,
            Reachability::AbstractHandler::Result result
        ) const override;
>>>>>>> f8a305bc
    private:

        void _printCommon(Reachability::AbstractHandler::Result result, const std::vector<std::string>& extraTechniques) const;
        uint32_t _queryOffset;
        std::ostream& _stream;
        std::string _queryName;
        size_t _seed;
        std::vector<std::string> _techniqueFlags;
    };
}
#endif<|MERGE_RESOLUTION|>--- conflicted
+++ resolved
@@ -25,15 +25,9 @@
             std::ostream& stream,
             std::string queryName,
             const size_t seed
-<<<<<<< HEAD
-        ) : _queryOffset(queryOffset), _stream(stream), _queryNames(std::move(queryNames)), _seed(seed) {
+        ) : _queryOffset(queryOffset), _stream(stream), _queryName(std::move(queryName)), _seed(seed) {
             _techniqueFlags.emplace_back("STRUCTURAL_REDUCTION");
             _techniqueFlags.emplace_back("CPN_EXPLICIT");
-=======
-        ) : _queryOffset(queryOffset), _stream(stream), _queryName(std::move(queryName)), _seed(seed) {
-            _techniqueFlags.push_back("STRUCTURAL_REDUCTION");
-            _techniqueFlags.push_back("CPN_EXPLICIT");
->>>>>>> f8a305bc
         }
 
         void printResult(
@@ -41,15 +35,11 @@
             Reachability::AbstractHandler::Result result
         ) const override;
 
-<<<<<<< HEAD
-=======
         void printNonExplicitResult(
             std::vector<std::string> techniques,
             Reachability::AbstractHandler::Result result
         ) const override;
->>>>>>> f8a305bc
     private:
-
         void _printCommon(Reachability::AbstractHandler::Result result, const std::vector<std::string>& extraTechniques) const;
         uint32_t _queryOffset;
         std::ostream& _stream;
