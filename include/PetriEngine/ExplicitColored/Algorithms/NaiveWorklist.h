--- conflicted
+++ resolved
@@ -3,7 +3,6 @@
 
 
 #include <PetriEngine/ExplicitColored/GammaQueryCompiler.h>
-
 #include "PetriEngine/ExplicitColored/ColoredPetriNet.h"
 #include "PetriEngine/ExplicitColored/ColoredResultPrinter.h"
 #include "PetriEngine/ExplicitColored/SearchStatistics.h"
@@ -37,30 +36,17 @@
                 size_t seed
             );
 
-<<<<<<< HEAD
-            bool check(SearchStrategy searchStrategy, size_t seed);
-            [[nodiscard]] const SearchStatistics& GetSearchStatistics() const;
-=======
             bool check(SearchStrategy searchStrategy, ColoredSuccessorGeneratorOption colored_successor_generator_option);
             const SearchStatistics& GetSearchStatistics() const;
->>>>>>> cd747373
         private:
             std::shared_ptr<CompiledGammaQueryExpression> _gammaQuery;
-            const std::unordered_map<std::string, uint32_t>& _placeNameIndices;
             Quantifier _quantifier;
             const ColoredPetriNet& _net;
-<<<<<<< HEAD
-
-            [[nodiscard]] bool _check(const ColoredPetriNetMarking& state) const;
-=======
-            const std::unordered_map<std::string, uint32_t>& _placeNameIndices;
-            const std::unordered_map<std::string, Transition_t> _transitionNameIndices;
             const size_t _seed;
 
             template<typename SuccessorGeneratorState>
             bool _search(SearchStrategy searchStrategy);
-            bool _check(const ColoredPetriNetMarking& state) const;
->>>>>>> cd747373
+            [[nodiscard]] bool _check(const ColoredPetriNetMarking& state) const;
 
             template <typename T>
             bool _dfs();
