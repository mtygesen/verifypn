--- conflicted
+++ resolved
@@ -31,7 +31,7 @@
             size_t seed
         );
 
-        bool check(Strategy searchStrategy, ColoredSuccessorGeneratorOption colored_successor_generator_option);
+        bool check(Strategy searchStrategy, ColoredSuccessorGeneratorOption coloredSuccessorGeneratorOption);
         [[nodiscard]] const SearchStatistics& GetSearchStatistics() const;
     private:
         std::shared_ptr<CompiledGammaQueryExpression> _gammaQuery;
@@ -43,13 +43,8 @@
         SearchStatistics _searchStatistics;
         const IColoredResultPrinter& _coloredResultPrinter;
         template<typename SuccessorGeneratorState>
-<<<<<<< HEAD
         [[nodiscard]] bool _search(Strategy searchStrategy);
-        [[nodiscard]] bool _check(const ColoredPetriNetMarking& state) const;
-=======
-        [[nodiscard]] bool _search(SearchStrategy searchStrategy);
         [[nodiscard]] bool _check(const ColoredPetriNetMarking& state, size_t id) const;
->>>>>>> 0511a6e7
 
         template <typename T>
         [[nodiscard]] bool _dfs();
