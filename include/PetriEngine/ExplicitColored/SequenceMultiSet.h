--- conflicted
+++ resolved
@@ -15,53 +15,42 @@
         SequenceMultiSet& operator=(SequenceMultiSet&&) = default;
 
         [[nodiscard]] MarkingCount_t getCount(const ColorSequence& colorSequence) const {
-            const auto it = clower_bound(colorSequence);
-            if (it != _counts.end() && it->first == colorSequence) {
+            const Color_t& color = colorSequence.encodedValue;
+            const auto it = clower_bound(color);
+            if (it != _counts.end() && it->first == color) {
                 return it->second;
             }
             return 0;
         }
 
         void setCount(const ColorSequence& colorSequence, MarkingCount_t count) {
-<<<<<<< HEAD
-            const auto it = lower_bound(colorSequence);
-=======
-            setCount(colorSequence.color, count);
-        }
->>>>>>> 846acd9d
+            setCount(colorSequence.encodedValue, count);
+        }
 
         void setCount(const Color_t& color, MarkingCount_t count) {
             const auto it = lower_bound(color);
             _cardinality += static_cast<sMarkingCount_t>(count);
-<<<<<<< HEAD
-            if (it != _counts.end() && it->first == colorSequence) {
-=======
 
             if (it != _counts.end() && it->first == color) {
->>>>>>> 846acd9d
                 _cardinality -= it->second;
                 it->second = static_cast<sMarkingCount_t>(count);
                 return;
             }
-            _counts.insert(it, {colorSequence, count});
+            _counts.insert(it, {color, count});
         }
 
         void addCount(const ColorSequence& colorSequence, sMarkingCount_t count) {
-<<<<<<< HEAD
-            const auto it = lower_bound(colorSequence);
-=======
-            const Color_t& color = colorSequence.color;
+            const Color_t& color = colorSequence.encodedValue;
             const auto it = lower_bound(color);
             if (count > 0 && _cardinality > std::numeric_limits<sMarkingCount_t>::max() - count) {
                 throw explicit_error{too_many_tokens};
             }
->>>>>>> 846acd9d
             _cardinality += count;
-            if (it != _counts.end() && it->first == colorSequence) {
+            if (it != _counts.end() && it->first == color) {
                 it->second += count;
                 return;
             }
-            _counts.insert(it, {colorSequence, count});
+            _counts.insert(it, {color, count});
         }
 
         [[nodiscard]] MarkingCount_t totalCount() const {
@@ -227,7 +216,7 @@
             return true;
         }
 
-        [[nodiscard]] const std::vector<std::pair<ColorSequence, sMarkingCount_t>>& counts() const {
+        [[nodiscard]] const std::vector<std::pair<Color_t, sMarkingCount_t>>& counts() const {
             return _counts;
         }
 
@@ -262,6 +251,7 @@
             }
             return max;
         }
+
         friend std::ostream& operator<<(std::ostream& out, const SequenceMultiSet& sequence) {
             for (const auto& [color, count] : sequence._counts) {
                 if (count > 0) {
@@ -271,7 +261,7 @@
             return out;
         }
     private:
-        std::vector<std::pair<ColorSequence, sMarkingCount_t>>::iterator lower_bound(const ColorSequence& key) {
+        std::vector<std::pair<Color_t, sMarkingCount_t>>::iterator lower_bound(const Color_t& key) {
             return std::lower_bound(
                  _counts.begin(),
                  _counts.end(),
@@ -282,7 +272,7 @@
             );
         }
 
-        [[nodiscard]] std::vector<std::pair<ColorSequence, sMarkingCount_t>>::const_iterator clower_bound(const ColorSequence& key) const {
+        [[nodiscard]] std::vector<std::pair<Color_t, sMarkingCount_t>>::const_iterator clower_bound(const Color_t& key) const {
             return std::lower_bound(
                  _counts.cbegin(),
                  _counts.cend(),
@@ -292,7 +282,7 @@
                  }
             );
         }
-        std::vector<std::pair<ColorSequence, sMarkingCount_t>> _counts;
+        std::vector<std::pair<Color_t, sMarkingCount_t>> _counts;
         sMarkingCount_t _cardinality = 0;
     };
 
