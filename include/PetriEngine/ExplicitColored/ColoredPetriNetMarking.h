--- conflicted
+++ resolved
@@ -36,31 +36,6 @@
             }
         }
 
-<<<<<<< HEAD
-=======
-        static ColoredPetriNetMarking constructFromEncoding(const std::vector<uint8_t>& bytes, const uint32_t size) {
-            ColoredPetriNetMarking marking;
-            auto cursor = bytes.cbegin();
-            const auto end = bytes.cbegin() + size;
-            while (cursor != end) {
-                CPNMultiSet placeMultiSet;
-                while (*cursor != 0 && cursor != end) {
-                    const auto count = decodeVarInt<MarkingCount_t>(cursor, end);
-                    ColorSequence sequence;
-                    while (*cursor != 0 && cursor != end) {
-                        const auto color = decodeVarInt<Color_t>(cursor, end);
-                        sequence.getSequence().push_back(color - 1);
-                    }
-                    ++cursor;
-                    placeMultiSet.setCount(sequence, count);
-                }
-                ++cursor;
-                marking.markings.push_back(std::move(placeMultiSet));
-            }
-            return marking;
-        }
-
->>>>>>> 9e620b43
         size_t compressedEncode(std::vector<uint8_t>& bytes, bool& success) const {
             size_t cursor = 0;
             for (const auto& marking : markings) {
@@ -82,9 +57,6 @@
             //If state is too big for the ptrie we will not explore full statespace,
             //but counterexamples found are still valid
             if (cursor >= std::numeric_limits<uint16_t>::max()) {
-                if (success) {
-                    std::cout << "Too big for ptrie" << std::endl;
-                }
                 success = false;
                 return std::numeric_limits<uint16_t>::max();
             }
