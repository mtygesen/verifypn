#ifndef COLOREDPETRINETMARKING_H
#define COLOREDPETRINETMARKING_H

#include <cmath>
#include "vector"
#include "SequenceMultiSet.h"

namespace PetriEngine::ExplicitColored{
    struct ColoredPetriNetMarking{
        ColoredPetriNetMarking() = default;
        ColoredPetriNetMarking(const ColoredPetriNetMarking& marking) = default;
        ColoredPetriNetMarking(ColoredPetriNetMarking&&) = default;
        ColoredPetriNetMarking& operator=(const ColoredPetriNetMarking& marking) = default;
        ColoredPetriNetMarking& operator=(ColoredPetriNetMarking&&) = default;

        std::vector<CPNMultiSet> markings;

        bool operator==(const ColoredPetriNetMarking& other) const{
            return markings == other.markings;
        }

        bool operator!=(const ColoredPetriNetMarking& other) const{
            return !(*this == other);
        }

        [[nodiscard]] MarkingCount_t getPlaceCount(const uint32_t placeIndex) const {
            return markings[placeIndex].totalCount();
        }

        void shrink() {
            for (auto& place : markings) {
                place.shrink();
            }
        }
<<<<<<< HEAD

        size_t compressedEncode(std::vector<uint8_t>& bytes, bool& success) const {
            size_t cursor = 0;
            for (const auto& marking : markings) {
                for (const auto& [colorSequence, count] : marking.counts()) {
                    if (count > 0) {
                        encodeVarInt(bytes, cursor, count);
                        encodeVarInt(bytes, cursor, colorSequence.encodedValue + 1);
                        if (bytes.size() < cursor + 1) {
                            bytes.resize(cursor + 1);
                        }
                        bytes[cursor++] = 0;
                    }
                }
                if (bytes.size() < cursor + 1) {
                    bytes.resize(cursor + 1);
                }
                bytes[cursor++] = 0;
            }
            //If state is too big for the ptrie we will not explore full statespace,
            //but counterexamples found are still valid
            if (cursor >= std::numeric_limits<uint16_t>::max()) {
                success = false;
                return std::numeric_limits<uint16_t>::max();
            }
            return cursor;
        }

    private:
        template<typename T>
        static void encodeVarInt(std::vector<uint8_t>& out, size_t& cursor, T value) {
            const uint8_t bitCount = std::floor(std::log2(value)) + 1;
            const uint8_t bytesNeeded = bitCount / 7 + (bitCount % 7 != 0 ? 1 : 0);
            if (out.size() < cursor + bytesNeeded) {
                out.resize(cursor + bytesNeeded);
            }
            for (uint16_t i = 0; i < bytesNeeded; ++i) {
                uint8_t byte = value & 0x7F;
                if (i != bytesNeeded - 1) {
                    byte = byte | 0x80;
                }
                out[cursor++] = byte;
                value = value >> 7;
            }
        }

        template<typename T>
        static T decodeVarInt(std::vector<uint8_t>::const_iterator& cursor, const std::vector<uint8_t>::const_iterator end) {
            T out = 0;
            size_t bits = 0;
            while (cursor != end) {
                out |= static_cast<T>(*cursor & 0x7F) << bits;
                bits += 7;
                if (!(*cursor & 0x80)) {
                    break;
                }
                ++cursor;
            }
            ++cursor;
            return out;
        }
=======
>>>>>>> 846acd9d
    };
}


#endif //COLOREDPETRINETMARKING_H<|MERGE_RESOLUTION|>--- conflicted
+++ resolved
@@ -32,70 +32,6 @@
                 place.shrink();
             }
         }
-<<<<<<< HEAD
-
-        size_t compressedEncode(std::vector<uint8_t>& bytes, bool& success) const {
-            size_t cursor = 0;
-            for (const auto& marking : markings) {
-                for (const auto& [colorSequence, count] : marking.counts()) {
-                    if (count > 0) {
-                        encodeVarInt(bytes, cursor, count);
-                        encodeVarInt(bytes, cursor, colorSequence.encodedValue + 1);
-                        if (bytes.size() < cursor + 1) {
-                            bytes.resize(cursor + 1);
-                        }
-                        bytes[cursor++] = 0;
-                    }
-                }
-                if (bytes.size() < cursor + 1) {
-                    bytes.resize(cursor + 1);
-                }
-                bytes[cursor++] = 0;
-            }
-            //If state is too big for the ptrie we will not explore full statespace,
-            //but counterexamples found are still valid
-            if (cursor >= std::numeric_limits<uint16_t>::max()) {
-                success = false;
-                return std::numeric_limits<uint16_t>::max();
-            }
-            return cursor;
-        }
-
-    private:
-        template<typename T>
-        static void encodeVarInt(std::vector<uint8_t>& out, size_t& cursor, T value) {
-            const uint8_t bitCount = std::floor(std::log2(value)) + 1;
-            const uint8_t bytesNeeded = bitCount / 7 + (bitCount % 7 != 0 ? 1 : 0);
-            if (out.size() < cursor + bytesNeeded) {
-                out.resize(cursor + bytesNeeded);
-            }
-            for (uint16_t i = 0; i < bytesNeeded; ++i) {
-                uint8_t byte = value & 0x7F;
-                if (i != bytesNeeded - 1) {
-                    byte = byte | 0x80;
-                }
-                out[cursor++] = byte;
-                value = value >> 7;
-            }
-        }
-
-        template<typename T>
-        static T decodeVarInt(std::vector<uint8_t>::const_iterator& cursor, const std::vector<uint8_t>::const_iterator end) {
-            T out = 0;
-            size_t bits = 0;
-            while (cursor != end) {
-                out |= static_cast<T>(*cursor & 0x7F) << bits;
-                bits += 7;
-                if (!(*cursor & 0x80)) {
-                    break;
-                }
-                ++cursor;
-            }
-            ++cursor;
-            return out;
-        }
-=======
->>>>>>> 846acd9d
     };
 }
 
