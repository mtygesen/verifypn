--- conflicted
+++ resolved
@@ -38,11 +38,7 @@
             }
         }
 
-<<<<<<< HEAD
-        static ColoredPetriNetMarking constructFromEncoding(const std::vector<uint8_t>& bytes, const size_t size) {
-=======
         static ColoredPetriNetMarking constructFromEncoding(const std::vector<uint8_t>& bytes, const uint32_t size) {
->>>>>>> 9e620b43
             ColoredPetriNetMarking marking;
             auto cursor = bytes.cbegin();
             const auto end = bytes.cbegin() + size;
