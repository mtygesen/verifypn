#ifndef COLOREDPETRINETMARKING_H
#define COLOREDPETRINETMARKING_H

#include <cmath>
#include "vector"
#include "SequenceMultiSet.h"

namespace PetriEngine::ExplicitColored{
    struct ColoredPetriNetMarking{
        ColoredPetriNetMarking() = default;
        ColoredPetriNetMarking(const ColoredPetriNetMarking& marking) = default;
        ColoredPetriNetMarking(ColoredPetriNetMarking&&) = default;
        ColoredPetriNetMarking& operator=(const ColoredPetriNetMarking& marking) {
            auto vec = std::vector<CPNMultiSet>{};
            for (const auto & i : marking.markings){
                vec.push_back(i);
            }
            markings = std::move(vec);
            return *this;
        };
        ColoredPetriNetMarking& operator=(ColoredPetriNetMarking&&) = default;

        std::vector<CPNMultiSet> markings;

        bool operator==(const ColoredPetriNetMarking& other) const{
            return markings == other.markings;
        }

        bool operator!=(const ColoredPetriNetMarking& other) const{
            return !(*this == other);
        }

        [[nodiscard]] MarkingCount_t getPlaceCount(const uint32_t placeIndex) const {
            return markings[placeIndex].totalCount();
        }

        void shrink() {
            for (auto& place : markings) {
                place.shrink();
            }
        }

        [[nodiscard]] uint32_t getHighestCount() const {
            uint32_t max = 0;
            for (const auto& marking : markings) {
                max = std::max(max, marking.getHighestCount());
            }
<<<<<<< HEAD
            return max;
=======
            //If state is too big for the ptrie we will not explore full statespace,
            //but counterexamples found are still valid
            if (cursor >= std::numeric_limits<uint16_t>::max()) {
                success = false;
                return std::numeric_limits<uint16_t>::max();
            }
            return cursor;
>>>>>>> 22b0d418
        }
    private:
        template<typename T>
        static void encodeVarInt(std::vector<uint8_t>& out, size_t& cursor, T value) {
            const uint8_t bitCount = std::floor(std::log2(value)) + 1;
            const uint8_t bytesNeeded = bitCount / 7 + (bitCount % 7 != 0 ? 1 : 0);
            if (out.size() < cursor + bytesNeeded) {
                out.resize(cursor + bytesNeeded);
            }
            for (uint16_t i = 0; i < bytesNeeded; ++i) {
                uint8_t byte = value & 0x7F;
                if (i != bytesNeeded - 1) {
                    byte = byte | 0x80;
                }
                out[cursor++] = byte;
                value = value >> 7;
            }
        }

        template<typename T>
        static T decodeVarInt(std::vector<uint8_t>::const_iterator& cursor, const std::vector<uint8_t>::const_iterator end) {
            T out = 0;
            size_t bits = 0;
            while (cursor != end) {
                out |= static_cast<T>(*cursor & 0x7F) << bits;
                bits += 7;
                if (!(*cursor & 0x80)) {
                    break;
                }
                ++cursor;
            }
            ++cursor;
            return out;
        }

    };
}


#endif //COLOREDPETRINETMARKING_H<|MERGE_RESOLUTION|>--- conflicted
+++ resolved
@@ -45,17 +45,7 @@
             for (const auto& marking : markings) {
                 max = std::max(max, marking.getHighestCount());
             }
-<<<<<<< HEAD
             return max;
-=======
-            //If state is too big for the ptrie we will not explore full statespace,
-            //but counterexamples found are still valid
-            if (cursor >= std::numeric_limits<uint16_t>::max()) {
-                success = false;
-                return std::numeric_limits<uint16_t>::max();
-            }
-            return cursor;
->>>>>>> 22b0d418
         }
     private:
         template<typename T>
@@ -90,7 +80,6 @@
             ++cursor;
             return out;
         }
-
     };
 }
 
