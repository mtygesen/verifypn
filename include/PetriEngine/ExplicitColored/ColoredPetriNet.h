--- conflicted
+++ resolved
@@ -64,17 +64,14 @@
         [[nodiscard]] Transition_t getTransitionCount() const {
             return _transitions.size();
         }
-<<<<<<< HEAD
 
         void extractInputVariables(Transition_t transition, std::set<Variable_t>& out) const;
         void extractGuardVariables(Transition_t transition, std::set<Variable_t>& out) const;
         void extractOutputVariables(Transition_t transition, std::set<Variable_t>& out) const;
         [[nodiscard]] const std::set<Variable_t>& getAllTransitionVariables(Transition_t transition) const;
-=======
         [[nodiscard]] const std::vector<ColoredPetriNetPlace>& getPlaces() const {
             return _places;
         }
->>>>>>> 846acd9d
     private:
         friend class ColoredPetriNetBuilder;
         friend class ColoredSuccessorGenerator;
