--- conflicted
+++ resolved
@@ -32,25 +32,19 @@
 #include "CPNMultiSet.h"
 #include "GuardExpression.h"
 #include "Binding.h"
-<<<<<<< HEAD
 #include "ColoredPetriNetMarking.h"
-=======
 #include "ArcExpression.h"
->>>>>>> a11522af
 
 namespace PetriEngine
 {
     namespace ExplicitColored
     {
-<<<<<<< HEAD
         struct ArcExpression
         {
             std::vector<std::shared_ptr<Variable>> variables;
             virtual CPNMultiSet eval(const Binding &binding) = 0;
         };
 
-=======
->>>>>>> a11522af
         struct ColoredPetriNetTransition
         {
             std::unique_ptr<GuardExpression> guardExpression;
