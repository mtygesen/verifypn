#ifndef COLOREDPETRINET_H
#define COLOREDPETRINET_H

#include <random>
#include <vector>
#include <memory>

#include "ArcCompiler.h"
#include "utils/structures/shared_string.h"
#include "AtomicTypes.h"
#include "ColoredPetriNetMarking.h"
#include "GuardCompiler.h"

namespace PetriEngine::ExplicitColored
{
    struct ColoredPetriNetTransition
    {
        std::unique_ptr<CompiledGuardExpression> guardExpression;
        std::set<Variable_t> variables;
        std::pair<std::map<Variable_t,std::vector<Color_t>>, uint64_t> validVariables;
    };

    struct BaseColorType
    {
        Color_t colors;
    };

    struct ColorType
    {
        uint32_t size;
        std::vector<std::shared_ptr<BaseColorType>> basicColorTypes;
    };

    struct ColoredPetriNetPlace
    {
        std::shared_ptr<ColorType> colorType;
    };

    struct ColoredPetriNetInhibitor
    {
        ColoredPetriNetInhibitor(const size_t from, const size_t to, const MarkingCount_t weight)
            : from(from), to(to), weight(weight){}
        uint32_t from;
        uint32_t to;
        MarkingCount_t weight;
    };

    struct ColoredPetriNetArc
    {
        uint32_t from;
        uint32_t to;
        std::shared_ptr<ColorType> colorType;
        std::unique_ptr<CompiledArcExpression> expression;
    };

    struct Variable
    {
        std::shared_ptr<BaseColorType> colorType;
    };

    class ColoredPetriNetBuilder;

    class ColoredPetriNet
    {
    public:
        ColoredPetriNet(ColoredPetriNet&&) = default;
        ColoredPetriNet& operator=(ColoredPetriNet&&) = default;
        ColoredPetriNet& operator=(const ColoredPetriNet&) = default;

        [[nodiscard]] const ColoredPetriNetMarking& initial() const {
            return _initialMarking;
        }

<<<<<<< HEAD
            [[nodiscard]] Transition_t getTransitionCount() const {
                return _transitions.size();
            }

            void getInputVariables(const Transition_t transition, std::set<Variable_t>& out) const {
                for (auto i = _transitionArcs[transition].first; i < _transitionArcs[transition].second; i++) {
                    const auto& vars = _arcs[i].expression->getVariables();
                    out.insert(vars.begin(), vars.end());
                }
            }

            void getGuardVariables(const Transition_t transition, std::set<Variable_t>& out) const {
                if (_transitions[transition].guardExpression == nullptr) {
                    return;
                }
                _transitions[transition].guardExpression->collectVariables(out);
            }

            void getOutputVariables(const Transition_t transition, std::set<Variable_t>& out) const {
                for (auto i = _transitionArcs[transition].second; i < _transitionArcs[transition + 1].first; i++){
                    const auto& vars = _arcs[i].expression->getVariables();
                    out.insert(vars.begin(), vars.end());
                }
            }
        private:
            friend class ColoredPetriNetBuilder;
            friend class ColoredSuccessorGenerator;
            friend class ValidVariableGenerator;
            friend class FireabilityChecker;
            ColoredPetriNet() = default;
            std::vector<ColoredPetriNetTransition> _transitions;
            std::vector<ColoredPetriNetPlace> _places;
            std::vector<ColoredPetriNetArc> _arcs;
            std::vector<ColoredPetriNetInhibitor> _inhibitorArcs;
            std::vector<Variable> _variables;
            ColoredPetriNetMarking _initialMarking;
            std::vector<std::pair<uint32_t,uint32_t>> _transitionArcs; //Index is transition and pair is input/output arc beginning index in _arcs
            std::vector<uint32_t> _transitionInhibitors; //Index is transition and value is beginning index in _inhibitorArcs
        };
    }
} // PetriEngine
=======
        [[nodiscard]] Transition_t getTransitionCount() const {
            return _transitions.size();
        }
    private:
        friend class ColoredPetriNetBuilder;
        friend class ColoredSuccessorGenerator;
        friend class ValidVariableGenerator;
        friend class FireabilityChecker;
        ColoredPetriNet() = default;
        std::vector<ColoredPetriNetTransition> _transitions;
        std::vector<ColoredPetriNetPlace> _places;
        std::vector<ColoredPetriNetArc> _arcs;
        std::vector<ColoredPetriNetInhibitor> _inhibitorArcs;
        std::vector<Variable> _variables;
        ColoredPetriNetMarking _initialMarking;
        std::vector<std::pair<uint32_t,uint32_t>> _transitionArcs; //Index is transition and pair is input/output arc beginning index in _arcs
        std::vector<uint32_t> _transitionInhibitors; //Index is transition and value is beginning index in _inhibitorArcs
    };
}
// PetriEngine
>>>>>>> c4dbf2b6

#endif // COLOREDPETRINET_H<|MERGE_RESOLUTION|>--- conflicted
+++ resolved
@@ -71,51 +71,29 @@
             return _initialMarking;
         }
 
-<<<<<<< HEAD
-            [[nodiscard]] Transition_t getTransitionCount() const {
-                return _transitions.size();
-            }
-
-            void getInputVariables(const Transition_t transition, std::set<Variable_t>& out) const {
-                for (auto i = _transitionArcs[transition].first; i < _transitionArcs[transition].second; i++) {
-                    const auto& vars = _arcs[i].expression->getVariables();
-                    out.insert(vars.begin(), vars.end());
-                }
-            }
-
-            void getGuardVariables(const Transition_t transition, std::set<Variable_t>& out) const {
-                if (_transitions[transition].guardExpression == nullptr) {
-                    return;
-                }
-                _transitions[transition].guardExpression->collectVariables(out);
-            }
-
-            void getOutputVariables(const Transition_t transition, std::set<Variable_t>& out) const {
-                for (auto i = _transitionArcs[transition].second; i < _transitionArcs[transition + 1].first; i++){
-                    const auto& vars = _arcs[i].expression->getVariables();
-                    out.insert(vars.begin(), vars.end());
-                }
-            }
-        private:
-            friend class ColoredPetriNetBuilder;
-            friend class ColoredSuccessorGenerator;
-            friend class ValidVariableGenerator;
-            friend class FireabilityChecker;
-            ColoredPetriNet() = default;
-            std::vector<ColoredPetriNetTransition> _transitions;
-            std::vector<ColoredPetriNetPlace> _places;
-            std::vector<ColoredPetriNetArc> _arcs;
-            std::vector<ColoredPetriNetInhibitor> _inhibitorArcs;
-            std::vector<Variable> _variables;
-            ColoredPetriNetMarking _initialMarking;
-            std::vector<std::pair<uint32_t,uint32_t>> _transitionArcs; //Index is transition and pair is input/output arc beginning index in _arcs
-            std::vector<uint32_t> _transitionInhibitors; //Index is transition and value is beginning index in _inhibitorArcs
-        };
-    }
-} // PetriEngine
-=======
         [[nodiscard]] Transition_t getTransitionCount() const {
             return _transitions.size();
+        }
+
+        void getInputVariables(const Transition_t transition, std::set<Variable_t>& out) const {
+            for (auto i = _transitionArcs[transition].first; i < _transitionArcs[transition].second; i++) {
+                const auto& vars = _arcs[i].expression->getVariables();
+                out.insert(vars.begin(), vars.end());
+            }
+        }
+
+        void getGuardVariables(const Transition_t transition, std::set<Variable_t>& out) const {
+            if (_transitions[transition].guardExpression == nullptr) {
+                return;
+            }
+            _transitions[transition].guardExpression->collectVariables(out);
+        }
+
+        void getOutputVariables(const Transition_t transition, std::set<Variable_t>& out) const {
+            for (auto i = _transitionArcs[transition].second; i < _transitionArcs[transition + 1].first; i++){
+                const auto& vars = _arcs[i].expression->getVariables();
+                out.insert(vars.begin(), vars.end());
+            }
         }
     private:
         friend class ColoredPetriNetBuilder;
@@ -134,6 +112,5 @@
     };
 }
 // PetriEngine
->>>>>>> c4dbf2b6
 
 #endif // COLOREDPETRINET_H