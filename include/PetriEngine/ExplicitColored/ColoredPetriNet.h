/* PeTe - Petri Engine exTremE
 * Copyright (C) 2011  Jonas Finnemann Jensen <jopsen@gmail.com>,
 *                     Thomas Søndersø Nielsen <primogens@gmail.com>,
 *                     Lars Kærlund Østergaard <larsko@gmail.com>,
 *                     Peter Gjøl Jensen <root@petergjoel.dk>
 *
 * This program is free software: you can redistribute it and/or modify
 * it under the terms of the GNU General Public License as published by
 * the Free Software Foundation, either version 3 of the License, or
 * (at your option) any later version.
 *
 * This program is distributed in the hope that it will be useful,
 * but WITHOUT ANY WARRANTY; without even the implied warranty of
 * MERCHANTABILITY or FITNESS FOR A PARTICULAR PURPOSE.  See the
 * GNU General Public License for more details.
 *
 * You should have received a copy of the GNU General Public License
 * along with this program.  If not, see <http://www.gnu.org/licenses/>.
 */
#ifndef COLOREDPETRINET_H
#define COLOREDPETRINET_H

#include <string>
#include <vector>
#include <climits>
#include <limits>
#include <memory>
#include <iostream>

#include "utils/structures/shared_string.h"
#include "AtomicTypes.h"
#include "CPNMultiSet.h"
#include "GuardExpression.h"
#include "Binding.h"
#include "ColoredPetriNetMarking.h"
#include "ArcExpression.h"

namespace PetriEngine
{
    namespace ExplicitColored
    {
        struct ColoredPetriNetTransition
        {
            std::unique_ptr<GuardExpression> guardExpression;
        };

<<<<<<< HEAD
        struct BaseColorType {
            Color_t colors;
        };

        struct ColorType
        {
            uint32_t size;
            std::vector<std::shared_ptr<BaseColorType>> basicColorTypes;
=======
        struct BaseColorType
        {
            Color_t colors;
>>>>>>> 91649998
        };

        struct ColorType
        {
            uint32_t size;
            std::vector<std::shared_ptr<BaseColorType>> baseColorTypes;
        };

        struct ColoredPetriNetPlace
        {
<<<<<<< HEAD
            int from;
            int to;
=======
>>>>>>> 91649998
            std::shared_ptr<ColorType> colorType;
        };

<<<<<<< HEAD
        struct ColoredPetriNetInhibitor {
            int from;
            int to;
            MarkingCount_t weight;
=======
        struct ColoredPetriNetInhibitor
        {
            uint32_t from;
            uint32_t to;
            MarkingCount_t weight;
        };

        struct ColoredPetriNetArc
        {
            uint32_t from;
            uint32_t to;
            std::vector<Variable_t> variables;
            std::shared_ptr<ColorType> colorType;
            std::unique_ptr<ArcExpression> arcExpression;
>>>>>>> 91649998
        };

        struct Variable
        {
            std::shared_ptr<BaseColorType> colorType;
<<<<<<< HEAD
            Variable_t id;
=======
>>>>>>> 91649998
        };

        class ColoredPetriNet
        {
        public:
            ColoredPetriNet(ColoredPetriNet&&) = default;
            ColoredPetriNet& operator=(ColoredPetriNet&&) = default;
            const ColoredPetriNetMarking& initial() const {
                return _initialMarking;
            }

            const ColoredPetriNetTransition& getTransition(uint32_t index) {
                return _transitions[index];
            }

            const ColoredPetriNetArc& getInputArc(uint32_t index) const {
                return _inputArcs[index];
            }

            const ColoredPetriNetPlace& getPlace(uint32_t index) const {
                return _places[index];
            }
        private:
            friend class ColoredPetriNetBuilder;
            friend class ColoredSuccessorGenerator;
            ColoredPetriNet() = default;
            std::vector<ColoredPetriNetTransition> _transitions;
            std::vector<ColoredPetriNetPlace> _places;
<<<<<<< HEAD
            std::vector<ColoredPetriNetArc> _outputArcs;
            std::vector<ColoredPetriNetArc> _inputArcs;
            std::vector<ColoredPetriNetInhibitor> _inhibitorArcs;
=======
            std::vector<ColoredPetriNetArc> _transitionToPlaceArcs;
            std::vector<ColoredPetriNetInhibitor> _inhibitorToPlaceArcs;
            std::vector<ColoredPetriNetArc> _placeToTransitionArcs;
>>>>>>> 91649998
            std::vector<Variable> _variables;
            ColoredPetriNetMarking _initialMarking;
            uint32_t _ntransitions = 0;
        };
    }
} // PetriEngine

#endif // COLOREDPETRINET_H<|MERGE_RESOLUTION|>--- conflicted
+++ resolved
@@ -44,8 +44,8 @@
             std::unique_ptr<GuardExpression> guardExpression;
         };
 
-<<<<<<< HEAD
-        struct BaseColorType {
+        struct BaseColorType
+        {
             Color_t colors;
         };
 
@@ -53,35 +53,13 @@
         {
             uint32_t size;
             std::vector<std::shared_ptr<BaseColorType>> basicColorTypes;
-=======
-        struct BaseColorType
-        {
-            Color_t colors;
->>>>>>> 91649998
-        };
-
-        struct ColorType
-        {
-            uint32_t size;
-            std::vector<std::shared_ptr<BaseColorType>> baseColorTypes;
         };
 
         struct ColoredPetriNetPlace
         {
-<<<<<<< HEAD
-            int from;
-            int to;
-=======
->>>>>>> 91649998
             std::shared_ptr<ColorType> colorType;
         };
 
-<<<<<<< HEAD
-        struct ColoredPetriNetInhibitor {
-            int from;
-            int to;
-            MarkingCount_t weight;
-=======
         struct ColoredPetriNetInhibitor
         {
             uint32_t from;
@@ -96,17 +74,14 @@
             std::vector<Variable_t> variables;
             std::shared_ptr<ColorType> colorType;
             std::unique_ptr<ArcExpression> arcExpression;
->>>>>>> 91649998
         };
 
         struct Variable
         {
             std::shared_ptr<BaseColorType> colorType;
-<<<<<<< HEAD
-            Variable_t id;
-=======
->>>>>>> 91649998
         };
+
+        class ColoredPetriNetBuilder;
 
         class ColoredPetriNet
         {
@@ -116,33 +91,15 @@
             const ColoredPetriNetMarking& initial() const {
                 return _initialMarking;
             }
-
-            const ColoredPetriNetTransition& getTransition(uint32_t index) {
-                return _transitions[index];
-            }
-
-            const ColoredPetriNetArc& getInputArc(uint32_t index) const {
-                return _inputArcs[index];
-            }
-
-            const ColoredPetriNetPlace& getPlace(uint32_t index) const {
-                return _places[index];
-            }
         private:
             friend class ColoredPetriNetBuilder;
             friend class ColoredSuccessorGenerator;
             ColoredPetriNet() = default;
             std::vector<ColoredPetriNetTransition> _transitions;
             std::vector<ColoredPetriNetPlace> _places;
-<<<<<<< HEAD
             std::vector<ColoredPetriNetArc> _outputArcs;
             std::vector<ColoredPetriNetArc> _inputArcs;
             std::vector<ColoredPetriNetInhibitor> _inhibitorArcs;
-=======
-            std::vector<ColoredPetriNetArc> _transitionToPlaceArcs;
-            std::vector<ColoredPetriNetInhibitor> _inhibitorToPlaceArcs;
-            std::vector<ColoredPetriNetArc> _placeToTransitionArcs;
->>>>>>> 91649998
             std::vector<Variable> _variables;
             ColoredPetriNetMarking _initialMarking;
             uint32_t _ntransitions = 0;
