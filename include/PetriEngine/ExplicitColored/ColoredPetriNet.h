/* PeTe - Petri Engine exTremE
 * Copyright (C) 2011  Jonas Finnemann Jensen <jopsen@gmail.com>,
 *                     Thomas Søndersø Nielsen <primogens@gmail.com>,
 *                     Lars Kærlund Østergaard <larsko@gmail.com>,
 *                     Peter Gjøl Jensen <root@petergjoel.dk>
 *
 * This program is free software: you can redistribute it and/or modify
 * it under the terms of the GNU General Public License as published by
 * the Free Software Foundation, either version 3 of the License, or
 * (at your option) any later version.
 *
 * This program is distributed in the hope that it will be useful,
 * but WITHOUT ANY WARRANTY; without even the implied warranty of
 * MERCHANTABILITY or FITNESS FOR A PARTICULAR PURPOSE.  See the
 * GNU General Public License for more details.
 *
 * You should have received a copy of the GNU General Public License
 * along with this program.  If not, see <http://www.gnu.org/licenses/>.
 */
#ifndef COLOREDPETRINET_H
#define COLOREDPETRINET_H

#include <string>
#include <vector>
#include <climits>
#include <limits>
#include <memory>
#include <iostream>

#include "utils/structures/shared_string.h"
#include "AtomicTypes.h"
#include "CPNMultiSet.h"
#include "GuardExpression.h"
#include "Binding.h"
#include "ColoredPetriNetMarking.h"
#include "ArcExpression.h"

namespace PetriEngine
{
    namespace ExplicitColored
    {
        struct ArcExpression
        {
            std::vector<std::shared_ptr<Variable>> variables;
            virtual CPNMultiSet eval(const Binding &binding) = 0;
        };

        struct ColoredPetriNetTransition
        {
            std::unique_ptr<GuardExpression> guardExpression;
        };

        struct BaseColorType {
            Color_t colors;
        };

        struct ColorType
        {
            uint32_t size;
            std::vector<std::shared_ptr<BaseColorType>> basicColorTypes;
        };

        struct ColoredPetriNetPlace
        {
            std::shared_ptr<ColorType> colorType;
        };

        struct ColoredPetriNetArc
        {
            int from;
            int to;
            int inhib;
            std::shared_ptr<ColorType> colorType;
            std::unique_ptr<ArcExpression> arcExpression;
            std::shared_ptr<ColorType> colorType;
        };

<<<<<<< HEAD
        struct ColoredPetriNetInhibitor {
            int from;
            int to;
            MarkingCount_t weight;
=======
        struct ColorType
        {
            uint32_t size;
            std::vector<std::shared_ptr<BaseColorType>> colorTypes;
>>>>>>> 985bb5e0
        };

        struct BaseColorType
        {
            Color_t colors;
        };

        struct Variable
        {
            std::shared_ptr<BaseColorType> colorType;
            std::string id;
        };

        struct Variable {
            std::shared_ptr<BaseColorType> colorType;
            uint32_t id;
        };

        class ColoredPetriNetBuilder;

        class ColoredPetriNet
        {
            friend ColoredPetriNetBuilder;
        public:
<<<<<<< HEAD
            ColoredPetriNet(ColoredPetriNet&&) = default;
            ColoredPetriNet& operator=(ColoredPetriNet&&) = default;
=======
            ColoredPetriNet();
            const ColoredPetriNetMarking& initial() const {
                return _initialMarking;
            }
>>>>>>> 985bb5e0
        private:
            ColoredPetriNet() = default;
            std::vector<ColoredPetriNetTransition> _transitions;
            std::vector<ColoredPetriNetPlace> _places;
<<<<<<< HEAD
            std::vector<ColoredPetriNetArc> _outputArcs;
            std::vector<ColoredPetriNetArc> _inputArcs;
            std::vector<ColoredPetriNetInhibitor> _inhibitorArcs;
=======
            std::vector<ColoredPetriNetArc> _transitionToPlaceArcs;
            std::vector<ColoredPetriNetArc> _placeToTransitionArcs;
>>>>>>> 985bb5e0
            std::vector<Variable> _variables;
            ColoredPetriNetMarking _initialMarking;
            uint32_t _ntransitions;
            friend class ColoredSuccessorGenerator;
        };
    }
} // PetriEngine

#endif // COLOREDPETRINET_H<|MERGE_RESOLUTION|>--- conflicted
+++ resolved
@@ -69,23 +69,19 @@
         {
             int from;
             int to;
-            int inhib;
             std::shared_ptr<ColorType> colorType;
             std::unique_ptr<ArcExpression> arcExpression;
-            std::shared_ptr<ColorType> colorType;
         };
 
-<<<<<<< HEAD
+        struct ColorType {
+            uint32_t size;
+            std::vector<std::shared_ptr<BaseColorType>> colorTypes;
+        };
+
         struct ColoredPetriNetInhibitor {
             int from;
             int to;
             MarkingCount_t weight;
-=======
-        struct ColorType
-        {
-            uint32_t size;
-            std::vector<std::shared_ptr<BaseColorType>> colorTypes;
->>>>>>> 985bb5e0
         };
 
         struct BaseColorType
@@ -96,41 +92,25 @@
         struct Variable
         {
             std::shared_ptr<BaseColorType> colorType;
-            std::string id;
+            Variable_t id;
         };
-
-        struct Variable {
-            std::shared_ptr<BaseColorType> colorType;
-            uint32_t id;
-        };
-
-        class ColoredPetriNetBuilder;
 
         class ColoredPetriNet
         {
             friend ColoredPetriNetBuilder;
         public:
-<<<<<<< HEAD
             ColoredPetriNet(ColoredPetriNet&&) = default;
             ColoredPetriNet& operator=(ColoredPetriNet&&) = default;
-=======
-            ColoredPetriNet();
             const ColoredPetriNetMarking& initial() const {
                 return _initialMarking;
             }
->>>>>>> 985bb5e0
         private:
             ColoredPetriNet() = default;
             std::vector<ColoredPetriNetTransition> _transitions;
             std::vector<ColoredPetriNetPlace> _places;
-<<<<<<< HEAD
             std::vector<ColoredPetriNetArc> _outputArcs;
             std::vector<ColoredPetriNetArc> _inputArcs;
             std::vector<ColoredPetriNetInhibitor> _inhibitorArcs;
-=======
-            std::vector<ColoredPetriNetArc> _transitionToPlaceArcs;
-            std::vector<ColoredPetriNetArc> _placeToTransitionArcs;
->>>>>>> 985bb5e0
             std::vector<Variable> _variables;
             ColoredPetriNetMarking _initialMarking;
             uint32_t _ntransitions;
