--- conflicted
+++ resolved
@@ -58,7 +58,13 @@
         }
     };
 
-<<<<<<< HEAD
+    class ColoredMinimalMarking {
+    public:
+        CPNMultiSet minimalMarkingMultiSet;
+        MarkingCount_t variableCount;
+    };
+
+
     struct VariableConstraint {
         uint32_t colorIndex;
         ColorOffset_t colorOffset;
@@ -76,15 +82,6 @@
         }
     };
 
-=======
-    class ColoredMinimalMarking {
-    public:
-        CPNMultiSet minimalMarkingMultiSet;
-        MarkingCount_t variableCount;
-    };
-
-
->>>>>>> 22b0d418
     class CompiledArcExpression {
     public:
         [[nodiscard]] virtual const CPNMultiSet& eval(const Binding& binding) const = 0;
