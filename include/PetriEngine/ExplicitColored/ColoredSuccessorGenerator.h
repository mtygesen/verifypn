--- conflicted
+++ resolved
@@ -93,12 +93,11 @@
             }
             return {{},0};
         }
-<<<<<<< HEAD
 
         [[nodiscard]] bool shouldEarlyTerminateTransition(const ColoredPetriNetMarking& marking, const Transition_t transition) const {
             if (!checkInhibitor(marking, transition))
                 return true;
-            if (!hasMinimalCardinality(marking, transition))
+            if (!_hasMinimalCardinality(marking, transition))
                 return true;
             return false;
         }
@@ -211,10 +210,6 @@
             state.setDone();
             return ColoredPetriNetStateConstrained{{}};
         }
-    private:
-        [[nodiscard]] bool hasMinimalCardinality(const ColoredPetriNetMarking& marking, Transition_t transition) const;
-=======
->>>>>>> 756a54b4
     };
 }
 
