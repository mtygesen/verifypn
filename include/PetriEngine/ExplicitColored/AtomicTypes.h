#ifndef ATOMIC_TYPES_H
#define ATOMIC_TYPES_H
#include <cstdint>
#include <limits>
namespace PetriEngine
{
    namespace ExplicitColored
    {
        using Color_t = uint32_t;
        using Transition_t = uint32_t;
        using Variable_t = uint32_t;
        using MarkingCount_t = uint32_t;
<<<<<<< HEAD
        using Binding_t = uint32_t;
=======
        using sMarkingCount_t = int32_t;
>>>>>>> 4201e103
        constexpr Color_t DOT_COLOR = 0;
        constexpr Color_t ALL_COLOR = std::numeric_limits<Color_t>::max();
    }
}
#endif<|MERGE_RESOLUTION|>--- conflicted
+++ resolved
@@ -10,11 +10,8 @@
         using Transition_t = uint32_t;
         using Variable_t = uint32_t;
         using MarkingCount_t = uint32_t;
-<<<<<<< HEAD
+        using sMarkingCount_t = int32_t;
         using Binding_t = uint32_t;
-=======
-        using sMarkingCount_t = int32_t;
->>>>>>> 4201e103
         constexpr Color_t DOT_COLOR = 0;
         constexpr Color_t ALL_COLOR = std::numeric_limits<Color_t>::max();
     }
