/* Copyright (C) 2020  Alexander Bilgram <alexander@bilgram.dk>,
 *                     Peter Haar Taankvist <ptaankvist@gmail.com>,
 *                     Thomas Pedersen <thomas.pedersen@stofanet.dk>
 *                     Andreas H. Klostergaard
 *
 * This program is free software: you can redistribute it and/or modify
 * it under the terms of the GNU General Public License as published by
 * the Free Software Foundation, either version 3 of the License, or
 * (at your option) any later version.
 *
 * This program is distributed in the hope that it will be useful,
 * but WITHOUT ANY WARRANTY; without even the implied warranty of
 * MERCHANTABILITY or FITNESS FOR A PARTICULAR PURPOSE.  See the
 * GNU General Public License for more details.
 *
 * You should have received a copy of the GNU General Public License
 * along with this program.  If not, see <http://www.gnu.org/licenses/>.
 */

#include <vector>
#include <unordered_map>

#include "ColoredNetStructures.h"
#include "EquivalenceClass.h"
#include "ForwardFixedPoint.h"

namespace PetriEngine {

    class NaiveBindingGenerator {
    public:
        class Iterator {
        private:
            NaiveBindingGenerator* _generator;

        public:
            Iterator(NaiveBindingGenerator* generator);

            bool operator==(Iterator& other);
            bool operator!=(Iterator& other);
            Iterator& operator++();
            const Colored::BindingMap& operator*() const;
        };
    private:
        Colored::GuardExpression_ptr _expr;
        Colored::BindingMap _bindings;
        const Colored::ColorTypeMap& _colorTypes;
<<<<<<< HEAD

        bool eval() const;

    public:
        NaiveBindingGenerator(const Colored::Transition& transition,
                const Colored::ColorTypeMap& colorTypes);

=======
        bool _empty = false;
        bool eval() const;
    protected:
>>>>>>> 9a37c4ae
        const Colored::BindingMap& nextBinding();
        const Colored::BindingMap& currentBinding() const;
        bool isInitial() const;
    public:
        NaiveBindingGenerator(const Colored::Transition& transition,
                const Colored::ColorTypeMap& colorTypes);


        Iterator begin();
        Iterator end();
    };


    class FixpointBindingGenerator {
    public:
        class Iterator {
        private:
            FixpointBindingGenerator* _generator;

        public:
            Iterator(FixpointBindingGenerator* generator);

            bool operator==(Iterator& other);
            bool operator!=(Iterator& other);
            Iterator& operator++();
            const Colored::BindingMap operator++(int);
            const Colored::BindingMap& operator*() const;
        };
    private:
        const Colored::GuardExpression_ptr &_expr;
        Colored::BindingMap _bindings;
        std::vector<std::vector<std::vector<uint32_t>>> _symmetric_var_combinations;
        const Colored::ColorTypeMap& _colorTypes;
        const Colored::Transition &_transition;
        const std::vector<std::set<const Colored::Variable *>>& _symmetric_vars;
        const Colored::ForwardFixedPoint::VarMap& _var_map;
        Colored::BindingMap::iterator _bindingIterator;
        bool _isDone;
        bool _noValidBindings;
        uint32_t _nextIndex = 0;
        uint32_t _currentOuterId = 0;
        uint32_t _currentInnerId = 0;
        uint32_t _symmetric_vars_set = 0;

        bool eval() const;
        bool assignSymmetricVars();
        void generateCombinations(
            uint32_t options,
            uint32_t samples,
            std::vector<std::vector<uint32_t>> &result,
            std::vector<uint32_t> &current) const;

    public:
        FixpointBindingGenerator(const Colored::Transition &transition,
                const Colored::ColorTypeMap& colorTypes,  const std::vector<std::set<const Colored::Variable *>>& symmetric_vars, const Colored::ForwardFixedPoint::VarMap& var_map);

        FixpointBindingGenerator(const FixpointBindingGenerator& ) = default;

        FixpointBindingGenerator& operator= (const FixpointBindingGenerator& b) = default;

        const Colored::BindingMap& nextBinding();
        const Colored::BindingMap& currentBinding() const;
        bool isInitial() const;
        Iterator begin();
        Iterator end();
    };
}<|MERGE_RESOLUTION|>--- conflicted
+++ resolved
@@ -44,19 +44,9 @@
         Colored::GuardExpression_ptr _expr;
         Colored::BindingMap _bindings;
         const Colored::ColorTypeMap& _colorTypes;
-<<<<<<< HEAD
-
-        bool eval() const;
-
-    public:
-        NaiveBindingGenerator(const Colored::Transition& transition,
-                const Colored::ColorTypeMap& colorTypes);
-
-=======
         bool _empty = false;
         bool eval() const;
     protected:
->>>>>>> 9a37c4ae
         const Colored::BindingMap& nextBinding();
         const Colored::BindingMap& currentBinding() const;
         bool isInitial() const;
