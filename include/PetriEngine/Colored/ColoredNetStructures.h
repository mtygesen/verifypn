--- conflicted
+++ resolved
@@ -41,11 +41,8 @@
         struct Transition {
             std::string name;
             GuardExpression_ptr guard;
-<<<<<<< HEAD
             int32_t _player;
-=======
             double _x = 0, _y = 0;
->>>>>>> 1296b2cd
             std::vector<Arc> input_arcs;
             std::vector<Arc> output_arcs;
             std::vector<std::unordered_map<const Variable *, interval_vector_t>> variableMaps;
