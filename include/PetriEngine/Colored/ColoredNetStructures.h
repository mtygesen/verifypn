/*
 * To change this license header, choose License Headers in Project Properties.
 * To change this template file, choose Tools | Templates
 * and open the template in the editor.
 */

/* 
 * File:   ColoredNetStructures.h
 * Author: Klostergaard
 *
 * Created on 17. februar 2018, 17:07
 */

#ifndef COLOREDNETSTRUCTURES_H
#define COLOREDNETSTRUCTURES_H

#include <vector>
#include <set>
#include <assert.h>
#include "Colors.h"
#include "Expressions.h"
#include "Multiset.h"
#include "../TAR/range.h"

namespace PetriEngine {
    namespace Colored {
        
        struct Arc {
            uint32_t place;
            uint32_t transition;
            ArcExpression_ptr expr;
            bool activatable;
            bool input;
        };
        
        struct Transition {
            std::string name;
            GuardExpression_ptr guard;
            std::vector<Arc> input_arcs;
            std::vector<Arc> output_arcs;
            std::unordered_map<std::string, Colored::VariableInterval> variableIntervals;
            bool considered;
        };
        
        struct Place {
            std::string name;
            ColorType* type;
            Multiset marking;
        };

        

<<<<<<< HEAD
=======
                for(auto pair : contained){
                    if (!pair.second){
                        return false;
                    }
                }
                return true;
            }
        };

        struct ValueBranch {
            std::vector<ValueBranch *> _children;
            uint32_t _value;

            ValueBranch() {
            }

            ValueBranch(uint32_t value) : _value(value) {
            };

            ValueBranch(std::vector<ValueBranch *> children, uint32_t value) :  _children(children), _value(value) {
            };

            bool isLeafNode(){
                return _children.empty();
            }

            std::vector<ValueBranch *> getChildren(){
                return _children;
            }

            uint32_t& getValue(){
                return _value;
            }

        };
>>>>>>> ca19f13b
    }
}

#endif /* COLOREDNETSTRUCTURES_H */
<|MERGE_RESOLUTION|>--- conflicted
+++ resolved
@@ -47,47 +47,6 @@
             ColorType* type;
             Multiset marking;
         };
-
-        
-
-<<<<<<< HEAD
-=======
-                for(auto pair : contained){
-                    if (!pair.second){
-                        return false;
-                    }
-                }
-                return true;
-            }
-        };
-
-        struct ValueBranch {
-            std::vector<ValueBranch *> _children;
-            uint32_t _value;
-
-            ValueBranch() {
-            }
-
-            ValueBranch(uint32_t value) : _value(value) {
-            };
-
-            ValueBranch(std::vector<ValueBranch *> children, uint32_t value) :  _children(children), _value(value) {
-            };
-
-            bool isLeafNode(){
-                return _children.empty();
-            }
-
-            std::vector<ValueBranch *> getChildren(){
-                return _children;
-            }
-
-            uint32_t& getValue(){
-                return _value;
-            }
-
-        };
->>>>>>> ca19f13b
     }
 }
 
