/* Copyright (C) 2020  Alexander Bilgram <alexander@bilgram.dk>,
 *                     Peter Haar Taankvist <ptaankvist@gmail.com>,
 *                     Thomas Pedersen <thomas.pedersen@stofanet.dk>
 *                     Andreas H. Klostergaard
 *
 * This program is free software: you can redistribute it and/or modify
 * it under the terms of the GNU General Public License as published by
 * the Free Software Foundation, either version 3 of the License, or
 * (at your option) any later version.
 *
 * This program is distributed in the hope that it will be useful,
 * but WITHOUT ANY WARRANTY; without even the implied warranty of
 * MERCHANTABILITY or FITNESS FOR A PARTICULAR PURPOSE.  See the
 * GNU General Public License for more details.
 *
 * You should have received a copy of the GNU General Public License
 * along with this program.  If not, see <http://www.gnu.org/licenses/>.
 */

#ifndef COLOREDNETSTRUCTURES_H
#define COLOREDNETSTRUCTURES_H

#include <vector>
#include <set>
#include <assert.h>
#include "Colors.h"
#include "Expressions.h"
#include "Multiset.h"

namespace PetriEngine {
    namespace Colored {
        
        struct Arc {
            uint32_t place;
            uint32_t transition;
            ArcExpression_ptr expr;
            bool input;
            uint32_t weight;
        };
        
        struct Transition {
            std::string name;
            GuardExpression_ptr guard;
            std::vector<Arc> input_arcs;
            std::vector<Arc> output_arcs;
            std::vector<std::unordered_map<const Colored::Variable *, Colored::intervalTuple_t>> variableMaps;
            bool considered;
        };
        
        struct Place {
            std::string name;
            ColorType* type;
            Multiset marking;
<<<<<<< HEAD
            bool inhibitor;
=======
            bool stable = true;
>>>>>>> 339d8a58
        };
    }
}

#endif /* COLOREDNETSTRUCTURES_H */
<|MERGE_RESOLUTION|>--- conflicted
+++ resolved
@@ -51,11 +51,8 @@
             std::string name;
             ColorType* type;
             Multiset marking;
-<<<<<<< HEAD
             bool inhibitor;
-=======
             bool stable = true;
->>>>>>> 339d8a58
         };
     }
 }
