/* Copyright (C) 2020  Alexander Bilgram <alexander@bilgram.dk>,
 *                     Peter Haar Taankvist <ptaankvist@gmail.com>,
 *                     Thomas Pedersen <thomas.pedersen@stofanet.dk>
 *                     Andreas H. Klostergaard
 *
 * This program is free software: you can redistribute it and/or modify
 * it under the terms of the GNU General Public License as published by
 * the Free Software Foundation, either version 3 of the License, or
 * (at your option) any later version.
 *
 * This program is distributed in the hope that it will be useful,
 * but WITHOUT ANY WARRANTY; without even the implied warranty of
 * MERCHANTABILITY or FITNESS FOR A PARTICULAR PURPOSE.  See the
 * GNU General Public License for more details.
 *
 * You should have received a copy of the GNU General Public License
 * along with this program.  If not, see <http://www.gnu.org/licenses/>.
 */

#ifndef COLORS_H
#define COLORS_H

#include <stdint.h>
#include <stddef.h>
#include <string>
#include <string.h>
#include <utility>
#include <vector>
#include <unordered_map>
#include <iostream>
#include <cassert>

#include "Intervals.h"
#include "utils/errors.h"

namespace PetriEngine {
    namespace Colored {
        class ColorType;
        class Variable;
        class Color;

        typedef std::unordered_map<std::string, const ColorType*> ColorTypeMap;
        typedef std::unordered_map<const Variable *, const Color *> BindingMap;

        class Color final {
        public:
            friend std::ostream& operator<< (std::ostream& stream, const Color& color);

        protected:
            const std::vector<const Color*> _tuple;
            const ColorType * const _colorType;
            std::string _colorName;
            uint32_t _id;

        public:
            Color(const ColorType* colorType, uint32_t id, std::vector<const Color*>& colors);
            Color(const ColorType* colorType, uint32_t id, const char* color);
            ~Color() {}

            bool isTuple() const {
                return _tuple.size() > 1;
            }

            void getColorConstraints(Colored::interval_t& constraintsVector, uint32_t& index) const;

            const std::vector<const Color*>& getTupleColors() const {
                return _tuple;
            }

            void getTupleId(std::vector<uint32_t>& idVector) const;

            const std::string& getColorName() const {
                if (this->isTuple()) {
                    throw base_error("Cannot get color from a tuple color.");
                }
                return _colorName;
            }

            const ColorType* getColorType() const {
                return _colorType;
            }

            uint32_t getId() const {
                return _id;
            }

            const Color* operator[] (size_t index) const;
            bool operator< (const Color& other) const;
            bool operator> (const Color& other) const;
            bool operator<= (const Color& other) const;
            bool operator>= (const Color& other) const;

            bool operator== (const Color& other) const {
                return _colorType == other._colorType && _id == other._id;
            }
            bool operator!= (const Color& other) const {
                return !((*this) == other);
            }

            const Color& operator++ () const;
            const Color& operator-- () const;

            std::string toString() const;
            static std::string toString(const Color* color);
            static std::string toString(const std::vector<const Color*>& colors);
        };

        class ColorType {
        private:
            std::vector<Color> _colors;
            std::string _name;
        public:

            ColorType(std::string name = "Undefined") : _colors(), _name(std::move(name)) {
            }

            virtual ~ColorType() = default;

            static const ColorType* dotInstance();
            virtual void addColor(const char* colorName);

            virtual size_t size() const {
                return _colors.size();
            }

            virtual size_t size(const std::vector<bool> &excludedFields) const {
                return _colors.size();
            }

            virtual size_t productSize() const {
                return 1;
            }

            virtual std::vector<size_t> getConstituentsSizes() const{
                std::vector<size_t> result;
                result.push_back(_colors.size());

                return result;
            }

            virtual Colored::interval_t getFullInterval() const{
                Colored::interval_t interval;
                interval.addRange(0, size()-1);
                return interval;
            }

            virtual void getColortypes(std::vector<const ColorType *> &colorTypes) const{
                colorTypes.emplace_back(this);
            }

            virtual const Color& operator[] (size_t index) const {
                return _colors[index];
            }

<<<<<<< HEAD
            virtual const Color& operator[] (int index) const {
                return _colors[index];
            }

            virtual const Color& operator[] (uint32_t index) const {
                assert(index < _colors.size());
                return _colors[index];
            }

=======
>>>>>>> 9a37c4ae
            virtual const Color* operator[] (const char* index) const;

            virtual const Color* operator[] (const std::string& index) const {
                return (*this)[index.c_str()];
            }

            virtual const Color* getColor(const std::vector<uint32_t> &ids) const {
                assert(ids.size() == 1);
                return &_colors[ids[0]];
            }

            const std::string& getName() const {
                return _name;
            }

            std::vector<Color>::const_iterator begin() const {
                return _colors.begin();
            }

            std::vector<Color>::const_iterator end() const {
                return _colors.end();
            }

            virtual bool isProduct() const {
                return false;
            }
        };

        class ProductType : public ColorType {
        private:
            std::vector<const ColorType*> _constituents;
            mutable std::unordered_map<size_t,Color> _cache;

        public:
            ProductType(const std::string& name = "Undefined") : ColorType(name) {}
            ~ProductType() {
                _cache.clear();
            }

            void addType(const ColorType* type) {
                _constituents.push_back(type);
            }

            void addColor(const char* colorName) override {}

            size_t size() const override {
                size_t product = 1;
                for (auto* ct : _constituents) {
                    product *= ct->size();
                }
                return product;
            }

            size_t size(const std::vector<bool> &excludedFields) const override {
                size_t product = 1;
                for (uint32_t i = 0; i < _constituents.size(); i++) {
                    if(!excludedFields[i]){
                        product *= _constituents[i]->size();
                    }
                }
                return product;
            }

            virtual size_t productSize() const{
                size_t size = 0;
                for (auto* ct : _constituents){
                    size += ct->productSize();
                }
                return size;
            }

            std::vector<size_t> getConstituentsSizes() const override{
                std::vector<size_t> result;
                for (auto* ct : _constituents) {
                    result.push_back(ct->size());
                }
                return result;
            }

            Colored::interval_t getFullInterval() const override{
                Colored::interval_t interval;
                for(auto ct : _constituents) {
                    interval.addRange(Reachability::range_t(0, ct->size()-1));
                }
                return interval;
            }

            void getColortypes(std::vector<const ColorType *> &colorTypes) const override{
                for(auto ct : _constituents){
                    ct->getColortypes(colorTypes);
                }
            }

            bool containsTypes(const std::vector<const ColorType*>& types) const {
                if (_constituents.size() != types.size()) return false;

                for (size_t i = 0; i < _constituents.size(); ++i) {
                    if (!(_constituents[i] == types[i])) {
                        return false;
                    }
                }

                return true;
            }

            const ColorType* getNestedColorType(size_t index) const {
                return _constituents[index];
            }

            const Color* getColor(const std::vector<uint32_t> &ids) const override;

            const Color* getColor(const std::vector<const Color*>& colors) const;

            const Color& operator[](size_t index) const override;
            const Color* operator[](const char* index) const override;
            const Color* operator[](const std::string& index) const override;

            virtual bool isProduct() const {
                return true;
            }
        };

        struct Variable {
            std::string name;
            const ColorType* colorType;
        };

        struct ColorFixpoint {
            Colored::interval_vector_t constraints;
            bool inQueue;
        };

        struct ColorTypePartition {
            std::vector<const Color *> colors;
            std::string name;
        };

        typedef std::unordered_map<uint32_t, const Colored::Variable *> PositionVariableMap;
        //Map from variables to a vector of maps from variable positions to the modifiers applied to the variable in that position
        typedef std::unordered_map<const Colored::Variable *,std::vector<std::unordered_map<uint32_t, int32_t>>> VariableModifierMap;
        typedef std::unordered_map<const PetriEngine::Colored::Variable *, PetriEngine::Colored::interval_vector_t> VariableIntervalMap;
        typedef std::unordered_map<uint32_t, std::vector<const Color*>> PositionColorsMap;
    }
}

#endif /* COLORS_H */
<|MERGE_RESOLUTION|>--- conflicted
+++ resolved
@@ -152,18 +152,6 @@
                 return _colors[index];
             }
 
-<<<<<<< HEAD
-            virtual const Color& operator[] (int index) const {
-                return _colors[index];
-            }
-
-            virtual const Color& operator[] (uint32_t index) const {
-                assert(index < _colors.size());
-                return _colors[index];
-            }
-
-=======
->>>>>>> 9a37c4ae
             virtual const Color* operator[] (const char* index) const;
 
             virtual const Color* operator[] (const std::string& index) const {
