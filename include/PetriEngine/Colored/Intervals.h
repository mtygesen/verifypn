/* Copyright (C) 2020  Alexander Bilgram <alexander@bilgram.dk>,
 *                     Peter Haar Taankvist <ptaankvist@gmail.com>,
 *                     Thomas Pedersen <thomas.pedersen@stofanet.dk>
 *
 * This program is free software: you can redistribute it and/or modify
 * it under the terms of the GNU General Public License as published by
 * the Free Software Foundation, either version 3 of the License, or
 * (at your option) any later version.
 *
 * This program is distributed in the hope that it will be useful,
 * but WITHOUT ANY WARRANTY; without even the implied warranty of
 * MERCHANTABILITY or FITNESS FOR A PARTICULAR PURPOSE.  See the
 * GNU General Public License for more details.
 *
 * You should have received a copy of the GNU General Public License
 * along with this program.  If not, see <http://www.gnu.org/licenses/>.
 */

#ifndef INTERVALS_H
#define INTERVALS_H

#include "../TAR/range.h"
#include <set>
#include <unordered_map>
#include <chrono>
#include <string>
#include <string.h>
#include <iostream>
#include <fstream>
#include <sstream>


namespace PetriEngine {
    namespace Colored {

        struct interval_t {
            std::vector<Reachability::range_t> _ranges;

            interval_t() {
            }

            ~interval_t(){}

            interval_t(const std::vector<Reachability::range_t>& ranges) : _ranges(ranges) {
            }

            size_t size() const {
                return _ranges.size();
            }

            bool isSound() const {
                for(const auto& range: _ranges) {
                    if(!range.isSound()){
                        return false;
                    }
                }
                return true;
            }

            void addRange(Reachability::range_t&& newRange) {
                _ranges.emplace_back(newRange);
            }

            void addRange(const Reachability::range_t& newRange) {
                _ranges.emplace_back(newRange);
            }

            void addRange(Reachability::range_t newRange, uint32_t index){
                _ranges.insert(_ranges.begin() + index, newRange);
            }

            void addRange(uint32_t l, uint32_t u) {
                _ranges.emplace_back(l, u);
            }

            Reachability::range_t& operator[] (size_t index) {
                assert(index < _ranges.size());
                return _ranges[index];
            }

            const Reachability::range_t& operator[] (size_t index) const {

                return _ranges[index];
            }


            std::vector<uint32_t> getLowerIds() const {
                std::vector<uint32_t> ids;
                for(auto& range : _ranges){
                    ids.push_back(range._lower);
                }
                return ids;
            }

            interval_t getSingleColorInterval() const {
                interval_t newInterval;
                for(auto& range : _ranges){
                    newInterval.addRange(range._lower, range._lower);
                }
                return newInterval;
            }

            bool equals(const interval_t& other) const {
                if(other.size() != size()){
                    return false;
                }
                for(uint32_t i = 0; i < size(); i++){
                    auto comparisonRes = _ranges[i].compare(other[i]);
                    if(!comparisonRes.first || !comparisonRes.second){
                        return false;
                    }
                }
                return true;
            }

            uint32_t getContainedColors() const {
                uint32_t colors = 1;
                for(const auto& range : _ranges) {
                    colors *= 1+  range._upper - range._lower;
                }
                return colors;
            }

            bool contains(const interval_t &other, const std::vector<bool> &diagonalPositions) const {
                if(other.size() != size()){
                    return false;
                }
                for(uint32_t i = 0; i < size(); i++){
                    if(!diagonalPositions[i] && !_ranges[i].compare(other[i]).first){
                        return false;
                    }
                }
                return true;
            }

            interval_t getOverlap(const interval_t &other) const {
                interval_t overlapInterval;
                if(size() != other.size()){
                    return overlapInterval;
                }

                for(uint32_t i = 0; i < size(); i++){
                    auto rangeCopy = _ranges[i];
                    overlapInterval.addRange(rangeCopy &= other[i]);
                }

                return overlapInterval;
            }

            interval_t getOverlap(const interval_t& other, const std::vector<bool> &diagonalPositions) const {
                interval_t overlapInterval;
                if(size() != other.size()){
                    return overlapInterval;
                }

                for(uint32_t i = 0; i < size(); i++){
                    if(diagonalPositions[i]){
                        overlapInterval.addRange(_ranges[i]);
                    } else {
                        auto rangeCopy = _ranges[i];
                        overlapInterval.addRange(rangeCopy &= other[i]);
                    }
                }

                return overlapInterval;
            }

            interval_t& operator|=(const interval_t& other) {
                assert(size() == other.size());
                for(uint32_t l = 0; l < size(); ++l) {
                    _ranges[l] |= other[l];
                }
                return *this;
            }

            bool intersects(const interval_t& otherInterval) const {
                assert(size() == otherInterval.size());
                for(uint32_t k = 0; k < size(); k++) {
                    if(!_ranges[k].intersects(otherInterval[k])) {
                        return false;
                    }
                }
                return true;
            }

            std::vector<interval_t> getSubtracted(const interval_t& other, const std::vector<bool> &diagonalPositions) const {
                std::vector<interval_t> result;

                if(size() != other.size()){
                    return result;
                }

                for(uint32_t i = 0; i < size(); i++){
                    interval_t newInterval = *this;
                    if(diagonalPositions[i]){
                        continue;
                    }

                    int32_t newMinUpper = std::min(((int) other[i]._lower) -1, (int)_ranges[i]._upper);
                    uint32_t newMaxLower = std::max(other[i]._upper +1, _ranges[i]._lower);

                    if(((int32_t) _ranges[i]._lower) <= newMinUpper && newMaxLower <= _ranges[i]._upper){
                        auto intervalCopy = *this;
                        auto lowerRange = Reachability::range_t(_ranges[i]._lower, newMinUpper);
                        auto upperRange = Reachability::range_t(newMaxLower, _ranges[i]._upper);
                        newInterval._ranges[i] = lowerRange;
                        intervalCopy._ranges[i] = upperRange;
                        result.push_back(std::move(intervalCopy));
                        result.push_back(std::move(newInterval));

                    } else if (((int32_t) _ranges[i]._lower)  <= newMinUpper){
                        auto lowerRange = Reachability::range_t(_ranges[i]._lower, newMinUpper);
                        newInterval._ranges[i] = lowerRange;
                        result.push_back(std::move(newInterval));
                    } else if (newMaxLower <= _ranges[i]._upper) {
                        auto upperRange = Reachability::range_t(newMaxLower, _ranges[i]._upper);
                        newInterval._ranges[i] = upperRange;
                        result.push_back(std::move(newInterval));
                    }
                }
                return result;
            }

            void print() const {
                for(const auto& range : _ranges){
                    std::cout << " " << range._lower << "-" << range._upper << " ";
                }
            }

            std::string toString() const {
                std::ostringstream strs;
                for(const auto& range : _ranges){
                    strs << " " << range._lower << "-" << range._upper << " ";
                }
                return strs.str();
            }
        };

        struct interval_dist_t {
            uint32_t intervalId1;
            uint32_t intervalId2;
            uint32_t distance;
        };

        class interval_vector_t {
        private:
            std::vector<interval_t> _intervals;
        public:

            ~interval_vector_t() {
            }

            interval_vector_t() {
            }

            interval_vector_t(const std::vector<interval_t>& ranges) :  _intervals(ranges) {
            };

            std::vector<interval_t>::iterator begin() { return _intervals.begin(); }
            std::vector<interval_t>::iterator end() { return _intervals.end(); }
            std::vector<interval_t>::const_iterator begin() const { return _intervals.begin(); }
            std::vector<interval_t>::const_iterator end() const { return _intervals.end(); }


            bool empty() const {
                return _intervals.empty();
            }

            void clear() {
                _intervals.clear();
            }

            const interval_t& front() const{
                return _intervals[0];
            }

            const interval_t& back() const {
                return _intervals.back();
            }

            size_t size() const {
                return _intervals.size();
            }

            size_t tupleSize() const {
                return _intervals[0].size();
            }

            uint32_t getContainedColors() const {
                uint32_t colors = 0;
                for (const auto& interval : _intervals) {
                    colors += interval.getContainedColors();
                }
                return colors;
            }

            static std::pair<uint32_t,uint32_t> shiftInterval(uint32_t lower, uint32_t upper, uint32_t ctSize, int32_t modifier) {
                int32_t lower_val = ctSize + (lower + modifier);
                int32_t upper_val = ctSize + (upper + modifier);
                return std::make_pair(lower_val % ctSize, upper_val % ctSize);
            }

            bool hasValidIntervals() const {
                for(const auto& interval : _intervals) {
                    if(interval.isSound()){
                        return true;
                    }
                }
                return false;
            }

            const interval_t& operator[] (size_t index) const {
                assert(index < _intervals.size());
                return _intervals[index];
            }

            interval_t& operator[] (size_t index) {
                assert(index < _intervals.size());
                return _intervals[index];
            }

            void append(const interval_vector_t& other) {
                _intervals.insert(_intervals.end(), other._intervals.begin(), other._intervals.end());
            }

            interval_t isRangeEnd(const std::vector<uint32_t>& ids) const {
                for (uint32_t j = 0; j < _intervals.size(); j++) {
                    bool rangeEnd = true;
                    for (uint32_t i = 0; i < _intervals[j].size(); i++) {
                        auto range =  _intervals[j][i];
                        if (range._upper != ids[i]) {
                            rangeEnd = false;
                            break;
                        }
                    }
                    if(rangeEnd) {
                        if(j+1 != _intervals.size()) {
                            return _intervals[j+1];
                        } else {
                            return front();
                        }
                    }
                }
                return interval_t();
            }

            std::vector<Colored::interval_t> shrinkIntervals(uint32_t newSize) const {
                std::vector<Colored::interval_t> resizedIntervals;
                for(auto& interval : _intervals){
                    Colored::interval_t resizedInterval;
                    for(uint32_t i = 0; i < newSize; i++){
                        resizedInterval.addRange(interval[i]);
                    }
                    resizedIntervals.push_back(resizedInterval);
                }
                return resizedIntervals;
            }

            void addInterval(const interval_t& interval) {
                uint32_t vecIndex = 0;

                if(!_intervals.empty()) {
                    assert(_intervals[0].size() == interval.size());
                } else {
                    _intervals.emplace_back(interval);
                    return;
                }

                for (auto& localInterval : _intervals) {
                    bool extendsInterval = true;
                    enum FoundPlace {undecided, greater, lower};
                    FoundPlace foundPlace = undecided;

                    for(uint32_t k = 0; k < interval.size(); k++){
                        if(interval[k]._lower > localInterval[k]._upper  || localInterval[k]._lower > interval[k]._upper){
                            extendsInterval = false;
                        }
                        if(interval[k]._lower < localInterval[k]._lower){
                            if(foundPlace == undecided){
                                foundPlace = lower;
                            }
                        } else if (interval[k]._lower > localInterval[k]._lower){
                            if(foundPlace == undecided){
                                foundPlace = greater;
                            }
                        }
                        if(!extendsInterval && foundPlace != undecided){
                            break;
                        }
                    }

                    if(extendsInterval) {
                        for(uint32_t k = 0; k < interval.size(); k++){
                            localInterval[k] |= interval[k];
                        }
                        return;
                    } else if(foundPlace == lower){
                        break;
                    }
                    vecIndex++;
                }

                _intervals.emplace(_intervals.begin() + vecIndex, interval);
            }

            void constrainLower(const std::vector<uint32_t>& values, bool strict) {
                for(uint32_t i = 0; i < _intervals.size(); ++i) {
                    for(uint32_t j = 0; j < values.size(); ++j){
                        if(strict && _intervals[i][j]._lower <= values[j]){
<<<<<<< HEAD
                            _intervals[i][j]._lower = values[j]+1;
                        }
                        else if(!strict && _intervals[i][j]._lower < values[j]){
                            _intervals[i][j]._lower = values[j];
=======
                            if(_intervals[i][j]._upper <= values[j])
                                _intervals[i][j].invalidate();
                            else
                                _intervals[i][j]._lower = values[j]+1;
                        }
                        else if(!strict && _intervals[i][j]._lower < values[j]){
                            if(_intervals[i][j]._upper < values[j])
                                _intervals[i][j].invalidate();
                            else
                                _intervals[i][j]._lower = values[j];
>>>>>>> 9a37c4ae
                        }
                    }
                }
                simplify();
            }

            void constrainUpper(const std::vector<uint32_t>& values, bool strict) {
                for(uint32_t i = 0; i < _intervals.size(); ++i) {
                    for(uint32_t j = 0; j < values.size(); ++j){
                        if(strict && _intervals[i][j]._upper >= values[j]){
<<<<<<< HEAD
                            _intervals[i][j]._upper = values[j]-1;
                        }
                        else if(!strict && _intervals[i][j]._upper > values[j]){
                            _intervals[i][j]._upper = values[j];
=======
                            if(_intervals[i][j]._lower >= values[j])
                                _intervals[i][j].invalidate();
                            else
                                _intervals[i][j]._upper = values[j]-1;
                        }
                        else if(!strict && _intervals[i][j]._upper > values[j]){
                            if(_intervals[i][j]._lower > values[j])
                                _intervals[i][j].invalidate();
                            else
                                _intervals[i][j]._upper = values[j];
>>>>>>> 9a37c4ae
                        }
                    }
                }
                simplify();
            }

            void print() const {
                for (const auto& interval : _intervals){
                    std::cout << "[";
                    interval.print();
                    std::cout << "]" << std::endl;
                }
            }

            std::string toString() const {
                std::string out;
                for (const auto &interval : _intervals){
                    out += "[";
                    out += interval.toString();
                    out += "]\n";
                }
                return out;
            }

            std::vector<uint32_t> getLowerIds() const {
                std::vector<uint32_t> ids;
                for(const auto& interval : _intervals){
                    if(ids.empty()){
                        ids = interval.getLowerIds();
                    } else {
                        for(uint32_t i = 0; i < ids.size(); i++){
                            ids[i] = std::min(ids[i], interval[i]._lower);
                        }
                    }
                }
                return ids;
            }

            std::vector<uint32_t> getLowerIds(int32_t modifier, const std::vector<size_t>& sizes) const {
                std::vector<uint32_t> ids;
                for(uint32_t j = 0; j < size(); j++){
                    auto& interval = _intervals[j];
                    if(ids.empty()){
                        for(uint32_t i = 0; i < ids.size(); i++){
                            auto shiftedInterval = shiftInterval(interval[i]._lower, interval[i]._upper, sizes[i], modifier);
                            if(shiftedInterval.first > shiftedInterval.second){
                                ids.push_back(0);
                            } else {
                                ids.push_back(shiftedInterval.first);
                            }
                        }
                    } else {
                        for(uint32_t i = 0; i < ids.size(); i++){
                            if(ids[i] == 0){
                                continue;
                            }
                            auto shiftedInterval = shiftInterval(interval[i]._lower, interval[i]._upper, sizes[i], modifier);
                            if(shiftedInterval.first > shiftedInterval.second){
                                ids[i] = 0;
                            } else {
                                ids[i] = std::max(ids[i], shiftedInterval.first);
                            }
                        }
                    }
                }
                return ids;
            }

            std::vector<uint32_t> getUpperIds(int32_t modifier, const std::vector<size_t>& sizes) const {
                std::vector<uint32_t> ids;
                for(uint32_t j = 0; j < size(); j++){
                    const auto& interval = _intervals[j];
                    if(ids.empty()){
                        for(uint32_t i = 0; i < ids.size(); i++){
                            auto shiftedInterval = shiftInterval(interval[i]._lower, interval[i]._upper, sizes[i], modifier);

                            if(shiftedInterval.first > shiftedInterval.second){
                                ids.push_back(sizes[i]-1);
                            } else {
                                ids.push_back(shiftedInterval.second);
                            }
                        }
                    } else {
                        for(uint32_t i = 0; i < ids.size(); i++){
                            if(ids[i] == sizes[i]-1){
                                continue;
                            }
                            auto shiftedInterval = shiftInterval(interval[i]._lower, interval[i]._upper, sizes[i], modifier);

                            if(shiftedInterval.first > shiftedInterval.second){
                                ids[i] = sizes[i]-1;
                            } else {
                                ids[i] = std::max(ids[i], shiftedInterval.second);
                            }
                        }
                    }
                }
                return ids;
            }

            void applyModifier(int32_t modifier, const std::vector<size_t>& sizes) {
                std::vector<interval_t> collectedIntervals;
                for(auto& interval : _intervals){
                    std::vector<interval_t> newIntervals;
                    newIntervals.push_back(std::move(interval));
                    for(uint32_t i = 0; i < interval.size(); i++){
                        std::vector<interval_t> tempIntervals;
                        for(auto& interval1 : newIntervals){
                            auto shiftedInterval = shiftInterval(interval1[i]._lower, interval1[i]._upper, sizes[i], modifier);

                            if(shiftedInterval.first > shiftedInterval.second) {
                                auto newInterval = interval1;

                                interval1[i]._lower = 0;
                                interval1[i]._upper = shiftedInterval.second;

                                newInterval[i]._lower = shiftedInterval.first;
                                newInterval[i]._upper = sizes[i]-1;
                                tempIntervals.push_back(std::move(newInterval));
                            } else {
                                interval1[i]._lower = shiftedInterval.first;
                                interval1[i]._upper = shiftedInterval.second;
                            }
                        }
                        newIntervals.insert(newIntervals.end(), tempIntervals.begin(), tempIntervals.end());
                    }
                    collectedIntervals.insert(collectedIntervals.end(), newIntervals.begin(), newIntervals.end());
                }

                _intervals = std::move(collectedIntervals);
            }

            bool contains(const interval_t &interval, const std::vector<bool> &diagonalPositions) const {
                for(const auto &localInterval : _intervals){
                    if(localInterval.contains(interval, diagonalPositions)){
                        return true;
                    }
                }
                return false;
            }

            void removeInterval(uint32_t index) {
                _intervals.erase(_intervals.begin() + index);
            }



            void restrict(uint32_t k) {
                simplify();
                if(k == 0){
                    return;
                }

                while (size() > k){
                    interval_dist_t closestInterval = getClosestIntervals();
                    auto& interval = _intervals[closestInterval.intervalId1];
                    const auto& otherInterval = _intervals[closestInterval.intervalId2];

                    for(uint32_t l = 0; l < interval.size(); l++) {
                        interval[l] |= otherInterval[l];
                    }

                    _intervals.erase(_intervals.begin() + closestInterval.intervalId2);
                }
                simplify();
            }

            interval_dist_t getClosestIntervals() const {
                interval_dist_t currentBest = {0,0, std::numeric_limits<uint32_t>::max()};
                for (uint32_t i = 0; i < size()-1; i++) {
                    const auto& interval = _intervals[i];
                    for(uint32_t j = i+1; j < size(); j++){
                        const auto& otherInterval = _intervals[j];
                        uint32_t dist = 0;

                        for(uint32_t k = 0; k < interval.size(); k++) {
                            int32_t val1 = otherInterval[k]._lower - interval[k]._upper;
                            int32_t val2 = interval[k]._lower - otherInterval[k]._upper;
                            dist += std::max(0, std::max(val1, val2));
                            if(dist >= currentBest.distance){
                                break;
                            }
                        }

                        if(dist < currentBest.distance){
                            currentBest.distance = dist;
                            currentBest.intervalId1 = i;
                            currentBest.intervalId2 = j;

                            //if the distance is 1 we cannot find any intervals that are closer so we stop searching
                            if(currentBest.distance == 1){
                                return currentBest;
                            }
                        }
                    }
                }
                return currentBest;
            }

            void simplify() {
                while(!_intervals.empty() && !_intervals[0].isSound()){
                    _intervals.erase(_intervals.begin());
                }
                for (size_t i = 0; i < _intervals.size(); ++i) {
                    for(size_t j = _intervals.size()-1; j > i; --j){
                        const auto& otherInterval = _intervals[j];
                        auto& interval = _intervals[i];
                        if(!otherInterval.isSound()){
                            _intervals.erase(_intervals.begin() + j);
                        }
                        else if(interval.intersects(otherInterval)) {
                            interval |= otherInterval;
                            _intervals.erase(_intervals.begin() + j);
                        }
                    }
                }
            }

            void combineNeighbours() {
                std::set<uint32_t> rangesToRemove;
                if(_intervals.empty()){
                    return;
                }

                for (uint32_t i = 0; i < _intervals.size(); i++) {
                    auto& interval = _intervals[i];
                    if(!interval.isSound()){
                        rangesToRemove.insert(i);
                        continue;
                    }
                    for(uint32_t j = i+1; j < _intervals.size(); j++){
                        const auto& otherInterval = _intervals[j];

                        if(!otherInterval.isSound()){
                            continue;
                        }
                        bool overlap = true;

                        uint32_t dist = 1;

                        if(overlap){
                            for(uint32_t k = 0; k < interval.size(); k++) {
                                if(interval[k]._lower > otherInterval[k]._upper  || otherInterval[k]._lower > interval[k]._upper) {
                                    if(interval[k]._lower > otherInterval[k]._upper + dist  ||
                                        otherInterval[k]._lower > interval[k]._upper + dist) {
                                        overlap = false;
                                        break;
                                    } else {
                                        dist = 0;
                                    }
                                }
                            }
                        }

                        if(overlap) {
                            for(uint32_t l = 0; l < interval.size(); l++) {
                                interval[l] |= otherInterval[l];
                            }
                            rangesToRemove.insert(j);
                        }
                    }
                }
                for (auto i = rangesToRemove.rbegin(); i != rangesToRemove.rend(); ++i) {
                    _intervals.erase(_intervals.begin() + *i);
                }
            }
        };
    }
}


#endif /* INTERVALS_H */<|MERGE_RESOLUTION|>--- conflicted
+++ resolved
@@ -407,12 +407,6 @@
                 for(uint32_t i = 0; i < _intervals.size(); ++i) {
                     for(uint32_t j = 0; j < values.size(); ++j){
                         if(strict && _intervals[i][j]._lower <= values[j]){
-<<<<<<< HEAD
-                            _intervals[i][j]._lower = values[j]+1;
-                        }
-                        else if(!strict && _intervals[i][j]._lower < values[j]){
-                            _intervals[i][j]._lower = values[j];
-=======
                             if(_intervals[i][j]._upper <= values[j])
                                 _intervals[i][j].invalidate();
                             else
@@ -423,7 +417,6 @@
                                 _intervals[i][j].invalidate();
                             else
                                 _intervals[i][j]._lower = values[j];
->>>>>>> 9a37c4ae
                         }
                     }
                 }
@@ -434,12 +427,6 @@
                 for(uint32_t i = 0; i < _intervals.size(); ++i) {
                     for(uint32_t j = 0; j < values.size(); ++j){
                         if(strict && _intervals[i][j]._upper >= values[j]){
-<<<<<<< HEAD
-                            _intervals[i][j]._upper = values[j]-1;
-                        }
-                        else if(!strict && _intervals[i][j]._upper > values[j]){
-                            _intervals[i][j]._upper = values[j];
-=======
                             if(_intervals[i][j]._lower >= values[j])
                                 _intervals[i][j].invalidate();
                             else
@@ -450,7 +437,6 @@
                                 _intervals[i][j].invalidate();
                             else
                                 _intervals[i][j]._upper = values[j];
->>>>>>> 9a37c4ae
                         }
                     }
                 }
