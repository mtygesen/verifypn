--- conflicted
+++ resolved
@@ -160,12 +160,9 @@
         std::vector<Colored::Transition> _transitions;
         std::vector<Colored::Arc> _inhibitorArcs;
         std::vector<Colored::ColorFixpoint> _placeColorFixpoints;
-<<<<<<< HEAD
-=======
         //transition id to vector of vectors of variables, where variable in vector are symmetric
         std::unordered_map<uint32_t, std::vector<std::set<const Colored::Variable *>>> symmetric_var_map;
 
->>>>>>> 605cef29
         std::unordered_map<uint32_t, std::string> _sumPlacesNames;
         ColorTypeMap _colors;
         PetriNetBuilder _ptBuilder;
@@ -207,11 +204,7 @@
         void unfoldTransition(uint32_t transitionId);
         void handleOrphanPlace(const Colored::Place& place, const std::unordered_map<std::string, uint32_t> &unfoldedPlaceMap);
         void createPartionVarmaps();
-<<<<<<< HEAD
-        void unfoldInhibitorArc(std::string &oldname, std::string &newname);
-=======
         void unfoldInhibitorArc(const std::string &oldname, const std::string &newname);
->>>>>>> 605cef29
 
         void unfoldArc(const Colored::Arc& arc, const Colored::ExpressionContext::BindingMap& binding, const std::string& name);
     };
