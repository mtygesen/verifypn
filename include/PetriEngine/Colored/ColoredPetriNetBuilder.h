/* Copyright (C) 2020  Alexander Bilgram <alexander@bilgram.dk>,
 *                     Peter Haar Taankvist <ptaankvist@gmail.com>,
 *                     Thomas Pedersen <thomas.pedersen@stofanet.dk>
 *                     Andreas H. Klostergaard
 *
 * This program is free software: you can redistribute it and/or modify
 * it under the terms of the GNU General Public License as published by
 * the Free Software Foundation, either version 3 of the License, or
 * (at your option) any later version.
 *
 * This program is distributed in the hope that it will be useful,
 * but WITHOUT ANY WARRANTY; without even the implied warranty of
 * MERCHANTABILITY or FITNESS FOR A PARTICULAR PURPOSE.  See the
 * GNU General Public License for more details.
 *
 * You should have received a copy of the GNU General Public License
 * along with this program.  If not, see <http://www.gnu.org/licenses/>.
 */

#ifndef COLOREDPETRINETBUILDER_H
#define COLOREDPETRINETBUILDER_H

#include <vector>
#include <unordered_map>
#include <istream>

#include "../AbstractPetriNetBuilder.h"
#include "../PetriNetBuilder.h"

namespace PetriEngine {
<<<<<<< HEAD
    namespace Colored::Reduction {
        class ColoredReducer;
    }
=======
    namespace Colored { namespace Reduction {
        class ColoredReducer;
    } }
>>>>>>> 594cd7af
    namespace Colored {
        class PnmlWriter;
    }

    class ColoredPetriNetBuilder : public AbstractPetriNetBuilder {
    public:
        friend class Colored::Reduction::ColoredReducer;
        friend class Colored::PnmlWriter;

        ColoredPetriNetBuilder(shared_string_set& string_set);
        ColoredPetriNetBuilder(const ColoredPetriNetBuilder& orig);
        virtual ~ColoredPetriNetBuilder();

        void addPlace(const std::string& name,
                uint32_t tokens,
                double x,
                double y) override ;
        void addPlace(const std::string& name,
                const Colored::ColorType* type,
                Colored::Multiset&& tokens,
                double x,
                double y) override;
        void addTransition(const std::string& name,
                int32_t player,
                double x,
                double y) override;
        void addTransition(const std::string& name,
                const Colored::GuardExpression_ptr& guard,
                int32_t player,
                double x,
                double y) override;
        void addInputArc(const std::string& place,
                const std::string& transition,
                bool inhibitor,
                uint32_t weight) override;
        void addInputArc(const std::string& place,
<<<<<<< HEAD
                         const std::string& transition,
                         const Colored::ArcExpression_ptr &expr,
                         uint32_t inhib_weight) override;
=======
                const std::string& transition,
                const Colored::ArcExpression_ptr &expr,
                uint32_t inhib_weight) override;
>>>>>>> 594cd7af
        void addOutputArc(const std::string& transition,
                const std::string& place,
                uint32_t weight) override;
        void addOutputArc(const std::string& transition,
                const std::string& place,
                const Colored::ArcExpression_ptr& expr) override;
        void addColorType(const std::string& id,
                const Colored::ColorType* type) override;

        void sort() override;

        uint32_t getPlaceCount() const {
            return _places.size();
        }

        uint32_t getTransitionCount() const {
            return _transitions.size();
        }

        uint32_t getArcCount() const {
            uint32_t sum = 0;
            for (auto& t : _transitions) {
                sum += t.input_arcs.size();
                sum += t.output_arcs.size();
            }
            return sum;
        }

        uint32_t unskippedPlacesCount() const {
            uint32_t count = 0;
            for (auto &p : _places) {
                if (!p.skipped) count++;
            }
            return count;
        }

        uint32_t unskippedTransitionsCount() const {
            uint32_t count = 0;
            for (auto &t : _transitions) {
                if (!t.skipped) count++;
            }
            return count;
        }

        const std::vector<Colored::Place>& places() const {
            return _places;
        }

        const std::vector<Colored::Transition>& transitions() const {
            return _transitions;
        }

        auto& colored_placenames() const {
            return _placenames;
        }

        auto& colored_transitionnames() const {
            return _transitionnames;
        }

        auto& inhibitors() const {
            return _inhibitorArcs;
        }

        auto& colors() const {
            return _colors;
        }

        PetriNetBuilder pt_builder() const {
            return _ptBuilder;
        }

        shared_string_set& string_set() const {
            return _string_set;
        }

    private:
        shared_name_index_map _placenames;
        shared_name_index_map _transitionnames;

        std::vector<Colored::Place> _places;
        std::vector<Colored::Transition> _transitions;
        std::vector<Colored::Arc> _inhibitorArcs;
        std::vector<const Colored::Variable *> _variables;

        Colored::ColorTypeMap _colors;
        PetriNetBuilder _ptBuilder;
        shared_string_set& _string_set;

        void addArc(const std::string& place,
                const std::string& transition,
                const Colored::ArcExpression_ptr& expr,
                bool input, uint32_t inhib_weight);

        void addVariable(const Colored::Variable* variable) override;
    };

    enum ExpressionType {
        None,
        Pred,
        Succ
    };


}

#endif /* COLOREDPETRINETBUILDER_H */<|MERGE_RESOLUTION|>--- conflicted
+++ resolved
@@ -28,15 +28,9 @@
 #include "../PetriNetBuilder.h"
 
 namespace PetriEngine {
-<<<<<<< HEAD
-    namespace Colored::Reduction {
-        class ColoredReducer;
-    }
-=======
     namespace Colored { namespace Reduction {
         class ColoredReducer;
     } }
->>>>>>> 594cd7af
     namespace Colored {
         class PnmlWriter;
     }
@@ -73,15 +67,9 @@
                 bool inhibitor,
                 uint32_t weight) override;
         void addInputArc(const std::string& place,
-<<<<<<< HEAD
-                         const std::string& transition,
-                         const Colored::ArcExpression_ptr &expr,
-                         uint32_t inhib_weight) override;
-=======
                 const std::string& transition,
                 const Colored::ArcExpression_ptr &expr,
                 uint32_t inhib_weight) override;
->>>>>>> 594cd7af
         void addOutputArc(const std::string& transition,
                 const std::string& place,
                 uint32_t weight) override;
