--- conflicted
+++ resolved
@@ -37,14 +37,10 @@
 
     class ColoredPetriNetBuilder : public AbstractPetriNetBuilder {
     public:
-<<<<<<< HEAD
         friend class Colored::Reduction::ColoredReducer;
         friend class Colored::PnmlWriter;
 
-        ColoredPetriNetBuilder();
-=======
         ColoredPetriNetBuilder(shared_string_set& string_set);
->>>>>>> 6f22ca8e
         ColoredPetriNetBuilder(const ColoredPetriNetBuilder& orig);
         virtual ~ColoredPetriNetBuilder();
 
