--- conflicted
+++ resolved
@@ -28,9 +28,9 @@
 #include "../PetriNetBuilder.h"
 
 namespace PetriEngine {
-    namespace Colored::Reduction {
+    namespace Colored { namespace Reduction {
         class ColoredReducer;
-    }
+    } }
     namespace Colored {
         class PnmlWriter;
     }
@@ -65,19 +65,11 @@
         void addInputArc(const std::string& place,
                 const std::string& transition,
                 bool inhibitor,
-<<<<<<< HEAD
                 uint32_t weight) override;
         void addInputArc(const std::string& place,
-                         const std::string& transition,
-                         const Colored::ArcExpression_ptr &expr,
-                         uint32_t inhib_weight) override;
-=======
-                uint32_t) override;
-        void addInputArc(const std::string& place,
                 const std::string& transition,
-                const Colored::ArcExpression_ptr& expr,
-                bool inhibitor, uint32_t weight) override;
->>>>>>> 13933515
+                const Colored::ArcExpression_ptr &expr,
+                uint32_t inhib_weight) override;
         void addOutputArc(const std::string& transition,
                 const std::string& place,
                 uint32_t weight) override;
