/*
 * To change this license header, choose License Headers in Project Properties.
 * To change this template file, choose Tools | Templates
 * and open the template in the editor.
 */

/* 
 * File:   Expressions.h
 * Author: andreas
 *
 * Created on February 19, 2018, 7:00 PM
 */

#ifndef COLORED_EXPRESSIONS_H
#define COLORED_EXPRESSIONS_H

#include <string>
#include <unordered_map>
#include <set>
#include <stdlib.h>
#include <iostream>
#include <cassert>
#include <memory>


#include "Colors.h"
#include "Patterns.h"
#include "Multiset.h"
#include "../errorcodes.h"

namespace PetriEngine {
    class ColoredPetriNetBuilder;
    
    namespace Colored {
        struct ExpressionContext {
            typedef std::unordered_map<std::string, const Color*> BindingMap;

            BindingMap& binding;
            std::unordered_map<std::string, ColorType*>& colorTypes;
            
            const Color* findColor(const std::string& color) const {
                if (color.compare("dot") == 0)
                    return DotConstant::dotConstant();
                for (auto& elem : colorTypes) {
                    auto col = (*elem.second)[color];
                    if (col)
                        return col;
                }
                printf("Could not find color: %s\nCANNOT_COMPUTE\n", color.c_str());
                exit(ErrorCode);
            }

            ProductType* findProductColorType(const std::vector<const ColorType*>& types) const {
                for (auto& elem : colorTypes) {
                    auto* pt = dynamic_cast<ProductType*>(elem.second);
                    if (pt && pt->containsTypes(types)) {
                        return pt;
                    }
                }
                return nullptr;
            }
        };

        class WeightException : public std::exception {
        private:
            std::string _message;
        public:
            explicit WeightException(std::string message) : _message(message) {}

            const char* what() const noexcept override {
                return ("Undefined weight: " + _message).c_str();
            }
        };
        
        class Expression {
        public:
            Expression() {}
            
            virtual void getVariables(std::set<Variable*>& variables) const {
            }

            virtual void getPatterns(PatternSet& patterns, std::unordered_map<std::string, Colored::ColorType*>& colorTypes) const {
            }
            
            virtual void expressionType() {
                std::cout << "Expression" << std::endl;
            }

            virtual std::string toString() const {
                return "Unsupported";
            }
        };
        
        class ColorExpression : public Expression {
        public:
            ColorExpression() {}
            virtual ~ColorExpression() {}
            
            virtual const Color* eval(ExpressionContext& context) const = 0;

<<<<<<< HEAD
            virtual void getConstants(std::set<const Color*>& colors) const {
            }

=======
            virtual ColorType* getColorType(std::unordered_map<std::string,Colored::ColorType*>& colorTypes) const = 0;
>>>>>>> e15884f3
        };
        
        class DotConstantExpression : public ColorExpression {
        public:
            const Color* eval(ExpressionContext& context) const override {
                return DotConstant::dotConstant();
            }

<<<<<<< HEAD
            void getConstants(std::set<const Color*>& colors) const override {
                const Color *dotColor = DotConstant::dotConstant();
                colors.insert(dotColor);
=======
            ColorType* getColorType(std::unordered_map<std::string,Colored::ColorType*>& colorTypes) const override{
                return DotConstant::dotConstant()->getColorType();
>>>>>>> e15884f3
            }
        };

        typedef std::shared_ptr<ColorExpression> ColorExpression_ptr;
        
        class VariableExpression : public ColorExpression {
        private:
            Variable* _variable;
            
        public:
            const Color* eval(ExpressionContext& context) const override {
                return context.binding[_variable->name];
            }
            
            void getVariables(std::set<Variable*>& variables) const override {
                variables.insert(_variable);
            }

            void getPatterns(PatternSet& patterns, std::unordered_map<std::string, Colored::ColorType*>& colorTypes) const override{
                std::cout << "var expression with name: " << _variable->name << std::endl;

                Colored::Pattern pattern(
                    Colored::PatternType::Var,
                    this,
                    {_variable},
                    getColorType(colorTypes)
                );
                pattern.toString();
                std::pair<std::set<Colored::Pattern>::iterator, bool> res = patterns.insert(pattern);
                std::cout << "Insertion was: " << res.second << std::endl;
            }

            std::string toString() const override {
                return _variable->name;
            }

            ColorType* getColorType(std::unordered_map<std::string,Colored::ColorType*>& colorTypes) const override{
                return _variable->colorType;
            }

            VariableExpression(Variable* variable)
                    : _variable(variable) {}
        };
        
        class UserOperatorExpression : public ColorExpression {
        private:
            const Color* _userOperator;
            
        public:
            const Color* eval(ExpressionContext& context) const override {
                return _userOperator;
            }

            void getPatterns(PatternSet& patterns, std::unordered_map<std::string, Colored::ColorType*>& colorTypes) const override{
                std::cout << "UserOp expression" << std::endl;

                Colored::Pattern pattern(
                    Colored::PatternType::Constant,
                    this,
                    std::set<Variable*>{},
                    getColorType(colorTypes)
                );

                patterns.insert(pattern);
            }
            std::string toString() const override {
                return _userOperator->toString();
            }

<<<<<<< HEAD
            void getConstants(std::set<const Color*>& colors) const override {
                colors.insert(_userOperator);
=======
            ColorType* getColorType(std::unordered_map<std::string,Colored::ColorType*>& colorTypes) const override{
                return _userOperator->getColorType();
>>>>>>> e15884f3
            }

            UserOperatorExpression(const Color* userOperator)
                    : _userOperator(userOperator) {}
        };
        
        class UserSortExpression : public Expression {
        private:
            ColorType* _userSort;
            
        public:
            //TODO: pattern?
            ColorType* eval(ExpressionContext& context) const {
                return _userSort;
            }

            std::string toString() const override {
                return _userSort->getName();
            }

            UserSortExpression(ColorType* userSort)
                    : _userSort(userSort) {}
        };

        typedef std::shared_ptr<UserSortExpression> UserSortExpression_ptr;
        
        class NumberConstantExpression : public Expression {
        private:
            uint32_t _number;
            
        public:
        //TODO: pattern?
            uint32_t eval(ExpressionContext& context) const {
                return _number;
            }
            
            NumberConstantExpression(uint32_t number)
                    : _number(number) {}
        };

        typedef std::shared_ptr<NumberConstantExpression> NumberConstantExpression_ptr;
        
        class SuccessorExpression : public ColorExpression {
        private:
            ColorExpression_ptr _color;
            
        public:
            const Color* eval(ExpressionContext& context) const override {
                return &++(*_color->eval(context));
            }
            
            void getVariables(std::set<Variable*>& variables) const override {
                _color->getVariables(variables);
            }

<<<<<<< HEAD
            void getConstants(std::set<const Color*>& colors) const override {
                _color->getConstants(colors);
=======
            void getPatterns(PatternSet& patterns, std::unordered_map<std::string, Colored::ColorType*>& colorTypes) const override{
                /*std::set<Variable*> variables = {};
                getVariables(variables);
                Colored::Pattern pattern (
                    variables.empty() ? Colored::PatternType::Constant : Colored::PatternType::Var,
                    SuccessorExpression(_color),
                    variables,
                    nullptr
                );
                patterns.insert(pattern);*/
                std::cout << "succ expression" << std::endl;

                _color->getPatterns(patterns, colorTypes);
>>>>>>> e15884f3
            }

            std::string toString() const override {
                return _color->toString() + "++";
            }

            ColorType* getColorType(std::unordered_map<std::string,Colored::ColorType*>& colorTypes) const override{
                return _color->getColorType(colorTypes);
            }

            SuccessorExpression(ColorExpression_ptr&& color)
                    : _color(std::move(color)) {}
        };
        
        class PredecessorExpression : public ColorExpression {
        private:
            ColorExpression_ptr _color;
            
        public:
            const Color* eval(ExpressionContext& context) const override {
                return &--(*_color->eval(context));
            }
            
            void getVariables(std::set<Variable*>& variables) const override {
                _color->getVariables(variables);
            }

            void getConstants(std::set<const Color*>& colors) const override {
                _color->getConstants(colors);
            }

            std::string toString() const override {
                return _color->toString() + "--";
            }
            void getPatterns(PatternSet& patterns, std::unordered_map<std::string, Colored::ColorType*>& colorTypes) const override{
                std::cout << "pred expression" << std::endl;

                _color->getPatterns(patterns, colorTypes);
            }

            ColorType* getColorType(std::unordered_map<std::string,Colored::ColorType*>& colorTypes) const override{
                return _color->getColorType(colorTypes);
            }

            PredecessorExpression(ColorExpression_ptr&& color)
                    : _color(std::move(color)) {}
        };
        
        class TupleExpression : public ColorExpression {
        private:
            std::vector<ColorExpression_ptr> _colors;
            
        public:
            const Color* eval(ExpressionContext& context) const override {
                std::vector<const Color*> colors;
                std::vector<const ColorType*> types;
                for (auto color : _colors) {
                    colors.push_back(color->eval(context));
                    types.push_back(colors.back()->getColorType());
                }
                ProductType* pt = context.findProductColorType(types);

                const Color* col = pt->getColor(colors);
                assert(col != nullptr);
                return col;
            }
            
            void getVariables(std::set<Variable*>& variables) const override {
                for (auto elem : _colors) {
                    elem->getVariables(variables);
                }
            }
            ColorType* getColorType(std::unordered_map<std::string,Colored::ColorType*>& colorTypes) const override{
                std::vector<const ColorType*> types;
                for (auto color : _colors) {
                    types.push_back(color->getColorType(colorTypes));
                }
                for (auto& elem : colorTypes) {
                    auto* pt = dynamic_cast<ProductType*>(elem.second);
                    if (pt && pt->containsTypes(types)) {
                        return pt;
                    }
                }
                std::cout << "COULD NOT FIND PRODUCT TYPE" << std::endl;
                return nullptr;

            }
            void getPatterns(PatternSet& patterns, std::unordered_map<std::string, Colored::ColorType*>& colorTypes) const override{
                std::cout << "tuple expression" << std::endl;

                std::set<Variable*> variables = {};
                getVariables(variables);
                Colored::Pattern pattern (
                    Colored::PatternType::Tuple,
                    this,
                    variables,
                    //TODO: how to retrieve???
                    getColorType(colorTypes)
                );
                patterns.insert(pattern);
            }

            void getConstants(std::set<const Color*>& colors) const override {
                std::set<const Color*> tupleColors;
                for (auto elem : _colors) {
                    elem->getConstants(tupleColors);
                }

                


            }


            std::string toString() const override {
                std::string res = "(" + _colors[0]->toString();
                for (uint32_t i = 1; i < _colors.size(); ++i) {
                    res += "," + _colors[i]->toString();
                }
                res += ")";
                return res;
            }

            TupleExpression(std::vector<ColorExpression_ptr>&& colors)
                    : _colors(std::move(colors)) {}
        };
        
        class GuardExpression : public Expression {
        public:
            GuardExpression() {}
            virtual ~GuardExpression() {}
            
            virtual bool eval(ExpressionContext& context) const = 0;
        };

        typedef std::shared_ptr<GuardExpression> GuardExpression_ptr;
        
        class LessThanExpression : public GuardExpression {
        private:
            ColorExpression_ptr _left;
            ColorExpression_ptr _right;
            
        public:
            bool eval(ExpressionContext& context) const override {
                return _left->eval(context) < _right->eval(context);
            }
            
            void getVariables(std::set<Variable*>& variables) const override {
                _left->getVariables(variables);
                _right->getVariables(variables);
            }

            void getPatterns(PatternSet& patterns, std::unordered_map<std::string, Colored::ColorType*>& colorTypes) const override{
                std::cout << "lt expression" << std::endl;

                std::set<Variable*> variables = {};
                getVariables(variables);
                Colored::Pattern pattern (
                    Colored::PatternType::Guard,
                    this,
                    variables,
                    nullptr
                );
                patterns.insert(pattern);
            }
            
            std::string toString() const override {
                std::string res = _left->toString() + " < " + _right->toString();
                return res;
            }

            
            LessThanExpression(ColorExpression_ptr&& left, ColorExpression_ptr&& right)
                    : _left(std::move(left)), _right(std::move(right)) {}
        };
        
        class GreaterThanExpression : public GuardExpression {
        private:
            ColorExpression_ptr _left;
            ColorExpression_ptr _right;
            
        public:
            bool eval(ExpressionContext& context) const override {
                return _left->eval(context) > _right->eval(context);
            }
            
            void getVariables(std::set<Variable*>& variables) const override {
                _left->getVariables(variables);
                _right->getVariables(variables);
            }

            void getPatterns(PatternSet& patterns, std::unordered_map<std::string, Colored::ColorType*>& colorTypes) const override{
                std::cout << "gt expression" << std::endl;
                std::set<Variable*> variables = {};
                getVariables(variables);
                Colored::Pattern pattern (
                    Colored::PatternType::Guard,
                    this,
                    variables,
                    nullptr
                );
                patterns.insert(pattern);
            }

            std::string toString() const override {
                std::string res = _left->toString() + " > " + _right->toString();
                return res;
            }

            
            GreaterThanExpression(ColorExpression_ptr&& left, ColorExpression_ptr&& right)
                    : _left(std::move(left)), _right(std::move(right)) {}
        };
        
        class LessThanEqExpression : public GuardExpression {
        private:
            ColorExpression_ptr _left;
            ColorExpression_ptr _right;
            
        public:
            bool eval(ExpressionContext& context) const override {
                return _left->eval(context) <= _right->eval(context);
            }
            
            void getVariables(std::set<Variable*>& variables) const override {
                _left->getVariables(variables);
                _right->getVariables(variables);
            }

            void getPatterns(PatternSet& patterns, std::unordered_map<std::string, Colored::ColorType*>& colorTypes) const override{
                std::cout << "lteq expression" << std::endl;

                std::set<Variable*> variables = {};
                getVariables(variables);
                Colored::Pattern pattern (
                    Colored::PatternType::Guard,
                    this,
                    variables,
                    nullptr
                );
                patterns.insert(pattern);
            }

            std::string toString() const override {
                std::string res = _left->toString() + " <= " + _right->toString();
                return res;
            }

            
            LessThanEqExpression(ColorExpression_ptr&& left, ColorExpression_ptr&& right)
                    : _left(std::move(left)), _right(std::move(right)) {}
        };
        
        class GreaterThanEqExpression : public GuardExpression {
        private:
            ColorExpression_ptr _left;
            ColorExpression_ptr _right;
            
        public:
            bool eval(ExpressionContext& context) const override {
                return _left->eval(context) >= _right->eval(context);
            }
            
            void getVariables(std::set<Variable*>& variables) const override {
                _left->getVariables(variables);
                _right->getVariables(variables);
            }

            void getPatterns(PatternSet& patterns, std::unordered_map<std::string, Colored::ColorType*>& colorTypes) const override{
                std::cout << "gteq expression" << std::endl;

                std::set<Variable*> variables = {};
                getVariables(variables);
                Colored::Pattern pattern (
                    Colored::PatternType::Guard,
                    this,
                    variables,
                    nullptr
                );
                patterns.insert(pattern);
            }
            
            std::string toString() const override {
                std::string res = _left->toString() + " >= " + _right->toString();
                return res;
            }

            GreaterThanEqExpression(ColorExpression_ptr&& left, ColorExpression_ptr&& right)
                    : _left(std::move(left)), _right(std::move(right)) {}
        };
        
        class EqualityExpression : public GuardExpression {
        private:
            ColorExpression_ptr _left;
            ColorExpression_ptr _right;
            
        public:
            bool eval(ExpressionContext& context) const override {
                return _left->eval(context) == _right->eval(context);
            }
            
            void getVariables(std::set<Variable*>& variables) const override {
                _left->getVariables(variables);
                _right->getVariables(variables);
            }
            
            void getPatterns(PatternSet& patterns, std::unordered_map<std::string, Colored::ColorType*>& colorTypes) const override{
                std::cout << "eq expression" << std::endl;

                std::set<Variable*> variables = {};
                getVariables(variables);
                Colored::Pattern pattern (
                    Colored::PatternType::Guard,
                    this,
                    variables,
                    nullptr
                );
                patterns.insert(pattern);
            }

            std::string toString() const override {
                std::string res = _left->toString() + " == " + _right->toString();
                return res;
            }

            EqualityExpression(ColorExpression_ptr&& left, ColorExpression_ptr&& right)
                    : _left(std::move(left)), _right(std::move(right)) {}
        };
        
        class InequalityExpression : public GuardExpression {
        private:
            ColorExpression_ptr _left;
            ColorExpression_ptr _right;
            
        public:
            bool eval(ExpressionContext& context) const override {
                return _left->eval(context) != _right->eval(context);
            }
            
            void getVariables(std::set<Variable*>& variables) const override {
                _left->getVariables(variables);
                _right->getVariables(variables);
            }

            void getPatterns(PatternSet& patterns, std::unordered_map<std::string, Colored::ColorType*>& colorTypes) const override{
                std::cout << "ineq expression" << std::endl;

                std::set<Variable*> variables = {};
                getVariables(variables);
                Colored::Pattern pattern (
                    Colored::PatternType::Guard,
                    this,
                    variables,
                    nullptr
                );
                patterns.insert(pattern);
            }

            std::string toString() const override {
                std::string res = _left->toString() + " != " + _right->toString();
                return res;
            }
            
            InequalityExpression(ColorExpression_ptr&& left, ColorExpression_ptr&& right)
                    : _left(std::move(left)), _right(std::move(right)) {}
        };
        
        class NotExpression : public GuardExpression {
        private:
            GuardExpression_ptr _expr;
            
        public:
            bool eval(ExpressionContext& context) const override {
                return !_expr->eval(context);
            }
            
            void getVariables(std::set<Variable*>& variables) const override {
                _expr->getVariables(variables);
            }

            void getPatterns(PatternSet& patterns, std::unordered_map<std::string, Colored::ColorType*>& colorTypes) const override{
                std::cout << "not expression" << std::endl;

                std::set<Variable*> variables = {};
                getVariables(variables);
                Colored::Pattern pattern (
                    Colored::PatternType::Guard,
                    this,
                    variables,
                    //TODO: how to retrieve???
                    nullptr
                );
                patterns.insert(pattern);
            }

            std::string toString() const override {
                std::string res = "!" + _expr->toString();
                return res;
            }
            
            NotExpression(GuardExpression_ptr&& expr) : _expr(std::move(expr)) {}
        };
        
        class AndExpression : public GuardExpression {
        private:
            GuardExpression_ptr _left;
            GuardExpression_ptr _right;
            
        public:
            bool eval(ExpressionContext& context) const override {
                return _left->eval(context) && _right->eval(context);
            }
            
            void getVariables(std::set<Variable*>& variables) const override {
                _left->getVariables(variables);
                _right->getVariables(variables);
            }
            
            void getPatterns(PatternSet& patterns, std::unordered_map<std::string, Colored::ColorType*>& colorTypes) const override{
                std::cout << "and expression" << std::endl;

                _left->getPatterns(patterns, colorTypes);
                _right->getPatterns(patterns, colorTypes);
            }

            std::string toString() const override {
                std::string res = _left->toString() + " && " + _right->toString();
                return res;
            }

            AndExpression(GuardExpression_ptr&& left, GuardExpression_ptr&& right)
                    : _left(left), _right(right) {}
        };
        
        class OrExpression : public GuardExpression {
        private:
            GuardExpression_ptr _left;
            GuardExpression_ptr _right;
            
        public:
            bool eval(ExpressionContext& context) const override {
                return _left->eval(context) || _right->eval(context);
            }
            
            void getVariables(std::set<Variable*>& variables) const override {
                _left->getVariables(variables);
                _right->getVariables(variables);
            }
            
            void getPatterns(PatternSet& patterns, std::unordered_map<std::string, Colored::ColorType*>& colorTypes) const override{
                std::cout << "or expression" << std::endl;

                std::set<Variable*> variables = {};
                getVariables(variables);
                Colored::Pattern pattern (
                    Colored::PatternType::Guard,
                    this,
                    variables,
                    nullptr
                );
                patterns.insert(pattern);
            }

            std::string toString() const override {
                std::string res = _left->toString() + " || " + _right->toString();
                return res;
            }

            OrExpression(GuardExpression_ptr&& left, GuardExpression_ptr&& right)
                    : _left(std::move(left)), _right(std::move(right)) {}
        };
        
        class ArcExpression : public Expression {
        public:
            ArcExpression() {}
            virtual ~ArcExpression() {}
            
            virtual Multiset eval(ExpressionContext& context) const = 0;

            virtual void expressionType() override {
                std::cout << "ArcExpression" << std::endl;
            }
            virtual void getConstants(std::set<const Color*>& colors) const {
            }

            virtual uint32_t weight() const = 0;
        };

        typedef std::shared_ptr<ArcExpression> ArcExpression_ptr;
        
        class AllExpression : public Expression {
        private:
            ColorType* _sort;
            
        public:
            virtual ~AllExpression() {};
            std::vector<const Color*> eval(ExpressionContext& context) const {
                std::vector<const Color*> colors;
                assert(_sort != nullptr);
                for (size_t i = 0; i < _sort->size(); i++) {
                    colors.push_back(&(*_sort)[i]);
                }
                return colors;
            }

            void getConstants(std::set<const Color*>& colors) const {
                for(auto color : *_sort) {
                    colors.insert(&color);
                }
            }

            

            size_t size() const {
                return  _sort->size();
            }

            void getPatterns(PatternSet& patterns, std::unordered_map<std::string, Colored::ColorType*>& colorTypes) const override{
                std::cout << "all expression" << std::endl;
                std::set<Variable*> variables = {};
                Colored::Pattern pattern (
                    Colored::PatternType::Constant,
                    this,
                    variables,
                    _sort
                );
                patterns.insert(pattern);
            }

            std::string toString() const override {
                return _sort->getName() + ".all";
            }

            AllExpression(ColorType* sort) : _sort(sort) 
            {
                assert(sort != nullptr);
            }
        };

        typedef std::shared_ptr<AllExpression> AllExpression_ptr;
        
        class NumberOfExpression : public ArcExpression {
        private:
            uint32_t _number;
            std::vector<ColorExpression_ptr> _color;
            AllExpression_ptr _all;
            
        public:
            Multiset eval(ExpressionContext& context) const override {
                std::vector<const Color*> colors;
                if (!_color.empty()) {
                    for (auto elem : _color) {
                        colors.push_back(elem->eval(context));
                    }
                } else if (_all != nullptr) {
                    colors = _all->eval(context);
                }
                std::vector<std::pair<const Color*,uint32_t>> col;
                for (auto elem : colors) {
                    col.push_back(std::make_pair(elem, _number));
                }
                return Multiset(col);
            }
            
            void getVariables(std::set<Variable*>& variables) const override {
                if (_all != nullptr)
                    return;
                for (auto elem : _color) {
                    elem->getVariables(variables);
                }
            }

<<<<<<< HEAD
            void getConstants(std::set<const Color*>& colors) const override {
                if (_all != nullptr)
                    _all->getConstants(colors);
                else for (auto elem : _color) {
                    elem->getConstants(colors);
=======
            void getPatterns(PatternSet& patterns, std::unordered_map<std::string, Colored::ColorType*>& colorTypes) const override{
                std::cout << "numOfExpr" << std::endl;
                if(_all != nullptr){
                    _all->getPatterns(patterns,colorTypes);
                } else{
                    for (auto elem : _color) {
                        elem->getPatterns(patterns, colorTypes);
                    }
>>>>>>> e15884f3
                }
            }

            uint32_t weight() const override {
                if (_all == nullptr)
                    return _number * _color.size();
                else
                    return _number * _all->size();
            }

            bool isAll() const {
                return (bool)_all;
            }

            bool isSingleColor() const {
                return !isAll() && _color.size() == 1;
            }

            uint32_t number() const {
                return _number;
            }

            std::string toString() const override {
                if (isAll())
                    return std::to_string(_number) + "'(" + _all->toString() + ")";
                std::string res = std::to_string(_number) + "'(" + _color[0]->toString() + ")";
                for (uint32_t i = 1; i < _color.size(); ++i) {
                    res += " + ";
                    res += std::to_string(_number) + "'(" + _color[i]->toString() + ")";
                }
                return res;
            }

            NumberOfExpression(std::vector<ColorExpression_ptr>&& color, uint32_t number = 1)
                    : _number(number), _color(std::move(color)), _all(nullptr) {}
            NumberOfExpression(AllExpression_ptr&& all, uint32_t number = 1)
                    : _number(number), _color(), _all(std::move(all)) {}
        };

        typedef std::shared_ptr<NumberOfExpression> NumberOfExpression_ptr;
        
        class AddExpression : public ArcExpression {
        private:
            std::vector<ArcExpression_ptr> _constituents;
            
        public:
            Multiset eval(ExpressionContext& context) const override {
                Multiset ms;
                for (auto expr : _constituents) {
                    ms += expr->eval(context);
                }
                return ms;
            }
            
            void getVariables(std::set<Variable*>& variables) const override {
                for (auto elem : _constituents) {
                    elem->getVariables(variables);
                }
            }

            void getConstants(std::set<const Color*>& colors) const override {
                for (auto elem : _constituents) {
                    elem->getConstants(colors);
                }
            }

            uint32_t weight() const override {
                uint32_t res = 0;
                for (auto expr : _constituents) {
                    res += expr->weight();
                }
                return res;
            }

            void getPatterns(PatternSet& patterns, std::unordered_map<std::string, Colored::ColorType*>& colorTypes) const override{
                std::cout << "add expression" << std::endl;
                for (auto elem : _constituents) {
                    elem->getPatterns(patterns, colorTypes);
                }
            }

            std::string toString() const override {
                std::string res = _constituents[0]->toString();
                for (uint32_t i = 1; i < _constituents.size(); ++i) {
                    res += " + " + _constituents[i]->toString();
                }
                return res;
            }

            AddExpression(std::vector<ArcExpression_ptr>&& constituents)
                    : _constituents(std::move(constituents)) {}
        };
        
        class SubtractExpression : public ArcExpression {
        private:
            ArcExpression_ptr _left;
            ArcExpression_ptr _right;
            
        public:
            Multiset eval(ExpressionContext& context) const override {
                return _left->eval(context) - _right->eval(context);
            }
            
            void getVariables(std::set<Variable*>& variables) const override {
                _left->getVariables(variables);
                _right->getVariables(variables);
            }

            void getConstants(std::set<const Color*>& colors) const override {
                _left->getConstants(colors);
                _right->getConstants(colors);
            }

            uint32_t weight() const override {
                auto* left = dynamic_cast<NumberOfExpression*>(_left.get());
                if (!left || !left->isAll()) {
                    throw WeightException("Left constituent of subtract is not an all expression!");
                }
                auto* right = dynamic_cast<NumberOfExpression*>(_right.get());
                if (!right || !right->isSingleColor()) {
                    throw WeightException("Right constituent of subtract is not a single color number of expression!");
                }

                uint32_t val = std::min(left->number(), right->number());
                return _left->weight() - val;
            }

            void getPatterns(PatternSet& patterns, std::unordered_map<std::string, Colored::ColorType*>& colorTypes) const override{
                std::cout << "sub expression" << std::endl;
                std::set<Variable*> variables = {};
                getVariables(variables);
                Colored::Pattern pattern (
                    variables.empty() ? Colored::PatternType::Constant : Colored::PatternType::Var,
                    this,
                    variables,
                    nullptr
                );
                patterns.insert(pattern);
            }

            std::string toString() const override {
                return _left->toString() + " - " + _right->toString();
            }

            SubtractExpression(ArcExpression_ptr&& left, ArcExpression_ptr&& right)
                    : _left(std::move(left)), _right(std::move(right)) {}
        };
        
        class ScalarProductExpression : public ArcExpression {
        private:
            uint32_t _scalar;
            ArcExpression_ptr _expr;
            
        public:
            Multiset eval(ExpressionContext& context) const override {
                return _expr->eval(context) * _scalar;
            }
            
            void getVariables(std::set<Variable*>& variables) const override {
                _expr->getVariables(variables);
            }

            void getConstants(std::set<const Color*>& colors) const override {
                _expr->getConstants(colors);
            }

            uint32_t weight() const override {
                return _scalar * _expr->weight();
            }

            std::string toString() const override {
                return std::to_string(_scalar) + " * " + _expr->toString();
            }

            void getPatterns(PatternSet& patterns, std::unordered_map<std::string, Colored::ColorType*>& colorTypes){
                std::cout << "scalar expression" << std::endl;

                _expr->getPatterns(patterns, colorTypes);
            }

            ScalarProductExpression(ArcExpression_ptr&& expr, uint32_t scalar)
                    : _scalar(std::move(scalar)), _expr(expr) {}
        };
    }
}

#endif /* COLORED_EXPRESSIONS_H */
<|MERGE_RESOLUTION|>--- conflicted
+++ resolved
@@ -98,13 +98,10 @@
             
             virtual const Color* eval(ExpressionContext& context) const = 0;
 
-<<<<<<< HEAD
             virtual void getConstants(std::set<const Color*>& colors) const {
             }
 
-=======
             virtual ColorType* getColorType(std::unordered_map<std::string,Colored::ColorType*>& colorTypes) const = 0;
->>>>>>> e15884f3
         };
         
         class DotConstantExpression : public ColorExpression {
@@ -113,14 +110,12 @@
                 return DotConstant::dotConstant();
             }
 
-<<<<<<< HEAD
             void getConstants(std::set<const Color*>& colors) const override {
                 const Color *dotColor = DotConstant::dotConstant();
                 colors.insert(dotColor);
-=======
+            }
             ColorType* getColorType(std::unordered_map<std::string,Colored::ColorType*>& colorTypes) const override{
                 return DotConstant::dotConstant()->getColorType();
->>>>>>> e15884f3
             }
         };
 
@@ -190,13 +185,11 @@
                 return _userOperator->toString();
             }
 
-<<<<<<< HEAD
             void getConstants(std::set<const Color*>& colors) const override {
                 colors.insert(_userOperator);
-=======
+            }
             ColorType* getColorType(std::unordered_map<std::string,Colored::ColorType*>& colorTypes) const override{
                 return _userOperator->getColorType();
->>>>>>> e15884f3
             }
 
             UserOperatorExpression(const Color* userOperator)
@@ -252,10 +245,9 @@
                 _color->getVariables(variables);
             }
 
-<<<<<<< HEAD
             void getConstants(std::set<const Color*>& colors) const override {
                 _color->getConstants(colors);
-=======
+            }
             void getPatterns(PatternSet& patterns, std::unordered_map<std::string, Colored::ColorType*>& colorTypes) const override{
                 /*std::set<Variable*> variables = {};
                 getVariables(variables);
@@ -269,7 +261,6 @@
                 std::cout << "succ expression" << std::endl;
 
                 _color->getPatterns(patterns, colorTypes);
->>>>>>> e15884f3
             }
 
             std::string toString() const override {
@@ -842,13 +833,14 @@
                 }
             }
 
-<<<<<<< HEAD
             void getConstants(std::set<const Color*>& colors) const override {
                 if (_all != nullptr)
                     _all->getConstants(colors);
                 else for (auto elem : _color) {
                     elem->getConstants(colors);
-=======
+                }
+            }
+            
             void getPatterns(PatternSet& patterns, std::unordered_map<std::string, Colored::ColorType*>& colorTypes) const override{
                 std::cout << "numOfExpr" << std::endl;
                 if(_all != nullptr){
@@ -857,7 +849,6 @@
                     for (auto elem : _color) {
                         elem->getPatterns(patterns, colorTypes);
                     }
->>>>>>> e15884f3
                 }
             }
 
