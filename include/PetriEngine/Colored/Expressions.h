/* Copyright (C) 2020  Alexander Bilgram <alexander@bilgram.dk>,
 *                     Peter Haar Taankvist <ptaankvist@gmail.com>,
 *                     Thomas Pedersen <thomas.pedersen@stofanet.dk>
 *                     Andreas H. Klostergaard
 *
 * This program is free software: you can redistribute it and/or modify
 * it under the terms of the GNU General Public License as published by
 * the Free Software Foundation, either version 3 of the License, or
 * (at your option) any later version.
 *
 * This program is distributed in the hope that it will be useful,
 * but WITHOUT ANY WARRANTY; without even the implied warranty of
 * MERCHANTABILITY or FITNESS FOR A PARTICULAR PURPOSE.  See the
 * GNU General Public License for more details.
 *
 * You should have received a copy of the GNU General Public License
 * along with this program.  If not, see <http://www.gnu.org/licenses/>.
 */

#ifndef COLORED_EXPRESSIONS_H
#define COLORED_EXPRESSIONS_H

#include <string>
#include <unordered_map>
#include <set>
#include <stdlib.h>
#include <iostream>
#include <cassert>
#include <memory>


#include "Colors.h"
#include "Multiset.h"
<<<<<<< HEAD
#include "GuardRestrictions.h"
#include "EquivalenceClass.h"
=======
#include "ArcIntervals.h"
#include "GuardRestrictor.h"
>>>>>>> 6653f058
#include "../errorcodes.h"

namespace PetriEngine {
    class ColoredPetriNetBuilder;
    
    namespace Colored {
        struct ExpressionContext {
            typedef std::unordered_map<const Colored::Variable *, const PetriEngine::Colored::Color *> BindingMap;

            BindingMap& binding;
            std::unordered_map<std::string, ColorType*>& colorTypes;
            Colored::EquivalenceVec& placePartition;
            
            const Color* findColor(const std::string& color) const {
                if (color.compare("dot") == 0)
                    return DotConstant::dotConstant(nullptr);
                for (auto& elem : colorTypes) {
                    auto col = (*elem.second)[color];
                    if (col)
                        return col;
                }
                printf("Could not find color: %s\nCANNOT_COMPUTE\n", color.c_str());
                exit(ErrorCode);
            }

            ProductType* findProductColorType(const std::vector<const ColorType*>& types) const {
                for (auto& elem : colorTypes) {
                    auto* pt = dynamic_cast<ProductType*>(elem.second);
                    if (pt && pt->containsTypes(types)) {
                        return pt;
                    }
                }
                return nullptr;
            }
        };

        class WeightException : public std::exception {
        private:
            std::string _message;
        public:
            explicit WeightException(std::string message) : _message(message) {}

            const char* what() const noexcept override {
                return ("Undefined weight: " + _message).c_str();
            }
        };
        
        class Expression {
        public:
            Expression() {}
        
            virtual void getVariables(std::set<const Colored::Variable*>& variables, std::unordered_map<uint32_t, const Colored::Variable *>& varPositions, std::unordered_map<const Variable *,std::vector<std::unordered_map<uint32_t, int32_t>>>& varModifierMap, uint32_t *index) const {}

            virtual void getVariables(std::set<const Colored::Variable*>& variables, std::unordered_map<uint32_t, const Colored::Variable *>& varPositions, std::unordered_map<const Variable *,std::vector<std::unordered_map<uint32_t, int32_t>>>& varModifierMap) const {
                uint32_t index = 0;
                getVariables(variables, varPositions, varModifierMap, &index);
            }

            virtual void getVariables(std::set<const Colored::Variable*>& variables, std::unordered_map<uint32_t, const Colored::Variable *>& varPositions) const {
                std::unordered_map<const Colored::Variable *,std::vector<std::unordered_map<uint32_t, int32_t>>> varModifierMap;
                uint32_t index = 0;
                getVariables(variables, varPositions, varModifierMap, &index);
            }

            virtual bool isTuple() const {
                return false;
            }

            virtual void getVariables(std::set<const Colored::Variable*>& variables) const {
                std::unordered_map<uint32_t, const Colored::Variable *> varPositions;
                std::unordered_map<const Variable *,std::vector<std::unordered_map<uint32_t, int32_t>>> varModifierMap;

                getVariables(variables, varPositions, varModifierMap);
            }
            
            virtual void expressionType() {
                std::cout << "Expression" << std::endl;
            }

            virtual std::string toString() const {
                return "Unsupported";
            }
        };
        
        class ColorExpression : public Expression {
        public:
            ColorExpression() {}
            virtual ~ColorExpression() {}
            
            virtual const Color* eval(ExpressionContext& context) const = 0;

            virtual void getConstants(std::unordered_map<uint32_t, const Color*> &constantMap, uint32_t &index) const = 0;

            virtual bool getArcIntervals(Colored::ArcIntervals& arcIntervals, PetriEngine::Colored::ColorFixpoint& cfp, uint32_t *index, int32_t modifier) const = 0;

            virtual ColorType* getColorType(std::unordered_map<std::string, Colored::ColorType*>& colorTypes) const = 0;

            virtual Colored::intervalTuple_t getOutputIntervals(std::unordered_map<const PetriEngine::Colored::Variable *, PetriEngine::Colored::intervalTuple_t>& varMap, std::vector<const Colored::ColorType *> *colortypes) const {
                return Colored::intervalTuple_t();
            }

        };
        
        class DotConstantExpression : public ColorExpression {
        public:
            const Color* eval(ExpressionContext& context) const override {
                return DotConstant::dotConstant(nullptr);
            }

            bool getArcIntervals(Colored::ArcIntervals& arcIntervals, PetriEngine::Colored::ColorFixpoint& cfp, uint32_t *index, int32_t modifier) const override {
                if (arcIntervals._intervalTupleVec.empty()) {
                    //We can add all place tokens when considering the dot constant as, that must be present
                    arcIntervals._intervalTupleVec.push_back(cfp.constraints);
                }
                return !cfp.constraints._intervals.empty();
            }

            Colored::intervalTuple_t getOutputIntervals(std::unordered_map<const PetriEngine::Colored::Variable *, PetriEngine::Colored::intervalTuple_t>& varMap, std::vector<const Colored::ColorType *> *colortypes) const override {
                Colored::interval_t interval;
                Colored::intervalTuple_t tupleInterval;
                const Color *dotColor = DotConstant::dotConstant(nullptr);
                 
                colortypes->push_back(dotColor->getColorType());
                
                interval.addRange(dotColor->getId(), dotColor->getId());
                tupleInterval.addInterval(interval);
                return tupleInterval;
            }

            void getConstants(std::unordered_map<uint32_t, const Color*> &constantMap, uint32_t &index) const override {
                const Color *dotColor = DotConstant::dotConstant(nullptr);
                constantMap[index] = dotColor;
            }
            ColorType* getColorType(std::unordered_map<std::string, Colored::ColorType*>& colorTypes) const override{
                return DotConstant::dotConstant(nullptr)->getColorType();
            }

            std::string toString() const override {
                return "dot";
            }
        };

        typedef std::shared_ptr<ColorExpression> ColorExpression_ptr;
        
        class VariableExpression : public ColorExpression {
        private:
            Variable* _variable;
            
        public:
            const Color* eval(ExpressionContext& context) const override {
                return context.binding[_variable];
            }
            
            void getVariables(std::set<const Colored::Variable*>& variables, std::unordered_map<uint32_t, const Colored::Variable *>& varPositions, std::unordered_map<const Colored::Variable *, std::vector<std::unordered_map<uint32_t, int32_t>>>& varModifierMap, uint32_t *index) const override {
                variables.insert(_variable);
                varPositions[*index] = _variable;
                if(varModifierMap.count(_variable) == 0){
                    std::vector<std::unordered_map<uint32_t, int32_t>> newVec;
                    
                    for(auto pair : varModifierMap){
                        for(uint32_t i = 0; i < pair.second.size()-1; i++){
                            std::unordered_map<uint32_t, int32_t> emptyMap;
                            newVec.push_back(emptyMap);
                        }
                        break;
                    }
                    std::unordered_map<uint32_t, int32_t> newMap;
                    newMap[*index] = 0;
                    newVec.push_back(newMap);
                    varModifierMap[_variable] = newVec;
                } else {
                    varModifierMap[_variable].back()[*index] = 0;
                }                
            }

            Colored::intervalTuple_t getOutputIntervals(std::unordered_map<const PetriEngine::Colored::Variable *, PetriEngine::Colored::intervalTuple_t>& varMap, std::vector<const Colored::ColorType *> *colortypes) const override {
                Colored::intervalTuple_t varInterval;
                
                // If we see a new variable on an out arc, it gets its full interval
                if (varMap.count(_variable) == 0){
                    Colored::intervalTuple_t intervalTuple;
                    intervalTuple.addInterval(_variable->colorType->getFullInterval());
                    varMap[_variable] = intervalTuple;
                }

                for(auto interval : varMap[_variable]._intervals){
                    varInterval.addInterval(interval);
                }
                                           
                std::vector<ColorType*> varColorTypes;
                _variable->colorType->getColortypes(varColorTypes);

                for(auto ct : varColorTypes){
                    colortypes->push_back(ct);
                }

                return varInterval;
            }

            bool getArcIntervals(Colored::ArcIntervals& arcIntervals, PetriEngine::Colored::ColorFixpoint& cfp, uint32_t *index, int32_t modifier) const override {
                if (arcIntervals._intervalTupleVec.empty()){
                    //As variables does not restrict the values before the guard we include all tokens
                    arcIntervals._intervalTupleVec.push_back(cfp.constraints);
                }
                return !cfp.constraints._intervals.empty();
            }

            void getConstants(std::unordered_map<uint32_t, const Color*> &constantMap, uint32_t &index) const override {
            }

            std::string toString() const override {
                return _variable->name;
            }

            ColorType* getColorType(std::unordered_map<std::string, Colored::ColorType*>& colorTypes) const override{
                return _variable->colorType;
            }

            VariableExpression(Variable* variable)
                    : _variable(variable) {}
        };
        
        class UserOperatorExpression : public ColorExpression {
        private:
            const Color* _userOperator;
            
        public:
            const Color* eval(ExpressionContext& context) const override {
                return _userOperator;
            }

            bool getArcIntervals(Colored::ArcIntervals& arcIntervals, PetriEngine::Colored::ColorFixpoint& cfp, uint32_t *index, int32_t modifier) const override {
                uint32_t colorId = _userOperator->getId() + modifier;
                while(colorId < 0){
                    colorId += _userOperator->getColorType()->size();
                }
                colorId = colorId % _userOperator->getColorType()->size();
                
                if(arcIntervals._intervalTupleVec.empty()){
                    Colored::intervalTuple_t newIntervalTuple;
                    bool colorInFixpoint = false;
                    for (auto interval : cfp.constraints._intervals){
                        if(interval[*index].contains(colorId)){
                            newIntervalTuple.addInterval(interval);
                            colorInFixpoint = true;
                        }
                    }
                    arcIntervals._intervalTupleVec.push_back(newIntervalTuple);
                    return colorInFixpoint;
                } else {
                    std::vector<uint32_t> intervalsToRemove;
                    for(auto& intervalTuple : arcIntervals._intervalTupleVec){
                        for (uint32_t i = 0; i < intervalTuple._intervals.size(); i++){
                            if(!intervalTuple[i][*index].contains(colorId)){
                                intervalsToRemove.push_back(i);
                            }
                        }

                        for (auto i = intervalsToRemove.rbegin(); i != intervalsToRemove.rend(); ++i) {
                            intervalTuple.removeInterval(*i);
                        }
                    }              
                    return !arcIntervals._intervalTupleVec[0]._intervals.empty();
                }
            }

            std::string toString() const override {
                return _userOperator->toString();
            }

            void getConstants(std::unordered_map<uint32_t, const Color*> &constantMap, uint32_t &index) const override {
                constantMap[index] = _userOperator;
            }
            ColorType* getColorType(std::unordered_map<std::string, Colored::ColorType*>& colorTypes) const override{
                return _userOperator->getColorType();
            }

            Colored::intervalTuple_t getOutputIntervals(std::unordered_map<const PetriEngine::Colored::Variable *, PetriEngine::Colored::intervalTuple_t>& varMap, std::vector<const Colored::ColorType *> *colortypes) const override {
                Colored::interval_t interval;
                Colored::intervalTuple_t tupleInterval;
                 
                colortypes->push_back(_userOperator->getColorType());
                
                interval.addRange(_userOperator->getId(), _userOperator->getId());
                tupleInterval.addInterval(interval);
                return tupleInterval;
            }

            UserOperatorExpression(const Color* userOperator)
                    : _userOperator(userOperator) {}
        };
        
        class UserSortExpression : public Expression {
        private:
            ColorType* _userSort;
            
        public:
            ColorType* eval(ExpressionContext& context) const {
                return _userSort;
            }

            std::string toString() const override {
                return _userSort->getName();
            }

            UserSortExpression(ColorType* userSort)
                    : _userSort(userSort) {}
        };

        typedef std::shared_ptr<UserSortExpression> UserSortExpression_ptr;
        
        class NumberConstantExpression : public Expression {
        private:
            uint32_t _number;
            
        public:
            uint32_t eval(ExpressionContext& context) const {
                return _number;
            }
            
            NumberConstantExpression(uint32_t number)
                    : _number(number) {}
        };

        typedef std::shared_ptr<NumberConstantExpression> NumberConstantExpression_ptr;
        
        class SuccessorExpression : public ColorExpression {
        private:
            ColorExpression_ptr _color;
            
        public:
            const Color* eval(ExpressionContext& context) const override {
                return &++(*_color->eval(context));
            }

            bool isTuple() const override {
                return _color->isTuple();
            }
            
            void getVariables(std::set<const Colored::Variable*>& variables, std::unordered_map<uint32_t, const Colored::Variable *>& varPositions, std::unordered_map<const Colored::Variable *, std::vector<std::unordered_map<uint32_t, int32_t>>>& varModifierMap, uint32_t *index) const override {
                //save index before evaluating nested expression to decrease all the correct modifiers
                uint32_t indexBefore = *index;
                _color->getVariables(variables, varPositions, varModifierMap, index);
                for(auto& varModifierPair : varModifierMap){
                    for(auto& idModPair : varModifierPair.second.back()){
                        if(idModPair.first <= *index && idModPair.first >= indexBefore){
                            idModPair.second--;
                        } 
                    }                   
                }                
            }

            bool getArcIntervals(Colored::ArcIntervals& arcIntervals, PetriEngine::Colored::ColorFixpoint& cfp, uint32_t *index, int32_t modifier) const override {
               return _color->getArcIntervals(arcIntervals, cfp, index, modifier+1);
            }

            Colored::intervalTuple_t getOutputIntervals(std::unordered_map<const PetriEngine::Colored::Variable *, PetriEngine::Colored::intervalTuple_t>& varMap, std::vector<const Colored::ColorType *> *colortypes) const override {
                //store the number of colortyps already in colortypes vector and use that as offset when indexing it
                auto colortypesBefore = colortypes->size();

                auto nestedInterval = _color->getOutputIntervals(varMap, colortypes);
                Colored::GuardRestrictor guardRestrictor = Colored::GuardRestrictor();
                return guardRestrictor.shiftIntervals(colortypes, &nestedInterval, 1, colortypesBefore);
            }

            void getConstants(std::unordered_map<uint32_t, const Color*> &constantMap, uint32_t &index) const override {
                _color->getConstants(constantMap, index);
                for(auto& constIndexPair : constantMap){
                    constIndexPair.second = &constIndexPair.second->operator++();
                }
            }

            std::string toString() const override {
                return _color->toString() + "++";
            }

            ColorType* getColorType(std::unordered_map<std::string, Colored::ColorType*>& colorTypes) const override{
                return _color->getColorType(colorTypes);
            }

            SuccessorExpression(ColorExpression_ptr&& color)
                    : _color(std::move(color)) {}
        };
        
        class PredecessorExpression : public ColorExpression {
        private:
            ColorExpression_ptr _color;
            
        public:
            const Color* eval(ExpressionContext& context) const override {
                return &--(*_color->eval(context));
            }

            bool isTuple() const override {
                return _color->isTuple();
            }
            
            void getVariables(std::set<const Colored::Variable*>& variables, std::unordered_map<uint32_t, const Colored::Variable *>& varPositions, std::unordered_map<const Colored::Variable *, std::vector<std::unordered_map<uint32_t, int32_t>>>& varModifierMap, uint32_t *index) const override {
                //save index before evaluating nested expression to decrease all the correct modifiers
                uint32_t indexBefore = *index;
                _color->getVariables(variables, varPositions, varModifierMap, index);
                for(auto& varModifierPair : varModifierMap){
                    for(auto& idModPair : varModifierPair.second.back()){
                        if(idModPair.first <= *index && idModPair.first >= indexBefore){
                            idModPair.second++;
                        } 
                    }                   
                } 
            }

            bool getArcIntervals(Colored::ArcIntervals& arcIntervals, PetriEngine::Colored::ColorFixpoint& cfp, uint32_t *index, int32_t modifier) const override {
                return _color->getArcIntervals(arcIntervals, cfp, index, modifier-1);
            }
            
            Colored::intervalTuple_t getOutputIntervals(std::unordered_map<const PetriEngine::Colored::Variable *, PetriEngine::Colored::intervalTuple_t>& varMap, std::vector<const Colored::ColorType *> *colortypes) const override {
                //store the number of colortyps already in colortypes vector and use that as offset when indexing it
                auto colortypesBefore = colortypes->size();

                auto nestedInterval = _color->getOutputIntervals(varMap, colortypes);
                Colored::GuardRestrictor guardRestrictor;
                return guardRestrictor.shiftIntervals(colortypes, &nestedInterval, -1, colortypesBefore);
            }

            void getConstants(std::unordered_map<uint32_t, const Color*> &constantMap, uint32_t &index) const override {
                _color->getConstants(constantMap, index);
                for(auto& constIndexPair : constantMap){
                    constIndexPair.second = &constIndexPair.second->operator--();
                }
            }

            std::string toString() const override {
                return _color->toString() + "--";
            }

            ColorType* getColorType(std::unordered_map<std::string, Colored::ColorType*>& colorTypes) const override{
                return _color->getColorType(colorTypes);
            }

            PredecessorExpression(ColorExpression_ptr&& color)
                    : _color(std::move(color)) {}
        };
        
        class TupleExpression : public ColorExpression {
        private:
            std::vector<ColorExpression_ptr> _colors;
            ColorType* _colorType;
            
        public:
            const Color* eval(ExpressionContext& context) const override {
                std::vector<const Color*> colors;
                std::vector<const ColorType*> types;
                for (auto color : _colors) {
                    colors.push_back(color->eval(context));
                    types.push_back(colors.back()->getColorType());
                }
                ProductType* pt = context.findProductColorType(types);

                const Color* col = pt->getColor(colors);
                assert(col != nullptr);
                return col;
            }

            bool isTuple() const override {
                return true;
            }

            Colored::intervalTuple_t getOutputIntervals(std::unordered_map<const PetriEngine::Colored::Variable *, PetriEngine::Colored::intervalTuple_t>& varMap, std::vector<const Colored::ColorType *> *colortypes) const override {
                Colored::intervalTuple_t intervals;
                Colored::intervalTuple_t intervalHolder;                

                for(auto colorExp : _colors) {
                    Colored::intervalTuple_t intervalHolder;
                    auto nested_intervals = colorExp->getOutputIntervals(varMap, colortypes);

                    if(intervals._intervals.empty()){
                        intervals = nested_intervals;
                    } else {                        
                        for(auto nested_interval : nested_intervals._intervals){
                            Colored::intervalTuple_t newIntervals;
                            for(auto interval : intervals._intervals){
                                for(auto nestedRange : nested_interval._ranges) {
                                    interval.addRange(nestedRange);    
                                }
                                newIntervals.addInterval(interval);
                            }
                            for(auto newInterval : newIntervals._intervals){
                                intervalHolder.addInterval(newInterval);
                            }
                        }
                        intervals = intervalHolder;
                    }                  
                }
                return intervals;
            }

            bool getArcIntervals(Colored::ArcIntervals& arcIntervals, PetriEngine::Colored::ColorFixpoint& cfp, uint32_t *index, int32_t modifier) const override {
                for (auto expr : _colors) {
                    bool res = expr->getArcIntervals(arcIntervals, cfp, index, modifier);
                    if(!res){
                        return false;
                    }
                    (*index)++;
                }
                return true;
            }
            
            void getVariables(std::set<const Colored::Variable*>& variables, std::unordered_map<uint32_t, const Colored::Variable *>& varPositions, std::unordered_map<const Colored::Variable *, std::vector<std::unordered_map<uint32_t, int32_t>>>& varModifierMap, uint32_t *index) const override {
                for (auto elem : _colors) {
                    elem->getVariables(variables, varPositions, varModifierMap, index);
                    (*index)++;
                }
            }

            ColorType* getColorType(std::unordered_map<std::string, Colored::ColorType*>& colorTypes) const override{
                std::vector<const ColorType*> types;
                for (auto color : _colors) {
                    types.push_back(color->getColorType(colorTypes));
                }
                for (auto& elem : colorTypes) {
                    auto* pt = dynamic_cast<ProductType*>(elem.second);
                    if (pt && pt->containsTypes(types)) {
                        return pt;
                    }
                }
                std::cout << "COULD NOT FIND PRODUCT TYPE" << std::endl;
                return nullptr;
            }

            void getConstants(std::unordered_map<uint32_t, const Color*> &constantMap, uint32_t &index) const override {
                for (auto elem : _colors) {
                    elem->getConstants(constantMap, index);
                    index++;
                }
            }

            std::string toString() const override {
                std::string res = "(" + _colors[0]->toString();
                for (uint32_t i = 1; i < _colors.size(); ++i) {
                    res += "," + _colors[i]->toString();
                }
                res += ")";
                return res;
            }

            void setColorType(ColorType* ct){
                _colorType = ct;
            }

            TupleExpression(std::vector<ColorExpression_ptr>&& colors)
                    : _colors(std::move(colors)) {}
        };
        
        class GuardExpression : public Expression {
        public:
            GuardExpression() {}
            virtual ~GuardExpression() {}
            
            virtual bool eval(ExpressionContext& context) const = 0;

            virtual void restrictVars(std::vector<std::unordered_map<const Colored::Variable *, Colored::intervalTuple_t>>& variableMap, std::set<const Colored::Variable*> &diagonalVars) const = 0;

            virtual void restrictVars(std::vector<std::unordered_map<const Colored::Variable *, Colored::intervalTuple_t>>& variableMap) const {
                std::set<const Colored::Variable*> diagonalVars;
                restrictVars(variableMap, diagonalVars);
            }
        };

        typedef std::shared_ptr<GuardExpression> GuardExpression_ptr;
        
        class LessThanExpression : public GuardExpression {
        private:
            ColorExpression_ptr _left;
            ColorExpression_ptr _right;
            
        public:
            bool eval(ExpressionContext& context) const override {
                return _left->eval(context) < _right->eval(context);
            }

            void getVariables(std::set<const Colored::Variable*>& variables, std::unordered_map<uint32_t, const Colored::Variable *>& varPositions, std::unordered_map<const Colored::Variable *, std::vector<std::unordered_map<uint32_t, int32_t>>>& varModifierMap, uint32_t *index) const override {
                _left->getVariables(variables, varPositions, varModifierMap);
                _right->getVariables(variables, varPositions, varModifierMap);
            }

            bool isTuple() const override {
                return _left->isTuple() || _right->isTuple();
            }

            void restrictVars(std::vector<std::unordered_map<const Colored::Variable *, Colored::intervalTuple_t>>& variableMap, std::set<const Colored::Variable*> &diagonalVars) const override {
                std::unordered_map<const Colored::Variable *,std::vector<std::unordered_map<uint32_t, int32_t>>> varModifierMapL;
                std::unordered_map<const Colored::Variable *,std::vector<std::unordered_map<uint32_t, int32_t>>> varModifierMapR;
                std::unordered_map<uint32_t, const Colored::Variable *> varPositionsL;
                std::unordered_map<uint32_t, const Colored::Variable *> varPositionsR;
                std::unordered_map<uint32_t, const Color*> constantMapL;
                std::unordered_map<uint32_t, const Color*> constantMapR;
                std::set<const Variable *> leftVars;
                std::set<const Variable *> rightVars;
                uint32_t index = 0;
                _left->getVariables(leftVars, varPositionsL, varModifierMapL);
                _right->getVariables(rightVars, varPositionsR, varModifierMapR);
                _left->getConstants(constantMapL, index);
                index = 0;
                _right->getConstants(constantMapR, index);

                if(leftVars.empty() && rightVars.empty()){
                    return;
                }
<<<<<<< HEAD
                Colored::guardRestrictor guardRestrictor;
                guardRestrictor.restrictVars(variableMap, &varModifierMapL, &varModifierMapR, &varPositionsL, &varPositionsR, &constantMapL, &constantMapR, diagonalVars, true, true);
=======
                Colored::GuardRestrictor guardRestrictor;
                guardRestrictor.restrictDiagonal(&variableMap, &varModifierMapL, &varModifierMapR, &varPositionsL, &varPositionsR, &constantMapL, &constantMapR, true, true);
>>>>>>> 6653f058
            }
            
            std::string toString() const override {
                std::string res = _left->toString() + " < " + _right->toString();
                return res;
            }

            
            LessThanExpression(ColorExpression_ptr&& left, ColorExpression_ptr&& right)
                    : _left(std::move(left)), _right(std::move(right)) {}
        };
        
        class GreaterThanExpression : public GuardExpression {
        private:
            ColorExpression_ptr _left;
            ColorExpression_ptr _right;
            
        public:
            bool eval(ExpressionContext& context) const override {
                return _left->eval(context) > _right->eval(context);
            }

            bool isTuple() const override {
                return _left->isTuple() || _right->isTuple();
            }
            
            void getVariables(std::set<const Colored::Variable*>& variables, std::unordered_map<uint32_t, const Colored::Variable *>& varPositions, std::unordered_map<const Colored::Variable *, std::vector<std::unordered_map<uint32_t, int32_t>>>& varModifierMap, uint32_t *index) const override {
                _left->getVariables(variables, varPositions, varModifierMap);
                _right->getVariables(variables, varPositions, varModifierMap);
            }

            void restrictVars(std::vector<std::unordered_map<const Colored::Variable *, Colored::intervalTuple_t>>& variableMap, std::set<const Colored::Variable*> &diagonalVars) const override {
                std::unordered_map<const Colored::Variable *,std::vector<std::unordered_map<uint32_t, int32_t>>> varModifierMapL;
                std::unordered_map<const Colored::Variable *,std::vector<std::unordered_map<uint32_t, int32_t>>> varModifierMapR;
                std::unordered_map<uint32_t, const Colored::Variable *> varPositionsL;
                std::unordered_map<uint32_t, const Colored::Variable *> varPositionsR;
                std::unordered_map<uint32_t, const Color*> constantMapL;
                std::unordered_map<uint32_t, const Color*> constantMapR;
                std::set<const Colored::Variable *> leftVars;
                std::set<const Colored::Variable *> rightVars;
                uint32_t index = 0;
                _left->getVariables(leftVars, varPositionsL, varModifierMapL);
                _right->getVariables(rightVars, varPositionsR, varModifierMapR);
                _left->getConstants(constantMapL, index);
                index = 0;
                _right->getConstants(constantMapR, index);

                if(leftVars.empty() && rightVars.empty()){
                    return;
                }

<<<<<<< HEAD
                Colored::guardRestrictor guardRestrictor;
                guardRestrictor.restrictVars(variableMap, &varModifierMapL, &varModifierMapR, &varPositionsL, &varPositionsR, &constantMapL, &constantMapR, diagonalVars, false, true);
=======
                Colored::GuardRestrictor guardRestrictor;
                guardRestrictor.restrictDiagonal(&variableMap, &varModifierMapL, &varModifierMapR, &varPositionsL, &varPositionsR, &constantMapL, &constantMapR, false, true);
>>>>>>> 6653f058
            }

            std::string toString() const override {
                std::string res = _left->toString() + " > " + _right->toString();
                return res;
            }
            
            GreaterThanExpression(ColorExpression_ptr&& left, ColorExpression_ptr&& right)
                    : _left(std::move(left)), _right(std::move(right)) {}
        };
        
        class LessThanEqExpression : public GuardExpression {
        private:
            ColorExpression_ptr _left;
            ColorExpression_ptr _right;
            
        public:
            bool eval(ExpressionContext& context) const override {
                return _left->eval(context) <= _right->eval(context);
            }

            bool isTuple() const override {
                return _left->isTuple() || _right->isTuple();
            }
            
            void getVariables(std::set<const Colored::Variable*>& variables, std::unordered_map<uint32_t, const Colored::Variable *>& varPositions, std::unordered_map<const Colored::Variable *, std::vector<std::unordered_map<uint32_t, int32_t>>>& varModifierMap, uint32_t *index) const override {
                _left->getVariables(variables, varPositions, varModifierMap);
                _right->getVariables(variables, varPositions, varModifierMap);
            }

            void restrictVars(std::vector<std::unordered_map<const Colored::Variable *, Colored::intervalTuple_t>>& variableMap, std::set<const Colored::Variable*> &diagonalVars) const override {
                std::unordered_map<const Colored::Variable *,std::vector<std::unordered_map<uint32_t, int32_t>>> varModifierMapL;
                std::unordered_map<const Colored::Variable *,std::vector<std::unordered_map<uint32_t, int32_t>>> varModifierMapR;
                std::unordered_map<uint32_t, const Colored::Variable *> varPositionsL;
                std::unordered_map<uint32_t, const Colored::Variable *> varPositionsR;
                std::unordered_map<uint32_t, const Color*> constantMapL;
                std::unordered_map<uint32_t, const Color*> constantMapR;
                std::set<const Colored::Variable *> leftVars;
                std::set<const Colored::Variable *> rightVars;
                uint32_t index = 0;
                _left->getVariables(leftVars, varPositionsL, varModifierMapL);
                _right->getVariables(rightVars, varPositionsR, varModifierMapR);
                _left->getConstants(constantMapL, index);
                index = 0;
                _right->getConstants(constantMapR, index);

                if(leftVars.empty() && rightVars.empty()){
                    return;
                }

<<<<<<< HEAD
                Colored::guardRestrictor guardRestrictor;
                guardRestrictor.restrictVars(variableMap, &varModifierMapL, &varModifierMapR, &varPositionsL, &varPositionsR, &constantMapL, &constantMapR, diagonalVars, true, false); 
=======
                Colored::GuardRestrictor guardRestrictor;
                guardRestrictor.restrictDiagonal(&variableMap, &varModifierMapL, &varModifierMapR, &varPositionsL, &varPositionsR, &constantMapL, &constantMapR, true, false); 
>>>>>>> 6653f058
            }

            std::string toString() const override {
                std::string res = _left->toString() + " <= " + _right->toString();
                return res;
            }

            
            LessThanEqExpression(ColorExpression_ptr&& left, ColorExpression_ptr&& right)
                    : _left(std::move(left)), _right(std::move(right)) {}
        };
        
        class GreaterThanEqExpression : public GuardExpression {
        private:
            ColorExpression_ptr _left;
            ColorExpression_ptr _right;
            
        public:
            bool eval(ExpressionContext& context) const override {
                return _left->eval(context) >= _right->eval(context);
            }

            bool isTuple() const override {
                return _left->isTuple() || _right->isTuple();
            }
            
            void getVariables(std::set<const Colored::Variable*>& variables, std::unordered_map<uint32_t, const Colored::Variable *>& varPositions, std::unordered_map<const Colored::Variable *, std::vector<std::unordered_map<uint32_t, int32_t>>>& varModifierMap, uint32_t *index) const override {
                _left->getVariables(variables, varPositions, varModifierMap);
                _right->getVariables(variables, varPositions, varModifierMap);
            }

            void restrictVars(std::vector<std::unordered_map<const Colored::Variable *, Colored::intervalTuple_t>>& variableMap, std::set<const Colored::Variable*> &diagonalVars) const override {
                std::unordered_map<const Colored::Variable *,std::vector<std::unordered_map<uint32_t, int32_t>>> varModifierMapL;
                std::unordered_map<const Colored::Variable *,std::vector<std::unordered_map<uint32_t, int32_t>>> varModifierMapR;
                std::unordered_map<uint32_t, const Colored::Variable *> varPositionsL;
                std::unordered_map<uint32_t, const Colored::Variable *> varPositionsR;
                std::unordered_map<uint32_t, const Color*> constantMapL;
                std::unordered_map<uint32_t, const Color*> constantMapR;
                std::set<const Colored::Variable *> leftVars;
                std::set<const Colored::Variable *> rightVars;
                uint32_t index = 0;
                _left->getVariables(leftVars, varPositionsL, varModifierMapL);
                _right->getVariables(rightVars, varPositionsR, varModifierMapR);
                _left->getConstants(constantMapL, index);
                index = 0;
                _right->getConstants(constantMapR, index);

                if(leftVars.empty() && rightVars.empty()){
                    return;
                }

<<<<<<< HEAD
                Colored::guardRestrictor guardRestrictor;
                guardRestrictor.restrictVars(variableMap, &varModifierMapL, &varModifierMapR, &varPositionsL, &varPositionsR, &constantMapL, &constantMapR, diagonalVars, false, false);                
=======
                Colored::GuardRestrictor guardRestrictor;
                guardRestrictor.restrictDiagonal(&variableMap, &varModifierMapL, &varModifierMapR, &varPositionsL, &varPositionsR, &constantMapL, &constantMapR, false, false);                
>>>>>>> 6653f058
            }
            
            std::string toString() const override {
                std::string res = _left->toString() + " >= " + _right->toString();
                return res;
            }

            GreaterThanEqExpression(ColorExpression_ptr&& left, ColorExpression_ptr&& right)
                    : _left(std::move(left)), _right(std::move(right)) {}
        };
        
        class EqualityExpression : public GuardExpression {
        private:
            ColorExpression_ptr _left;
            ColorExpression_ptr _right;
            
        public:
            bool eval(ExpressionContext& context) const override {
                return _left->eval(context) == _right->eval(context);
            }
            
            bool isTuple() const override {
                return _left->isTuple() || _right->isTuple();
            }

            void getVariables(std::set<const Colored::Variable*>& variables, std::unordered_map<uint32_t, const Colored::Variable *>& varPositions, std::unordered_map<const Colored::Variable *, std::vector<std::unordered_map<uint32_t, int32_t>>>& varModifierMap, uint32_t *index) const override {
                _left->getVariables(variables, varPositions, varModifierMap);
                _right->getVariables(variables, varPositions, varModifierMap);
            }
            

            void restrictVars(std::vector<std::unordered_map<const Colored::Variable *, Colored::intervalTuple_t>>& variableMap, std::set<const Colored::Variable*> &diagonalVars) const override {
                std::unordered_map<const Colored::Variable *,std::vector<std::unordered_map<uint32_t, int32_t>>> varModifierMapL;
                std::unordered_map<const Colored::Variable *,std::vector<std::unordered_map<uint32_t, int32_t>>> varModifierMapR;
                std::unordered_map<uint32_t, const Colored::Variable *> varPositionsL;
                std::unordered_map<uint32_t, const Colored::Variable *> varPositionsR;
                std::unordered_map<uint32_t, const Color*> constantMapL;
                std::unordered_map<uint32_t, const Color*> constantMapR;
                std::set<const Colored::Variable *> leftVars;
                std::set<const Colored::Variable *> rightVars;
                uint32_t index = 0;
                _left->getVariables(leftVars, varPositionsL, varModifierMapL);
                _right->getVariables(rightVars, varPositionsR, varModifierMapR);
                _left->getConstants(constantMapL, index);
                index = 0;
                _right->getConstants(constantMapR, index);

                if(leftVars.empty() && rightVars.empty()){
                    return;
                }
                
<<<<<<< HEAD
                Colored::guardRestrictor guardRestrictor;
                guardRestrictor.restrictEquality(variableMap, &varModifierMapL, &varModifierMapR, &varPositionsL, &varPositionsR, &constantMapL, &constantMapR, diagonalVars);
=======
                Colored::GuardRestrictor guardRestrictor;
                guardRestrictor.restrictEquality(&variableMap, &varModifierMapL, &varModifierMapR, &varPositionsL, &varPositionsR, &constantMapL, &constantMapR);
>>>>>>> 6653f058
            }

            std::string toString() const override {
                std::string res = _left->toString() + " == " + _right->toString();
                return res;
            }

            EqualityExpression(ColorExpression_ptr&& left, ColorExpression_ptr&& right)
                    : _left(std::move(left)), _right(std::move(right)) {}
        };
        
        class InequalityExpression : public GuardExpression {
        private:
            ColorExpression_ptr _left;
            ColorExpression_ptr _right;
            
        public:
            bool eval(ExpressionContext& context) const override {
                return _left->eval(context) != _right->eval(context);
            }

            bool isTuple() const override {
                return _left->isTuple() || _right->isTuple();
            }
            
            void getVariables(std::set<const Colored::Variable*>& variables, std::unordered_map<uint32_t, const Colored::Variable *>& varPositions, std::unordered_map<const Colored::Variable *, std::vector<std::unordered_map<uint32_t, int32_t>>>& varModifierMap, uint32_t *index) const override {
                _left->getVariables(variables, varPositions, varModifierMap);
                _right->getVariables(variables, varPositions, varModifierMap);
            }

            void restrictVars(std::vector<std::unordered_map<const Colored::Variable *, Colored::intervalTuple_t>>& variableMap, std::set<const Colored::Variable*> &diagonalVars) const override {
                
            }

            std::string toString() const override {
                std::string res = _left->toString() + " != " + _right->toString();
                return res;
            }
            
            InequalityExpression(ColorExpression_ptr&& left, ColorExpression_ptr&& right)
                    : _left(std::move(left)), _right(std::move(right)) {}
        };
        
        class NotExpression : public GuardExpression {
        private:
            GuardExpression_ptr _expr;
            
        public:
            bool eval(ExpressionContext& context) const override {
                return !_expr->eval(context);
            }

            bool isTuple() const override {
                return _expr->isTuple();
            }
            
            void getVariables(std::set<const Colored::Variable*>& variables, std::unordered_map<uint32_t, const Colored::Variable *>& varPositions, std::unordered_map<const Colored::Variable *, std::vector<std::unordered_map<uint32_t, int32_t>>>& varModifierMap, uint32_t *index) const override {
                _expr->getVariables(variables, varPositions, varModifierMap, index);
            }

            std::string toString() const override {
                std::string res = "!" + _expr->toString();
                return res;
            }

            void restrictVars(std::vector<std::unordered_map<const Colored::Variable *, Colored::intervalTuple_t>>& variableMap, std::set<const Colored::Variable*> &diagonalVars) const override {
                std::set<const Colored::Variable *> variables;
                _expr->getVariables(variables);
                //TODO: invert the var intervals here instead of using the full intervals

                for(auto var : variables){
                    auto fullInterval = var->colorType->getFullInterval();
                    Colored::intervalTuple_t fullTuple;
                    fullTuple.addInterval(fullInterval);
                    for(auto& varMap : variableMap){
                        varMap[var] = fullTuple;
                    }                    
                }
            }
            
            NotExpression(GuardExpression_ptr&& expr) : _expr(std::move(expr)) {}
        };
        
        class AndExpression : public GuardExpression {
        private:
            GuardExpression_ptr _left;
            GuardExpression_ptr _right;
            
        public:
            bool eval(ExpressionContext& context) const override {
                return _left->eval(context) && _right->eval(context);
            }

            bool isTuple() const override {
                return _left->isTuple() || _right->isTuple();
            }
            
            void getVariables(std::set<const Colored::Variable*>& variables, std::unordered_map<uint32_t, const Colored::Variable *>& varPositions, std::unordered_map<const Colored::Variable *, std::vector<std::unordered_map<uint32_t, int32_t>>>& varModifierMap, uint32_t *index) const override {
                _left->getVariables(variables, varPositions, varModifierMap);
                _right->getVariables(variables, varPositions, varModifierMap);
            }

            void restrictVars(std::vector<std::unordered_map<const Colored::Variable *, Colored::intervalTuple_t>>& variableMap, std::set<const Colored::Variable*> &diagonalVars) const override {
                _left->restrictVars(variableMap, diagonalVars);
                _right->restrictVars(variableMap, diagonalVars);
            }

            std::string toString() const override {
                std::string res = _left->toString() + " && " + _right->toString();
                return res;
            }

            AndExpression(GuardExpression_ptr&& left, GuardExpression_ptr&& right)
                    : _left(left), _right(right) {}
        };
        
        class OrExpression : public GuardExpression {
        private:
            GuardExpression_ptr _left;
            GuardExpression_ptr _right;
            
        public:
            bool eval(ExpressionContext& context) const override {
                return _left->eval(context) || _right->eval(context);
            }

            bool isTuple() const override {
                return _left->isTuple() || _right->isTuple();
            }
            
            void getVariables(std::set<const Colored::Variable*>& variables, std::unordered_map<uint32_t, const Colored::Variable *>& varPositions, std::unordered_map<const Colored::Variable *, std::vector<std::unordered_map<uint32_t, int32_t>>>& varModifierMap, uint32_t *index) const override {
                _left->getVariables(variables, varPositions, varModifierMap);
                _right->getVariables(variables, varPositions, varModifierMap);
            }

            void restrictVars(std::vector<std::unordered_map<const Colored::Variable *, Colored::intervalTuple_t>>& variableMap, std::set<const Colored::Variable*> &diagonalVars) const override{
                auto varMapCopy = variableMap;
                _left->restrictVars(variableMap, diagonalVars);
                _right->restrictVars(varMapCopy, diagonalVars);

                for(uint i = 0; i < variableMap.size(); i++){
                    for(auto& varPair : varMapCopy[i]){
                        for(auto& interval : varPair.second._intervals){
                            variableMap[i][varPair.first].addInterval(std::move(interval));
                        }
                    }
                }
            }

            std::string toString() const override {
                std::string res = _left->toString() + " || " + _right->toString();
                return res;
            }

            OrExpression(GuardExpression_ptr&& left, GuardExpression_ptr&& right)
                    : _left(std::move(left)), _right(std::move(right)) {}
        };
        
        class ArcExpression : public Expression {
        public:
            ArcExpression() {}
            virtual ~ArcExpression() {}
            
            virtual Multiset eval(ExpressionContext& context) const = 0;

            virtual void expressionType() override {
                std::cout << "ArcExpression" << std::endl;
            }
            virtual void getConstants(std::unordered_map<uint32_t, std::vector<const Color*>> &constantMap, uint32_t &index) const = 0;

            virtual bool getArcIntervals(Colored::ArcIntervals& arcIntervals, PetriEngine::Colored::ColorFixpoint& cfp, uint32_t *index, int32_t modifier) const = 0;

            virtual uint32_t weight() const = 0;

            virtual Colored::intervalTuple_t getOutputIntervals(std::vector<std::unordered_map<const PetriEngine::Colored::Variable *, PetriEngine::Colored::intervalTuple_t>>& varMapVec) const {
                std::vector<const Colored::ColorType *> colortypes;
                
                return getOutputIntervals(varMapVec, &colortypes);
            }

            virtual Colored::intervalTuple_t getOutputIntervals(std::vector<std::unordered_map<const PetriEngine::Colored::Variable *, PetriEngine::Colored::intervalTuple_t>>& varMapVec, std::vector<const Colored::ColorType *> *colortypes) const {
                return Colored::intervalTuple_t();
            }
        };

        typedef std::shared_ptr<ArcExpression> ArcExpression_ptr;
        
        class AllExpression : public Expression {
        private:
            ColorType* _sort;
            
        public:
            virtual ~AllExpression() {};
            std::vector<std::pair<const Color*,uint32_t>> eval(ExpressionContext& context) const {
                std::vector<std::pair<const Color*,uint32_t>> colors;
                assert(_sort != nullptr);
                if(context.placePartition.diagonal || context.placePartition._equivalenceClasses.empty()){
                    for (size_t i = 0; i < _sort->size(); i++) {
                        colors.push_back(std::make_pair(&(*_sort)[i], 1));
                    }
                } else {
                    for (auto EqClass : context.placePartition._equivalenceClasses){
                        colors.push_back(std::make_pair(_sort->getColor(EqClass._colorIntervals.getLowerIds()),EqClass.size()));
                    }
                }
                
                return colors;
            }

            bool isTuple() const override {
                return _sort->productSize() > 1;
            }

            void getConstants(std::unordered_map<uint32_t, std::vector<const Color*>> &constantMap, uint32_t &index) const {
                for (size_t i = 0; i < _sort->size(); i++) {
                    constantMap[index].push_back(&(*_sort)[i]);
                }
            }

            Colored::intervalTuple_t getOutputIntervals(std::vector<std::unordered_map<const PetriEngine::Colored::Variable *, PetriEngine::Colored::intervalTuple_t>>& varMapVec, std::vector<const Colored::ColorType *> *colortypes) const {
                Colored::intervalTuple_t newIntervalTuple;
                newIntervalTuple.addInterval(_sort->getFullInterval());
                return newIntervalTuple;
            }

            bool getArcIntervals(Colored::ArcIntervals& arcIntervals, PetriEngine::Colored::ColorFixpoint& cfp, uint32_t *index, int32_t modifier) const {
                
                if(arcIntervals._intervalTupleVec.empty()){
                    bool colorsInFixpoint = false;
                    Colored::intervalTuple_t newIntervalTuple;
                    cfp.constraints.simplify();
                    if(cfp.constraints.getContainedColors() == _sort->size()){
                        colorsInFixpoint = true;
                        for(auto interval : cfp.constraints._intervals){                            
                            newIntervalTuple.addInterval(interval);
                        }
                    }                    
                    arcIntervals._intervalTupleVec.push_back(newIntervalTuple);
                    return colorsInFixpoint;
                } else {
                    std::vector<Colored::intervalTuple_t> newIntervalTupleVec;
                    for(uint32_t i = 0; i < arcIntervals._intervalTupleVec.size(); i++){
                        auto& intervalTuple = arcIntervals._intervalTupleVec[i];
                        if(intervalTuple.getContainedColors() == _sort->size()){
                            newIntervalTupleVec.push_back(intervalTuple);
                        }
                    }
                    arcIntervals._intervalTupleVec = std::move(newIntervalTupleVec);
                    return !arcIntervals._intervalTupleVec.empty();
                }
            }

            size_t size() const {
                return  _sort->size();
            }

            std::string toString() const override {
                return _sort->getName() + ".all";
            }

            AllExpression(ColorType* sort) : _sort(sort) 
            {
                assert(sort != nullptr);
            }
        };

        typedef std::shared_ptr<AllExpression> AllExpression_ptr;
        
        class NumberOfExpression : public ArcExpression {
        private:
            uint32_t _number;
            std::vector<ColorExpression_ptr> _color;
            AllExpression_ptr _all;
            
        public:
            Multiset eval(ExpressionContext& context) const override {
                std::vector<std::pair<const Color*,uint32_t>> col;
                if (!_color.empty()) {
                    for (auto elem : _color) {
                        col.push_back(std::make_pair(elem->eval(context), _number));
                    }
                } else if (_all != nullptr) {
                    col = _all->eval(context);
                    for(auto& pair : col){
                        pair.second = pair.second * _number;
                    }
                }               
                
                return Multiset(col);
            }

            bool isTuple() const override {
                for(auto colorExpr : _color){
                    if(colorExpr->isTuple()){
                        return true;
                    }
                }
                return false;
            }

            void getVariables(std::set<const Colored::Variable*>& variables, std::unordered_map<uint32_t, const Colored::Variable *>& varPositions, std::unordered_map<const Colored::Variable *, std::vector<std::unordered_map<uint32_t, int32_t>>>& varModifierMap, uint32_t *index) const override {
                if (_all != nullptr)
                    return;
                for (auto elem : _color) {
                    //TODO: can there be more than one element in a number of expression?
                    elem->getVariables(variables, varPositions, varModifierMap, index);
                    //(*index)++;
                }
            }

            bool getArcIntervals(Colored::ArcIntervals& arcIntervals, PetriEngine::Colored::ColorFixpoint& cfp, uint32_t *index, int32_t modifier) const override {
                if (_all != nullptr) {
                    return _all->getArcIntervals(arcIntervals, cfp, index, modifier);
                }
                uint32_t i = 0;
                for (auto elem : _color) {
                    (*index) += i;
                    if(!elem->getArcIntervals(arcIntervals, cfp, index, modifier)){
                        return false;
                    }
                    i++;
                }
                return true;
            }

            Colored::intervalTuple_t getOutputIntervals(std::vector<std::unordered_map<const PetriEngine::Colored::Variable *, PetriEngine::Colored::intervalTuple_t>>& varMapVec, std::vector<const Colored::ColorType *> *colortypes) const override {
                Colored::intervalTuple_t intervals;
                if (_all == nullptr) {
                    for (auto elem : _color) {
                        for(auto& varMap : varMapVec){
                            auto nestedIntervals = elem->getOutputIntervals(varMap, colortypes);

                            if (intervals._intervals.empty()) {
                                intervals = nestedIntervals;
                            } else {
                                for(auto interval : nestedIntervals._intervals) {
                                    intervals.addInterval(interval);
                                }
                            }
                        }                        
                    }
                } else {
                    return _all->getOutputIntervals(varMapVec, colortypes);
                }
                return intervals;
            }

            void getConstants(std::unordered_map<uint32_t, std::vector<const Color*>> &constantMap, uint32_t &index) const override {
                if (_all != nullptr)
                    _all->getConstants(constantMap, index);
                else for (auto elem : _color) {
                    std::unordered_map<uint32_t, const Color*> elemMap;
                    elem->getConstants(elemMap, index);
                    for(auto pair : elemMap){
                        constantMap[pair.first].push_back(pair.second);
                    }
                    index++;//not sure if index should be increased here, but no number expression have multiple elements
                }
            }

            uint32_t weight() const override {
                if (_all == nullptr)
                    return _number * _color.size();
                else
                    return _number * _all->size();
            }

            bool isAll() const {
                return (bool)_all;
            }

            bool isSingleColor() const {
                return !isAll() && _color.size() == 1;
            }

            uint32_t number() const {
                return _number;
            }

            std::string toString() const override {
                if (isAll())
                    return std::to_string(_number) + "'(" + _all->toString() + ")";
                std::string res = std::to_string(_number) + "'(" + _color[0]->toString() + ")";
                for (uint32_t i = 1; i < _color.size(); ++i) {
                    res += " + ";
                    res += std::to_string(_number) + "'(" + _color[i]->toString() + ")";
                }
                return res;
            }

            NumberOfExpression(std::vector<ColorExpression_ptr>&& color, uint32_t number = 1)
                    : _number(number), _color(std::move(color)), _all(nullptr) {}
            NumberOfExpression(AllExpression_ptr&& all, uint32_t number = 1)
                    : _number(number), _color(), _all(std::move(all)) {}
        };

        typedef std::shared_ptr<NumberOfExpression> NumberOfExpression_ptr;
        
        class AddExpression : public ArcExpression {
        private:
            std::vector<ArcExpression_ptr> _constituents;
            
        public:
            Multiset eval(ExpressionContext& context) const override {
                Multiset ms;
                for (auto expr : _constituents) {
                    ms += expr->eval(context);
                }
                return ms;
            }
            
            void getVariables(std::set<const Colored::Variable*>& variables, std::unordered_map<uint32_t, const Colored::Variable *>& varPositions, std::unordered_map<const Colored::Variable *, std::vector<std::unordered_map<uint32_t, int32_t>>>& varModifierMap, uint32_t *index) const override {
                for (auto elem : _constituents) {
                    for(auto& pair : varModifierMap){
                        std::unordered_map<uint32_t, int32_t> newMap;
                        pair.second.push_back(newMap);
                    }
                    elem->getVariables(variables, varPositions, varModifierMap);
                }
            }

            bool isTuple() const override {
                for(auto arcExpr : _constituents){
                    if(arcExpr->isTuple()){
                        return true;
                    }
                }
                return false;
            }

            bool getArcIntervals(Colored::ArcIntervals& arcIntervals, PetriEngine::Colored::ColorFixpoint& cfp, uint32_t *index, int32_t modifier) const override {
                for (auto elem : _constituents) {
                    uint32_t newIndex = 0;
                    Colored::ArcIntervals newArcIntervals;
                    std::vector<uint32_t> intervalsForRemoval;
                    std::vector<Colored::interval_t> newIntervals;
                    if(!elem->getArcIntervals(newArcIntervals, cfp, &newIndex, modifier)){
                        return false;
                    }

                    if(newArcIntervals._intervalTupleVec.empty()){
                        return false;
                    }

                    arcIntervals._intervalTupleVec.insert(arcIntervals._intervalTupleVec.end(), newArcIntervals._intervalTupleVec.begin(), newArcIntervals._intervalTupleVec.end());
                }
                return true;
            }            

            Colored::intervalTuple_t getOutputIntervals(std::vector<std::unordered_map<const PetriEngine::Colored::Variable *, PetriEngine::Colored::intervalTuple_t>>& varMapVec, std::vector<const Colored::ColorType *> *colortypes) const override {
                Colored::intervalTuple_t intervals;
                
                for (auto elem : _constituents) {
                    auto nestedIntervals = elem->getOutputIntervals(varMapVec, colortypes);

                    if (intervals._intervals.empty()) {
                        intervals = nestedIntervals;
                    } else {
                        for(auto interval : nestedIntervals._intervals) {
                            intervals.addInterval(interval);
                        }
                    }
                }
                return intervals;
            }

            void getConstants(std::unordered_map<uint32_t, std::vector<const Color*>> &constantMap, uint32_t &index) const override {
                uint32_t indexCopy = index;
                for (auto elem : _constituents) {
                    uint32_t localIndex = indexCopy;
                    elem->getConstants(constantMap, localIndex);
                }
            }

            uint32_t weight() const override {
                uint32_t res = 0;
                for (auto expr : _constituents) {
                    res += expr->weight();
                }
                return res;
            }

            std::string toString() const override {
                std::string res = _constituents[0]->toString();
                for (uint32_t i = 1; i < _constituents.size(); ++i) {
                    res += " + " + _constituents[i]->toString();
                }
                return res;
            }

            AddExpression(std::vector<ArcExpression_ptr>&& constituents)
                    : _constituents(std::move(constituents)) {}
        };
        
        class SubtractExpression : public ArcExpression {
        private:
            ArcExpression_ptr _left;
            ArcExpression_ptr _right;
            
        public:
            Multiset eval(ExpressionContext& context) const override {
                return _left->eval(context) - _right->eval(context);
            }
            
            void getVariables(std::set<const Colored::Variable*>& variables, std::unordered_map<uint32_t, const Colored::Variable *>& varPositions, std::unordered_map<const Colored::Variable *, std::vector<std::unordered_map<uint32_t, int32_t>>>& varModifierMap, uint32_t *index) const override {
                _left->getVariables(variables, varPositions, varModifierMap);
                //We ignore the restrictions imposed by the subtraction for now
                //_right->getVariables(variables, varPositions, varModifierMap);
            }

            bool isTuple() const override {
                return _left->isTuple() || _right->isTuple();
            }

            bool getArcIntervals(Colored::ArcIntervals& arcIntervals, PetriEngine::Colored::ColorFixpoint& cfp, uint32_t *index, int32_t modifier) const override {
                return _left->getArcIntervals(arcIntervals, cfp, index, modifier);
                //We ignore the restrictions imposed by the subtraction for now
                //_right->getArcIntervals(arcIntervals, cfp, &rightIndex);
            }

            Colored::intervalTuple_t getOutputIntervals(std::vector<std::unordered_map<const PetriEngine::Colored::Variable *, PetriEngine::Colored::intervalTuple_t>>& varMapVec, std::vector<const Colored::ColorType *> *colortypes) const override {
                //We could maybe reduce the intervals slightly by checking if the upper or lower bound is being subtracted
                auto leftIntervals = _left->getOutputIntervals(varMapVec, colortypes);

                return leftIntervals;
            }   

            void getConstants(std::unordered_map<uint32_t, std::vector<const Color*>> &constantMap, uint32_t &index) const override {
                uint32_t rIndex = index;
                _left->getConstants(constantMap, index);
                _right->getConstants(constantMap, rIndex);
            }

            uint32_t weight() const override {
                auto* left = dynamic_cast<NumberOfExpression*>(_left.get());
                if (!left || !left->isAll()) {
                    throw WeightException("Left constituent of subtract is not an all expression!");
                }
                auto* right = dynamic_cast<NumberOfExpression*>(_right.get());
                if (!right || !right->isSingleColor()) {
                    throw WeightException("Right constituent of subtract is not a single color number of expression!");
                }

                uint32_t val = std::min(left->number(), right->number());
                return _left->weight() - val;
            }

            std::string toString() const override {
                return _left->toString() + " - " + _right->toString();
            }

            SubtractExpression(ArcExpression_ptr&& left, ArcExpression_ptr&& right)
                    : _left(std::move(left)), _right(std::move(right)) {}
        };
        
        class ScalarProductExpression : public ArcExpression {
        private:
            uint32_t _scalar;
            ArcExpression_ptr _expr;
            
        public:
            Multiset eval(ExpressionContext& context) const override {
                return _expr->eval(context) * _scalar;
            }
            
            void getVariables(std::set<const Colored::Variable*>& variables, std::unordered_map<uint32_t, const Colored::Variable *>& varPositions, std::unordered_map<const Colored::Variable *, std::vector<std::unordered_map<uint32_t, int32_t>>>& varModifierMap, uint32_t *index) const override {
                _expr->getVariables(variables, varPositions,varModifierMap);
            }

            bool isTuple() const override {
                return _expr->isTuple();
            }

            bool getArcIntervals(Colored::ArcIntervals& arcIntervals, PetriEngine::Colored::ColorFixpoint& cfp, uint32_t *index, int32_t modifier) const override {
               return _expr ->getArcIntervals(arcIntervals, cfp, index, modifier);
            }

            Colored::intervalTuple_t getOutputIntervals(std::vector<std::unordered_map<const PetriEngine::Colored::Variable *, PetriEngine::Colored::intervalTuple_t>>& varMapVec, std::vector<const Colored::ColorType *> *colortypes) const override {
                return _expr->getOutputIntervals(varMapVec, colortypes);
            }

            void getConstants(std::unordered_map<uint32_t, std::vector<const Color*>> &constantMap, uint32_t &index) const override {
                _expr->getConstants(constantMap, index);
            }

            uint32_t weight() const override {
                return _scalar * _expr->weight();
            }

            std::string toString() const override {
                return std::to_string(_scalar) + " * " + _expr->toString();
            }

            ScalarProductExpression(ArcExpression_ptr&& expr, uint32_t scalar)
                    : _scalar(std::move(scalar)), _expr(expr) {}
        };
    }
}

#endif /* COLORED_EXPRESSIONS_H */
<|MERGE_RESOLUTION|>--- conflicted
+++ resolved
@@ -31,13 +31,9 @@
 
 #include "Colors.h"
 #include "Multiset.h"
-<<<<<<< HEAD
-#include "GuardRestrictions.h"
 #include "EquivalenceClass.h"
-=======
 #include "ArcIntervals.h"
 #include "GuardRestrictor.h"
->>>>>>> 6653f058
 #include "../errorcodes.h"
 
 namespace PetriEngine {
@@ -400,7 +396,7 @@
 
                 auto nestedInterval = _color->getOutputIntervals(varMap, colortypes);
                 Colored::GuardRestrictor guardRestrictor = Colored::GuardRestrictor();
-                return guardRestrictor.shiftIntervals(colortypes, &nestedInterval, 1, colortypesBefore);
+                return guardRestrictor.shiftIntervals(varMap, colortypes, &nestedInterval, 1, colortypesBefore);
             }
 
             void getConstants(std::unordered_map<uint32_t, const Color*> &constantMap, uint32_t &index) const override {
@@ -458,7 +454,7 @@
 
                 auto nestedInterval = _color->getOutputIntervals(varMap, colortypes);
                 Colored::GuardRestrictor guardRestrictor;
-                return guardRestrictor.shiftIntervals(colortypes, &nestedInterval, -1, colortypesBefore);
+                return guardRestrictor.shiftIntervals(varMap, colortypes, &nestedInterval, -1, colortypesBefore);
             }
 
             void getConstants(std::unordered_map<uint32_t, const Color*> &constantMap, uint32_t &index) const override {
@@ -645,13 +641,8 @@
                 if(leftVars.empty() && rightVars.empty()){
                     return;
                 }
-<<<<<<< HEAD
-                Colored::guardRestrictor guardRestrictor;
+                Colored::GuardRestrictor guardRestrictor;
                 guardRestrictor.restrictVars(variableMap, &varModifierMapL, &varModifierMapR, &varPositionsL, &varPositionsR, &constantMapL, &constantMapR, diagonalVars, true, true);
-=======
-                Colored::GuardRestrictor guardRestrictor;
-                guardRestrictor.restrictDiagonal(&variableMap, &varModifierMapL, &varModifierMapR, &varPositionsL, &varPositionsR, &constantMapL, &constantMapR, true, true);
->>>>>>> 6653f058
             }
             
             std::string toString() const override {
@@ -703,13 +694,8 @@
                     return;
                 }
 
-<<<<<<< HEAD
-                Colored::guardRestrictor guardRestrictor;
+                Colored::GuardRestrictor guardRestrictor;
                 guardRestrictor.restrictVars(variableMap, &varModifierMapL, &varModifierMapR, &varPositionsL, &varPositionsR, &constantMapL, &constantMapR, diagonalVars, false, true);
-=======
-                Colored::GuardRestrictor guardRestrictor;
-                guardRestrictor.restrictDiagonal(&variableMap, &varModifierMapL, &varModifierMapR, &varPositionsL, &varPositionsR, &constantMapL, &constantMapR, false, true);
->>>>>>> 6653f058
             }
 
             std::string toString() const override {
@@ -760,13 +746,8 @@
                     return;
                 }
 
-<<<<<<< HEAD
-                Colored::guardRestrictor guardRestrictor;
+                Colored::GuardRestrictor guardRestrictor;
                 guardRestrictor.restrictVars(variableMap, &varModifierMapL, &varModifierMapR, &varPositionsL, &varPositionsR, &constantMapL, &constantMapR, diagonalVars, true, false); 
-=======
-                Colored::GuardRestrictor guardRestrictor;
-                guardRestrictor.restrictDiagonal(&variableMap, &varModifierMapL, &varModifierMapR, &varPositionsL, &varPositionsR, &constantMapL, &constantMapR, true, false); 
->>>>>>> 6653f058
             }
 
             std::string toString() const override {
@@ -818,13 +799,8 @@
                     return;
                 }
 
-<<<<<<< HEAD
-                Colored::guardRestrictor guardRestrictor;
+                Colored::GuardRestrictor guardRestrictor;
                 guardRestrictor.restrictVars(variableMap, &varModifierMapL, &varModifierMapR, &varPositionsL, &varPositionsR, &constantMapL, &constantMapR, diagonalVars, false, false);                
-=======
-                Colored::GuardRestrictor guardRestrictor;
-                guardRestrictor.restrictDiagonal(&variableMap, &varModifierMapL, &varModifierMapR, &varPositionsL, &varPositionsR, &constantMapL, &constantMapR, false, false);                
->>>>>>> 6653f058
             }
             
             std::string toString() const override {
@@ -876,13 +852,8 @@
                     return;
                 }
                 
-<<<<<<< HEAD
-                Colored::guardRestrictor guardRestrictor;
+                Colored::GuardRestrictor guardRestrictor;
                 guardRestrictor.restrictEquality(variableMap, &varModifierMapL, &varModifierMapR, &varPositionsL, &varPositionsR, &constantMapL, &constantMapR, diagonalVars);
-=======
-                Colored::GuardRestrictor guardRestrictor;
-                guardRestrictor.restrictEquality(&variableMap, &varModifierMapL, &varModifierMapR, &varPositionsL, &varPositionsR, &constantMapL, &constantMapR);
->>>>>>> 6653f058
             }
 
             std::string toString() const override {
