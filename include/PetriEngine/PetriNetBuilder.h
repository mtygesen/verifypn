--- conflicted
+++ resolved
@@ -40,10 +40,7 @@
         PetriNetBuilder(const PetriNetBuilder& other);
         PetriNetBuilder(PetriNetBuilder&&);
         void addPlace(const std::string& name, uint32_t tokens, double x, double y) override;
-<<<<<<< HEAD
-=======
         void addPlace(const shared_const_string& name, uint32_t tokens, double x, double y);
->>>>>>> 9a37c4ae
         void addTransition(const std::string& name,
                 int32_t player,
                 double x,
@@ -85,20 +82,12 @@
             return _transitionnames.size();
         }
 
-<<<<<<< HEAD
         uint32_t originalNumberOfPlaces() const
-=======
-        const shared_name_index_map& getPlaceNames() const
->>>>>>> 9a37c4ae
         {
             return _originalNumberOfPlaces;
         }
 
-<<<<<<< HEAD
         uint32_t originalNumberOfTransitions() const
-=======
-        const shared_name_index_map& getTransitionNames() const
->>>>>>> 9a37c4ae
         {
             return _originalNumberOfTransitions;
         }
@@ -119,41 +108,31 @@
             return reducer.numberOfUnskippedTransitions();
         }
 
-<<<<<<< HEAD
         uint32_t numberOfUnskippedPlaces()
-=======
-        void reduce(std::vector<std::shared_ptr<PQL::Condition> >& query,
-                    std::vector<Reachability::ResultPrinter::Result>& results,
-                    int reductiontype, bool reconstructTrace, const PetriNet* net, int timeout, std::vector<uint32_t>& reductions);
-
-        size_t RemovedTransitions() const
->>>>>>> 9a37c4ae
         {
             return reducer.numberOfUnskippedPlaces();
         }
 
-<<<<<<< HEAD
         void freezeOriginalSize()
-=======
-        size_t RemovedPlaces() const
->>>>>>> 9a37c4ae
         {
             _originalNumberOfPlaces = numberOfUnskippedPlaces();
             _originalNumberOfTransitions = numberOfUnskippedTransitions();
         }
-        const std::unordered_map<std::string, uint32_t>& getPlaceNames() const
+
+        const shared_name_index_map& getPlaceNames() const
         {
             return _placenames;
         }
 
-        const std::unordered_map<std::string, uint32_t>& getTransitionNames() const
+        const shared_name_index_map& getTransitionNames() const
         {
             return _transitionnames;
         }
 
         void reduce(std::vector<std::shared_ptr<PQL::Condition> >& query,
                     std::vector<Reachability::ResultPrinter::Result>& results,
-                    int reductiontype, bool reconstructTrace, const PetriNet* net, int timeout, std::vector<uint32_t>& reductions, std::vector<uint32_t>& secondaryreductions);
+                    int reductiontype, bool reconstructTrace, const PetriNet* net, int timeout,
+                    std::vector<uint32_t>& reductions, std::vector<uint32_t>& secondaryreductions);
 
         void printStats(std::ostream& out)
         {
@@ -162,11 +141,7 @@
 
         Reducer* getReducer() { return &reducer; }
 
-<<<<<<< HEAD
-        std::vector<std::pair<std::string, uint32_t>> orphanPlaces() const {
-=======
         /*std::vector<std::pair<shared_const_string, uint32_t>> orphanPlaces() const {
->>>>>>> 9a37c4ae
             std::vector<std::pair<std::string, uint32_t>> res;
             for(uint32_t p = 0; p < _places.size(); p++) {
                 if(_places[p].consumers.size() == 0 && _places[p].producers.size() == 0) {
@@ -205,11 +180,8 @@
         std::vector<PetriEngine::Transition> _transitions;
         std::vector<PetriEngine::Place> _places;
 
-<<<<<<< HEAD
         uint32_t _originalNumberOfPlaces;
         uint32_t _originalNumberOfTransitions;
-=======
->>>>>>> 9a37c4ae
         std::vector<MarkVal> initialMarking;
         Reducer reducer;
         shared_string_set& _string_set;
