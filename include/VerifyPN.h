/* TAPAAL untimed verification engine verifypn
 * Copyright (C) 2011-2021  Jonas Finnemann Jensen <jopsen@gmail.com>,
 *                          Thomas Søndersø Nielsen <primogens@gmail.com>,
 *                          Lars Kærlund Østergaard <larsko@gmail.com>,
 *                          Jiri Srba <srba.jiri@gmail.com>,
 *                          Peter Gjøl Jensen <root@petergjoel.dk>
 *
 * CTL Extension
 *                          Peter Fogh <peter.f1992@gmail.com>
 *                          Isabella Kaufmann <bellakaufmann93@gmail.com>
 *                          Tobias Skovgaard Jepsen <tobiasj1991@gmail.com>
 *                          Lasse Steen Jensen <lassjen88@gmail.com>
 *                          Søren Moss Nielsen <soren_moss@mac.com>
 *                          Samuel Pastva <daemontus@gmail.com>
 *                          Jiri Srba <srba.jiri@gmail.com>
 *
 * Stubborn sets, query simplification, siphon-trap property
 *                          Frederik Meyer Boenneland <sadpantz@gmail.com>
 *                          Jakob Dyhr <jakobdyhr@gmail.com>
 *                          Peter Gjøl Jensen <root@petergjoel.dk>
 *                          Mads Johannsen <mads_johannsen@yahoo.com>
 *                          Jiri Srba <srba.jiri@gmail.com>
 *
 * LTL Extension
 *                          Nikolaj Jensen Ulrik <nikolaj@njulrik.dk>
 *                          Simon Mejlby Virenfeldt <simon@simwir.dk>
 *
 * Color Extension
 *                          Alexander Bilgram <alexander@bilgram.dk>
 *                          Peter Haar Taankvist <ptaankvist@gmail.com>
 *                          Thomas Pedersen <thomas.pedersen@stofanet.dk>
 *                          Andreas H. Klostergaard
 * This program is free software: you can redistribute it and/or modify
 * it under the terms of the GNU General Public License as published by
 * the Free Software Foundation, either version 3 of the License, or
 * (at your option) any later version.
 *
 * This program is distributed in the hope that it will be useful,
 * but WITHOUT ANY WARRANTY; without even the implied warranty of
 * MERCHANTABILITY or FITNESS FOR A PARTICULAR PURPOSE.  See the
 * GNU General Public License for more details.
 *
 * You should have received a copy of the GNU General Public License
 * along with this program.  If not, see <http://www.gnu.org/licenses/>.
 */
#include <stdio.h>
#include <string>
#include <string.h>
#include <iostream>
#include <fstream>
#include <sstream>
#include <map>
#include <memory>
#include <utility>
#include <functional>
// #include <filesystem>
// #include <bits/stdc++.h>
// #include <iostream>
// #include <sys/stat.h>
// #include <sys/types.h>
#ifdef VERIFYPN_MC_Simplification
#include <thread>
#include <iso646.h>
#include <mutex>
#endif

#include "PetriEngine/PQL/PQLParser.h"
#include "PetriEngine/PQL/Contexts.h"
#include "PetriEngine/Reachability/ReachabilitySearch.h"
#include "PetriEngine/TAR/TARReachability.h"
#include "PetriEngine/Reducer.h"
#include "PetriParse/QueryXMLParser.h"
#include "PetriParse/QueryBinaryParser.h"
#include "PetriParse/PNMLParser.h"
#include "PetriEngine/PetriNetBuilder.h"
#include "PetriEngine/PQL/PQL.h"
#include "PetriEngine/PQL/CTLVisitor.h"
#include "PetriEngine/PQL/XMLPrinter.h"
#include "PetriEngine/PQL/FormulaSize.h"
#include "PetriEngine/PQL/Expressions.h"
#include "PetriEngine/PQL/PredicateCheckers.h"
#include "PetriEngine/PQL/BinaryPrinter.h"
#include "PetriEngine/PQL/Simplifier.h"
#include "PetriEngine/PQL/PushNegation.h"
#include "PetriEngine/PQL/PrepareForReachability.h"

#include "PetriEngine/options.h"
#include "utils/errors.h"
#include "PetriEngine/STSolver.h"
#include "PetriEngine/Simplification/Member.h"
#include "PetriEngine/Simplification/LinearPrograms.h"
#include "PetriEngine/Simplification/Retval.h"

#include "CTL/CTLEngine.h"
#include "PetriEngine/Colored/ColoredPetriNetBuilder.h"
#include "PetriEngine/Colored/Unfolder.h"

#include "PetriEngine/TraceReplay.h"


#include <atomic>


using namespace PetriEngine;
using namespace PetriEngine::PQL;
using namespace PetriEngine::Reachability;
#ifndef VERIFYPN_H
#define VERIFYPN_H


<<<<<<< HEAD
bool reduceColored(ColoredPetriNetBuilder &cpnBuilder, std::vector<std::shared_ptr<PQL::Condition> > &queries,
                   TemporalLogic logic, uint32_t timeout, std::ostream &out, int reductiontype,std::vector<uint32_t>& reductions);

std::tuple<PetriNetBuilder, Colored::PTTransitionMap, Colored::PTPlaceMap>
=======
std::tuple<PetriNetBuilder, shared_name_name_map, shared_place_color_map>
>>>>>>> 6f22ca8e
unfold(ColoredPetriNetBuilder& cpnBuilder, bool compute_partiton, bool compute_symmetry, bool computed_fixed_point,
    std::ostream& out = std::cout, int32_t partitionTimeout = 0, int32_t max_intervals = 0, int32_t intervals_reduced = 0, int32_t interval_timeout = 0, bool over_approx = false);

ReturnValue contextAnalysis(bool colored, const shared_name_name_map& transition_names, const shared_place_color_map& place_names, PetriNetBuilder& builder, const PetriNet* net, std::vector<std::shared_ptr<Condition> >& queries);
std::vector<Condition_ptr > readQueries(shared_string_set& string_set, options_t& options, std::vector<std::string>& qstrings);
void printStats(PetriNetBuilder& builder, options_t& options);
void writeQueries(const std::vector<std::shared_ptr<Condition>>& queries, std::vector<std::string>& querynames, std::vector<uint32_t>& order,
    std::string& filename, bool binary, const shared_name_index_map& place_names, bool keep_solved, bool compact = false);
std::vector<Condition_ptr> getCTLQueries(const std::vector<Condition_ptr>& ctlStarQueries);
std::vector<Condition_ptr> getLTLQueries(const std::vector<Condition_ptr>& ctlStarQueries);
Condition_ptr simplify_ltl_query(Condition_ptr query,
                                 options_t options,
                                 const EvaluationContext &evalContext,
                                 SimplificationContext &simplificationContext,
                                 std::ostream &out = std::cout);

void outputNet(const PetriNetBuilder &builder, std::string out_file);
void outputQueries(const PetriNetBuilder &builder, const std::vector<PetriEngine::PQL::Condition_ptr> &queries,
        std::vector<std::string> &querynames, std::string filename, uint32_t binary_query_io, bool keep_solved);

void outputCompactQueries(const PetriNetBuilder &builder, const std::vector<PetriEngine::PQL::Condition_ptr> &queries,
    std::vector<std::string> &querynames, std::string filenamem, bool keep_solved);

void simplify_queries(const MarkVal* marking,
                      const PetriNet* net,
                        std::vector<PetriEngine::PQL::Condition_ptr>& queries,
                        options_t& options, std::ostream& outstream = std::cout);


std::vector<Condition_ptr>
parseXMLQueries(shared_string_set& string_set, std::vector<std::string>& qstrings, std::istream& qfile, const std::set<size_t>& qnums, bool binary = false);

#endif /* VERIFYPN_H */
<|MERGE_RESOLUTION|>--- conflicted
+++ resolved
@@ -108,14 +108,10 @@
 #define VERIFYPN_H
 
 
-<<<<<<< HEAD
 bool reduceColored(ColoredPetriNetBuilder &cpnBuilder, std::vector<std::shared_ptr<PQL::Condition> > &queries,
                    TemporalLogic logic, uint32_t timeout, std::ostream &out, int reductiontype,std::vector<uint32_t>& reductions);
 
-std::tuple<PetriNetBuilder, Colored::PTTransitionMap, Colored::PTPlaceMap>
-=======
 std::tuple<PetriNetBuilder, shared_name_name_map, shared_place_color_map>
->>>>>>> 6f22ca8e
 unfold(ColoredPetriNetBuilder& cpnBuilder, bool compute_partiton, bool compute_symmetry, bool computed_fixed_point,
     std::ostream& out = std::cout, int32_t partitionTimeout = 0, int32_t max_intervals = 0, int32_t intervals_reduced = 0, int32_t interval_timeout = 0, bool over_approx = false);
 
