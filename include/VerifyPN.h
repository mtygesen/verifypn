--- conflicted
+++ resolved
@@ -155,14 +155,6 @@
                           std::vector<std::string> &querynames, std::string filenamem,
                           bool keep_solved);
 
-<<<<<<< HEAD
-void simplify_queries_potency(const MarkVal* marking,
-                              const PetriNet* net,
-                              std::vector<PetriEngine::PQL::Condition_ptr>& queries,
-                              options_t& options, std::ostream& outstream,
-                              std::vector<uint32_t> &potencies);
-
-=======
 void simplify_queries(const MarkVal* marking, const PetriNet* net,
                       std::vector<PetriEngine::PQL::Condition_ptr>& queries,
                       options_t& options, std::ostream& outstream = std::cout);
@@ -171,7 +163,6 @@
                         std::vector<PetriEngine::PQL::Condition_ptr>& queries,
                         options_t& options, std::ostream& outstream,
                         std::vector<uint32_t> &potencies);
->>>>>>> eeebbf1f
 
 std::vector<Condition_ptr>
 parseXMLQueries(shared_string_set& string_set, std::vector<std::string>& qstrings,
