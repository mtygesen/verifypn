#ifndef MATHEXT_H
#define MATHEXT_H

/// maps value to [0,max) using modulo but when value is negative
/// it is handled differently s.t. signed_wrap(-1, 5) = 4
template <typename S, typename U>
std::make_unsigned_t<U> signed_wrap(S value, U max) {
<<<<<<< HEAD
    static_assert(std::is_signed_v<S> && std::is_signed_v<U>, "Value and max must be signed");
    return ((value % max) + max) % max;
=======
    static_assert(std::numeric_limits<S>::min() >= std::numeric_limits<int64_t>::min()
        && std::numeric_limits<S>::max() <= std::numeric_limits<int64_t>::max(), "S needs to be containable in int64_t");
    static_assert(std::numeric_limits<U>::min() >= std::numeric_limits<int64_t>::min()
        && std::numeric_limits<U>::max() <= std::numeric_limits<int64_t>::max(), "U needs to be containable in int64_t");
    static_assert(std::is_signed_v<S>, "S needs to be signed");
    return static_cast<U>(((static_cast<int64_t>(value) % static_cast<int64_t>(max)) + static_cast<int64_t>(max)) % static_cast<int64_t>(max));
}

template<typename U, typename O>
std::make_unsigned_t<U> add_color_offset(U baseValue, O offset, U max) {
    static_assert(std::numeric_limits<U>::min() >= std::numeric_limits<int64_t>::min()
        && std::numeric_limits<U>::max() <= std::numeric_limits<int64_t>::max(), "U needs to be containable in int64_t");
    static_assert(std::numeric_limits<O>::min() >= std::numeric_limits<int64_t>::min()
        && std::numeric_limits<O>::max() <= std::numeric_limits<int64_t>::max(), "O needs to be containable in int64_t");
    static_assert(std::is_signed_v<O>, "O needs to be signed");
    return signed_wrap(static_cast<int64_t>(baseValue) + static_cast<int64_t>(offset), max);
>>>>>>> c4dbf2b6
}
#endif //MATHEXT_H<|MERGE_RESOLUTION|>--- conflicted
+++ resolved
@@ -5,10 +5,6 @@
 /// it is handled differently s.t. signed_wrap(-1, 5) = 4
 template <typename S, typename U>
 std::make_unsigned_t<U> signed_wrap(S value, U max) {
-<<<<<<< HEAD
-    static_assert(std::is_signed_v<S> && std::is_signed_v<U>, "Value and max must be signed");
-    return ((value % max) + max) % max;
-=======
     static_assert(std::numeric_limits<S>::min() >= std::numeric_limits<int64_t>::min()
         && std::numeric_limits<S>::max() <= std::numeric_limits<int64_t>::max(), "S needs to be containable in int64_t");
     static_assert(std::numeric_limits<U>::min() >= std::numeric_limits<int64_t>::min()
@@ -25,6 +21,5 @@
         && std::numeric_limits<O>::max() <= std::numeric_limits<int64_t>::max(), "O needs to be containable in int64_t");
     static_assert(std::is_signed_v<O>, "O needs to be signed");
     return signed_wrap(static_cast<int64_t>(baseValue) + static_cast<int64_t>(offset), max);
->>>>>>> c4dbf2b6
 }
 #endif //MATHEXT_H