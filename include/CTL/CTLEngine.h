#ifndef CTLENGINE_H
#define CTLENGINE_H

#include "utils/errors.h"
#include "../PetriEngine/PetriNet.h"
#include "../PetriEngine/options.h"

#include "Algorithm/AlgorithmTypes.h"
#include "../PetriEngine/PQL/PQL.h"

#include <set>

ReturnValue CTLMain(PetriEngine::PetriNet* net,
                    CTL::CTLAlgorithmType algorithmtype,
<<<<<<< HEAD
                    ReachabilityStrategy strategytype,
                    bool gamemode,
                    StatisticsLevel printstatistics,
                    bool mccoutput,
=======
                    Strategy strategytype,
                    bool printstatistics,
>>>>>>> eec0d9e3
                    bool partial_order,
                    const std::vector<std::string>& querynames,
                    const std::vector<std::shared_ptr<PetriEngine::PQL::Condition>>& reducedQueries,
                    const std::vector<size_t>& ids,
                    options_t& options);

#endif // CTLENGINE_H<|MERGE_RESOLUTION|>--- conflicted
+++ resolved
@@ -12,15 +12,8 @@
 
 ReturnValue CTLMain(PetriEngine::PetriNet* net,
                     CTL::CTLAlgorithmType algorithmtype,
-<<<<<<< HEAD
-                    ReachabilityStrategy strategytype,
-                    bool gamemode,
+                    Strategy strategytype,
                     StatisticsLevel printstatistics,
-                    bool mccoutput,
-=======
-                    Strategy strategytype,
-                    bool printstatistics,
->>>>>>> eec0d9e3
                     bool partial_order,
                     const std::vector<std::string>& querynames,
                     const std::vector<std::shared_ptr<PetriEngine::PQL::Condition>>& reducedQueries,
