#ifndef CERTAINZEROFPA_H
#define CERTAINZEROFPA_H

#include "FixedPointAlgorithm.h"
#include "CTL/DependencyGraph/Edge.h"
#include "CTL/DependencyGraph/Configuration.h"
#include "PetriEngine/Reachability/ReachabilitySearch.h"
#include "CTL/SearchStrategy/SearchStrategy.h"


namespace Algorithm {

class CertainZeroFPA : public FixedPointAlgorithm
{
public:
<<<<<<< HEAD
    CertainZeroFPA(ReachabilityStrategy type) : FixedPointAlgorithm(type)
=======
    CertainZeroFPA(Strategy type) : FixedPointAlgorithm(type)
>>>>>>> eec0d9e3
    {
    }
    virtual ~CertainZeroFPA()
    {
    }
    virtual bool search(DependencyGraph::BasicDependencyGraph &t_graph) override;
protected:

    DependencyGraph::BasicDependencyGraph *graph;
    DependencyGraph::Configuration* vertex;

    void checkEdge(DependencyGraph::Edge* e, bool only_assign = false);
    void finalAssign(DependencyGraph::Configuration *c, DependencyGraph::Assignment a);
    void finalAssign(DependencyGraph::Edge *e, DependencyGraph::Assignment a);
    void explore(DependencyGraph::Configuration *c);

};
}
#endif // CERTAINZEROFPA_H<|MERGE_RESOLUTION|>--- conflicted
+++ resolved
@@ -13,11 +13,7 @@
 class CertainZeroFPA : public FixedPointAlgorithm
 {
 public:
-<<<<<<< HEAD
-    CertainZeroFPA(ReachabilityStrategy type) : FixedPointAlgorithm(type)
-=======
     CertainZeroFPA(Strategy type) : FixedPointAlgorithm(type)
->>>>>>> eec0d9e3
     {
     }
     virtual ~CertainZeroFPA()
