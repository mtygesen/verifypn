#ifndef FIXEDPOINTALGORITHM_H
#define FIXEDPOINTALGORITHM_H

#include "CTL/DependencyGraph/BasicDependencyGraph.h"
#include "CTL/SearchStrategy/SearchStrategy.h"
#include "PetriEngine/Reachability/ReachabilitySearch.h"

namespace Algorithm {

class FixedPointAlgorithm {
public:
    virtual bool search(DependencyGraph::BasicDependencyGraph &graph) =0;
<<<<<<< HEAD
    FixedPointAlgorithm(ReachabilityStrategy type);
=======
    FixedPointAlgorithm(Strategy type);
>>>>>>> eec0d9e3
    virtual ~FixedPointAlgorithm(){}

    size_t processedEdges() const { return _processedEdges; }
    size_t processedNegationEdges() const { return _processedNegationEdges; }
    size_t exploredConfigurations() const { return _exploredConfigurations; }
    size_t numberOfEdges() const { return _numberOfEdges; }
protected:
    std::shared_ptr<SearchStrategy::SearchStrategy> strategy;
    //total number of processed edges
    size_t _processedEdges = 0;
    //total number of processed negation edges
    size_t _processedNegationEdges = 0;
    //number of explored configurations
    size_t _exploredConfigurations = 0;
    //total number of edges found when computing successors
    size_t _numberOfEdges = 0;
};
}
#endif // FIXEDPOINTALGORITHM_H<|MERGE_RESOLUTION|>--- conflicted
+++ resolved
@@ -10,11 +10,7 @@
 class FixedPointAlgorithm {
 public:
     virtual bool search(DependencyGraph::BasicDependencyGraph &graph) =0;
-<<<<<<< HEAD
-    FixedPointAlgorithm(ReachabilityStrategy type);
-=======
     FixedPointAlgorithm(Strategy type);
->>>>>>> eec0d9e3
     virtual ~FixedPointAlgorithm(){}
 
     size_t processedEdges() const { return _processedEdges; }
