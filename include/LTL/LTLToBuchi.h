/* Copyright (C) 2020  Nikolaj J. Ulrik <nikolaj@njulrik.dk>,
 *                     Simon M. Virenfeldt <simon@simwir.dk>
 *
 * This program is free software: you can redistribute it and/or modify
 * it under the terms of the GNU General Public License as published by
 * the Free Software Foundation, either version 3 of the License, or
 * (at your option) any later version.
 *
 * This program is distributed in the hope that it will be useful,
 * but WITHOUT ANY WARRANTY; without even the implied warranty of
 * MERCHANTABILITY or FITNESS FOR A PARTICULAR PURPOSE.  See the
 * GNU General Public License for more details.
 *
 * You should have received a copy of the GNU General Public License
 * along with this program.  If not, see <http://www.gnu.org/licenses/>.
 */

#ifndef VERIFYPN_LTLTOBUCHI_H
#define VERIFYPN_LTLTOBUCHI_H

#include "PetriParse/QueryParser.h"
#include "PetriEngine/PQL/QueryPrinter.h"
#include "PetriEngine/options.h"

#include <iostream>
#include <string>

#include <spot/tl/formula.hh>
namespace LTL {
    struct AtomicProposition {
        PetriEngine::PQL::Condition_ptr expression;
        std::string text;
    };

    using APInfo = std::vector<AtomicProposition>;

    std::string toSpotFormat(const QueryItem &query);

    void toSpotFormat(const QueryItem &query, std::ostream &os);
<<<<<<< HEAD
    std::pair<spot::formula, APInfo> to_spot_formula(const PetriEngine::PQL::Condition_ptr& query, bool compress_aps);
=======

    std::pair<spot::formula, APInfo>
    to_spot_formula(const PetriEngine::PQL::Condition_ptr &query, APCompression compress_aps);
>>>>>>> 8a67e1dc

    class BuchiSuccessorGenerator;
    namespace Structures {
        class BuchiAutomaton;
    }
<<<<<<< HEAD
    Structures::BuchiAutomaton makeBuchiAutomaton(const PetriEngine::PQL::Condition_ptr &query, bool compress_aps = true);

    BuchiSuccessorGenerator makeBuchiSuccessorGenerator(const PetriEngine::PQL::Condition_ptr &query, bool compress_aps = true);
=======

    Structures::BuchiAutomaton makeBuchiAutomaton(
            const PetriEngine::PQL::Condition_ptr &query,
            APCompression compress_aps = APCompression::Choose);

    BuchiSuccessorGenerator
    makeBuchiSuccessorGenerator(const PetriEngine::PQL::Condition_ptr &query, APCompression compress_aps = APCompression::Choose);
>>>>>>> 8a67e1dc

    class FormulaToSpotSyntax : public PetriEngine::PQL::QueryPrinter {
    protected:
        void _accept(const PetriEngine::PQL::ACondition *condition) override;

        void _accept(const PetriEngine::PQL::ECondition *condition) override;

        void _accept(const PetriEngine::PQL::NotCondition *element) override;

        void _accept(const PetriEngine::PQL::AndCondition *element) override;

        void _accept(const PetriEngine::PQL::OrCondition *element) override;

        void _accept(const PetriEngine::PQL::LessThanCondition *element) override;

        void _accept(const PetriEngine::PQL::LessThanOrEqualCondition *element) override;

        void _accept(const PetriEngine::PQL::EqualCondition *element) override;

        void _accept(const PetriEngine::PQL::NotEqualCondition *element) override;

        void _accept(const PetriEngine::PQL::UnfoldedFireableCondition *element) override;

        void _accept(const PetriEngine::PQL::FireableCondition *element) override;

        void _accept(const PetriEngine::PQL::BooleanCondition *element) override;

        void _accept(const PetriEngine::PQL::LiteralExpr *element) override;

        void _accept(const PetriEngine::PQL::PlusExpr *element) override;

        void _accept(const PetriEngine::PQL::MultiplyExpr *element) override;

        void _accept(const PetriEngine::PQL::MinusExpr *element) override;

        void _accept(const PetriEngine::PQL::SubtractExpr *element) override;

        void _accept(const PetriEngine::PQL::IdentifierExpr *element) override;

        void _accept(const PetriEngine::PQL::CompareConjunction *element) override;

    public:

<<<<<<< HEAD
        explicit FormulaToSpotSyntax(std::ostream &os = std::cout, bool compress_aps = true)
=======
        explicit FormulaToSpotSyntax(std::ostream &os = std::cout, APCompression compress_aps = APCompression::Choose)
>>>>>>> 8a67e1dc
                : PetriEngine::PQL::QueryPrinter(os), compress(compress_aps) {}


        auto begin() const
        {
            return std::begin(ap_info);
        }

        auto end() const
        {
            return std::end(ap_info);
        }

        const APInfo &apInfo() const
        {
            return ap_info;
        }

    private:
        APInfo ap_info;
        bool is_quoted = false;
        APCompression compress;

        void make_atomic_prop(const PetriEngine::PQL::Condition_constptr &element)
        {
            auto cond =
                    const_cast<PetriEngine::PQL::Condition *>(element.get())->shared_from_this();
            std::stringstream ss;
            ss << "\"";
            bool choice = compress == APCompression::Choose && element->formulaSize() > 250;
            if (compress == APCompression::Full || choice) {
                // FIXME Very naive; this completely removes APs being in multiple places in the query,
                // leading to some query not being answered as is. The net gain is large in the firebaility category,
                // but ideally it would be possible to make a smarter approach that looks at previously stored APs
                // and efficiently checks for repeat APs such that we can reuse APs.
                ss << ap_info.size();
            } else {
                PetriEngine::PQL::QueryPrinter _printer{ss};
                cond->visit(_printer);
            }
            ss << "\"";
            os << ss.str();
            ap_info.push_back(AtomicProposition{cond, ss.str().substr(1, ss.str().size() - 2)});
        }
    };

}

#endif //VERIFYPN_LTLTOBUCHI_H<|MERGE_RESOLUTION|>--- conflicted
+++ resolved
@@ -26,6 +26,7 @@
 #include <string>
 
 #include <spot/tl/formula.hh>
+
 namespace LTL {
     struct AtomicProposition {
         PetriEngine::PQL::Condition_ptr expression;
@@ -37,23 +38,14 @@
     std::string toSpotFormat(const QueryItem &query);
 
     void toSpotFormat(const QueryItem &query, std::ostream &os);
-<<<<<<< HEAD
-    std::pair<spot::formula, APInfo> to_spot_formula(const PetriEngine::PQL::Condition_ptr& query, bool compress_aps);
-=======
 
     std::pair<spot::formula, APInfo>
     to_spot_formula(const PetriEngine::PQL::Condition_ptr &query, APCompression compress_aps);
->>>>>>> 8a67e1dc
 
     class BuchiSuccessorGenerator;
     namespace Structures {
         class BuchiAutomaton;
     }
-<<<<<<< HEAD
-    Structures::BuchiAutomaton makeBuchiAutomaton(const PetriEngine::PQL::Condition_ptr &query, bool compress_aps = true);
-
-    BuchiSuccessorGenerator makeBuchiSuccessorGenerator(const PetriEngine::PQL::Condition_ptr &query, bool compress_aps = true);
-=======
 
     Structures::BuchiAutomaton makeBuchiAutomaton(
             const PetriEngine::PQL::Condition_ptr &query,
@@ -61,7 +53,6 @@
 
     BuchiSuccessorGenerator
     makeBuchiSuccessorGenerator(const PetriEngine::PQL::Condition_ptr &query, APCompression compress_aps = APCompression::Choose);
->>>>>>> 8a67e1dc
 
     class FormulaToSpotSyntax : public PetriEngine::PQL::QueryPrinter {
     protected:
@@ -105,11 +96,7 @@
 
     public:
 
-<<<<<<< HEAD
-        explicit FormulaToSpotSyntax(std::ostream &os = std::cout, bool compress_aps = true)
-=======
         explicit FormulaToSpotSyntax(std::ostream &os = std::cout, APCompression compress_aps = APCompression::Choose)
->>>>>>> 8a67e1dc
                 : PetriEngine::PQL::QueryPrinter(os), compress(compress_aps) {}
 
 
