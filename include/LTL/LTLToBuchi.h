/* Copyright (C) 2020  Nikolaj J. Ulrik <nikolaj@njulrik.dk>,
 *                     Simon M. Virenfeldt <simon@simwir.dk>
 *
 * This program is free software: you can redistribute it and/or modify
 * it under the terms of the GNU General Public License as published by
 * the Free Software Foundation, either version 3 of the License, or
 * (at your option) any later version.
 *
 * This program is distributed in the hope that it will be useful,
 * but WITHOUT ANY WARRANTY; without even the implied warranty of
 * MERCHANTABILITY or FITNESS FOR A PARTICULAR PURPOSE.  See the
 * GNU General Public License for more details.
 *
 * You should have received a copy of the GNU General Public License
 * along with this program.  If not, see <http://www.gnu.org/licenses/>.
 */

#ifndef VERIFYPN_LTLTOBUCHI_H
#define VERIFYPN_LTLTOBUCHI_H

<<<<<<< HEAD
#include "PetriParse/QueryParser.h"
#include "PetriEngine/PQL/QueryPrinter.h"
#include "PetriEngine/PQL/FormulaSize.h"
#include "PetriEngine/options.h"
=======
#include "PetriEngine/PQL/Visitor.h"
#include "PetriEngine/PQL/FormulaSize.h"
#include "LTLOptions.h"
>>>>>>> 9a37c4ae

#include <iostream>
#include <string>

#include <spot/tl/formula.hh>

namespace LTL {
    struct AtomicProposition {
        PetriEngine::PQL::Condition_ptr _expression;
        std::string _text;
    };

    using APInfo = std::vector<AtomicProposition>;

    std::pair<spot::formula, APInfo>
    to_spot_formula(const PetriEngine::PQL::Condition_ptr &query, APCompression compression);

    class BuchiSuccessorGenerator;
    namespace Structures {
        class BuchiAutomaton;
    }

    Structures::BuchiAutomaton make_buchi_automaton(
            const PetriEngine::PQL::Condition_ptr &query,
            BuchiOptimization optimization, APCompression compression);

<<<<<<< HEAD
    BuchiSuccessorGenerator
    makeBuchiSuccessorGenerator(const PetriEngine::PQL::Condition_ptr &query, const options_t &options);

=======
>>>>>>> 9a37c4ae
    class FormulaToSpotSyntax : public PetriEngine::PQL::Visitor {
    protected:
        void _accept(const PetriEngine::PQL::ACondition *condition) override;

        void _accept(const PetriEngine::PQL::ECondition *condition) override;

        void _accept(const PetriEngine::PQL::NotCondition *element) override;

        void _accept(const PetriEngine::PQL::AndCondition *element) override;

        void _accept(const PetriEngine::PQL::OrCondition *element) override;

        void _accept(const PetriEngine::PQL::LessThanCondition *element) override;

        void _accept(const PetriEngine::PQL::LessThanOrEqualCondition *element) override;

        void _accept(const PetriEngine::PQL::EqualCondition *element) override;

        void _accept(const PetriEngine::PQL::NotEqualCondition *element) override;

        void _accept(const PetriEngine::PQL::UnfoldedFireableCondition *element) override;

        void _accept(const PetriEngine::PQL::FireableCondition *element) override;

        void _accept(const PetriEngine::PQL::BooleanCondition *element) override;

        void _accept(const PetriEngine::PQL::DeadlockCondition *element) override;

        void _accept(const PetriEngine::PQL::LiteralExpr *element) override;

        void _accept(const PetriEngine::PQL::PlusExpr *element) override;

        void _accept(const PetriEngine::PQL::MultiplyExpr *element) override;

        void _accept(const PetriEngine::PQL::MinusExpr *element) override;

        void _accept(const PetriEngine::PQL::SubtractExpr *element) override;

        void _accept(const PetriEngine::PQL::IdentifierExpr *element) override;

        void _accept(const PetriEngine::PQL::CompareConjunction *element) override;

        void _accept(const PetriEngine::PQL::EFCondition *condition) override;

        void _accept(const PetriEngine::PQL::EGCondition *condition) override;

        void _accept(const PetriEngine::PQL::AGCondition *condition)  override;

        void _accept(const PetriEngine::PQL::AFCondition *condition)  override;

        void _accept(const PetriEngine::PQL::EXCondition *condition) override;

        void _accept(const PetriEngine::PQL::AXCondition *condition) override;

        void _accept(const PetriEngine::PQL::EUCondition *condition) override;

        void _accept(const PetriEngine::PQL::AUCondition *condition) override;

        void _accept(const PetriEngine::PQL::GCondition *condition)  override;

        void _accept(const PetriEngine::PQL::FCondition *condition) override;

        void _accept(const PetriEngine::PQL::XCondition *condition) override;

        void _accept(const PetriEngine::PQL::UntilCondition *condition) override;

    public:

<<<<<<< HEAD
        explicit FormulaToSpotSyntax(APCompression compress_aps = APCompression::Choose)
                : compress(compress_aps) {}
=======
        explicit FormulaToSpotSyntax(APCompression compress_aps = APCompression::Choose, bool expand = true)
                : _compress(compress_aps), _expand(expand) {}
>>>>>>> 9a37c4ae


        auto begin() const
        {
            return std::begin(_ap_info);
        }

        auto end() const
        {
            return std::end(_ap_info);
        }

        const APInfo &apInfo() const
        {
            return _ap_info;
        }
        spot::formula& formula() { return _formula; }
    private:
<<<<<<< HEAD
        APInfo ap_info;
        bool is_quoted = false;
        APCompression compress;
        spot::formula _formula;
        spot::formula make_atomic_prop(const PetriEngine::PQL::Condition_constptr &element)
        {
            auto cond =
                    const_cast<PetriEngine::PQL::Condition *>(element.get())->shared_from_this();
            std::stringstream ss;
            bool choice = compress == APCompression::Choose && PetriEngine::PQL::formulaSize(element) > 250;
            if (compress == APCompression::Full || choice) {
                // FIXME Very naive; this completely removes APs being in multiple places in the query,
                // leading to some query not being answered as is. The net gain is large in the firebaility category,
                // but ideally it would be possible to make a smarter approach that looks at previously stored APs
                // and efficiently checks for repeat APs such that we can reuse APs.
                ss << ap_info.size();
            } else {
                PetriEngine::PQL::QueryPrinter _printer{ss};
                Visitor::visit(_printer, cond);
            }
            ap_info.push_back(AtomicProposition{cond, ss.str()});
            return spot::formula::ap(ap_info.back().text);
        }
=======
        APInfo _ap_info;
        APCompression _compress;
        spot::formula _formula;
        const bool _expand;
        spot::formula make_atomic_prop(const PetriEngine::PQL::Condition_constptr &element);
>>>>>>> 9a37c4ae
    };

}

#endif //VERIFYPN_LTLTOBUCHI_H<|MERGE_RESOLUTION|>--- conflicted
+++ resolved
@@ -18,16 +18,9 @@
 #ifndef VERIFYPN_LTLTOBUCHI_H
 #define VERIFYPN_LTLTOBUCHI_H
 
-<<<<<<< HEAD
-#include "PetriParse/QueryParser.h"
-#include "PetriEngine/PQL/QueryPrinter.h"
-#include "PetriEngine/PQL/FormulaSize.h"
-#include "PetriEngine/options.h"
-=======
 #include "PetriEngine/PQL/Visitor.h"
 #include "PetriEngine/PQL/FormulaSize.h"
 #include "LTLOptions.h"
->>>>>>> 9a37c4ae
 
 #include <iostream>
 #include <string>
@@ -54,12 +47,6 @@
             const PetriEngine::PQL::Condition_ptr &query,
             BuchiOptimization optimization, APCompression compression);
 
-<<<<<<< HEAD
-    BuchiSuccessorGenerator
-    makeBuchiSuccessorGenerator(const PetriEngine::PQL::Condition_ptr &query, const options_t &options);
-
-=======
->>>>>>> 9a37c4ae
     class FormulaToSpotSyntax : public PetriEngine::PQL::Visitor {
     protected:
         void _accept(const PetriEngine::PQL::ACondition *condition) override;
@@ -128,13 +115,8 @@
 
     public:
 
-<<<<<<< HEAD
-        explicit FormulaToSpotSyntax(APCompression compress_aps = APCompression::Choose)
-                : compress(compress_aps) {}
-=======
         explicit FormulaToSpotSyntax(APCompression compress_aps = APCompression::Choose, bool expand = true)
                 : _compress(compress_aps), _expand(expand) {}
->>>>>>> 9a37c4ae
 
 
         auto begin() const
@@ -153,37 +135,11 @@
         }
         spot::formula& formula() { return _formula; }
     private:
-<<<<<<< HEAD
-        APInfo ap_info;
-        bool is_quoted = false;
-        APCompression compress;
-        spot::formula _formula;
-        spot::formula make_atomic_prop(const PetriEngine::PQL::Condition_constptr &element)
-        {
-            auto cond =
-                    const_cast<PetriEngine::PQL::Condition *>(element.get())->shared_from_this();
-            std::stringstream ss;
-            bool choice = compress == APCompression::Choose && PetriEngine::PQL::formulaSize(element) > 250;
-            if (compress == APCompression::Full || choice) {
-                // FIXME Very naive; this completely removes APs being in multiple places in the query,
-                // leading to some query not being answered as is. The net gain is large in the firebaility category,
-                // but ideally it would be possible to make a smarter approach that looks at previously stored APs
-                // and efficiently checks for repeat APs such that we can reuse APs.
-                ss << ap_info.size();
-            } else {
-                PetriEngine::PQL::QueryPrinter _printer{ss};
-                Visitor::visit(_printer, cond);
-            }
-            ap_info.push_back(AtomicProposition{cond, ss.str()});
-            return spot::formula::ap(ap_info.back().text);
-        }
-=======
         APInfo _ap_info;
         APCompression _compress;
         spot::formula _formula;
         const bool _expand;
         spot::formula make_atomic_prop(const PetriEngine::PQL::Condition_constptr &element);
->>>>>>> 9a37c4ae
     };
 
 }
