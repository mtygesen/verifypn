--- conflicted
+++ resolved
@@ -67,19 +67,11 @@
             if (_places_seen[place] > 0) return;
             _places_seen[place] = 1;
             for (uint32_t t = _places[place].pre; t < _places[place].post; ++t) {
-<<<<<<< HEAD
-                auto tr = _arcs[t];
-                _visible[tr.index] = true;
-            }
-            for (uint32_t t = _places.get()[place].post; t < _places.get()[place + 1].pre; t++) {
-                auto tr = _arcs[t];
-=======
                 const auto& tr = _arcs[t];
                 _visible[tr.index] = true;
             }
             for (uint32_t t = _places.get()[place].post; t < _places.get()[place + 1].pre; t++) {
                 const auto& tr = _arcs[t];
->>>>>>> 9a37c4ae
                 if (tr.direction < 0)
                     _visible[tr.index] = true;
             }
