/* Copyright (C) 2020  Nikolaj J. Ulrik <nikolaj@njulrik.dk>,
 *                     Simon M. Virenfeldt <simon@simwir.dk>
 *
 * This program is free software: you can redistribute it and/or modify
 * it under the terms of the GNU General Public License as published by
 * the Free Software Foundation, either version 3 of the License, or
 * (at your option) any later version.
 *
 * This program is distributed in the hope that it will be useful,
 * but WITHOUT ANY WARRANTY; without even the implied warranty of
 * MERCHANTABILITY or FITNESS FOR A PARTICULAR PURPOSE.  See the
 * GNU General Public License for more details.
 *
 * You should have received a copy of the GNU General Public License
 * along with this program.  If not, see <http://www.gnu.org/licenses/>.
 */

#ifndef VERIFYPN_PRODUCTSTATE_H
#define VERIFYPN_PRODUCTSTATE_H

#include "PetriEngine/Structures/State.h"
#include "LTL/Structures/BuchiAutomaton.h"

namespace LTL {
    template <class SuccessorGen>
    class ProductSuccessorGenerator;
}
namespace LTL { namespace Structures {
    /**
     * State on the form (M, q) for marking M and NBA state q.
     * Represented as array of size nplaces + 1, where the last element is the number
     * of NBA state q, and the first nplaces elements are the actual marking.
     */
    class ProductState : public PetriEngine::Structures::State {
    public:
        explicit ProductState(const BuchiAutomaton* aut = nullptr) : PetriEngine::Structures::State(), _aut(aut) {}

        void setMarking(PetriEngine::MarkVal* marking, size_t nplaces)
        {
            State::setMarking(marking);
            // because zero-indexing
            _buchi_state_idx = nplaces;
        }

        uint32_t get_buchi_state() const {
            return marking()[_buchi_state_idx];
        }

        void set_buchi_state(uint32_t state) {
            marking()[_buchi_state_idx] = state;
        }

        [[nodiscard]] bool markingEqual(const PetriEngine::MarkVal *rhs) const {
            for (size_t i = 0; i < _buchi_state_idx; ++i) {
                if (marking()[i] != rhs[i]) {
                    return false;
                }
            }
            return true;
        }

        bool operator==(const ProductState &rhs) const {
            for (size_t i = 0; i <= _buchi_state_idx; ++i) {
                if (marking()[i] != rhs.marking()[i]) {
                    return false;
                }
            }
            return true;
        }


        size_t size() const { return _buchi_state_idx + 1; }


        bool operator!=(const ProductState &rhs) const {
            return !(rhs == *this);
        }

        [[nodiscard]] bool is_accepting() const {
            assert(_aut);
<<<<<<< HEAD
            return _aut->_buchi->state_is_accepting(getBuchiState());
=======
            return _aut->buchi().state_is_accepting(get_buchi_state());
>>>>>>> 9a37c4ae
        }

    private:
        template <typename T>
        friend class LTL::ProductSuccessorGenerator;
<<<<<<< HEAD
        size_t buchi_state_idx;
        const LTL::Structures::BuchiAutomaton *_aut = nullptr;
=======
        size_t _buchi_state_idx;
        const LTL::Structures::BuchiAutomaton* _aut = nullptr;
>>>>>>> 9a37c4ae
    };
} }

#endif //VERIFYPN_PRODUCTSTATE_H<|MERGE_RESOLUTION|>--- conflicted
+++ resolved
@@ -78,23 +78,14 @@
 
         [[nodiscard]] bool is_accepting() const {
             assert(_aut);
-<<<<<<< HEAD
-            return _aut->_buchi->state_is_accepting(getBuchiState());
-=======
             return _aut->buchi().state_is_accepting(get_buchi_state());
->>>>>>> 9a37c4ae
         }
 
     private:
         template <typename T>
         friend class LTL::ProductSuccessorGenerator;
-<<<<<<< HEAD
-        size_t buchi_state_idx;
-        const LTL::Structures::BuchiAutomaton *_aut = nullptr;
-=======
         size_t _buchi_state_idx;
         const LTL::Structures::BuchiAutomaton* _aut = nullptr;
->>>>>>> 9a37c4ae
     };
 } }
 
