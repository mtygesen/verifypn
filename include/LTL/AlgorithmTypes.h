/* Copyright (C) 2021  Nikolaj J. Ulrik <nikolaj@njulrik.dk>,
 *                     Simon M. Virenfeldt <simon@simwir.dk>
 * 
 * This program is free software: you can redistribute it and/or modify
 * it under the terms of the GNU General Public License as published by
 * the Free Software Foundation, either version 3 of the License, or
 * (at your option) any later version.
 * 
 * This program is distributed in the hope that it will be useful,
 * but WITHOUT ANY WARRANTY; without even the implied warranty of
 * MERCHANTABILITY or FITNESS FOR A PARTICULAR PURPOSE.  See the
 * GNU General Public License for more details.
 * 
 * You should have received a copy of the GNU General Public License
 * along with this program.  If not, see <http://www.gnu.org/licenses/>.
 */

#ifndef VERIFYPN_ALGORITHMTYPES_H
#define VERIFYPN_ALGORITHMTYPES_H

namespace LTL {
    enum class Algorithm {
        NDFS, Tarjan, None=-1
    };

    enum class BuchiOutType {
        Dot,
        HOA,
        Spin
    };

    inline auto to_string(Algorithm alg) {
        switch (alg) {
            case Algorithm::NDFS:
                return "NDFS";
            case Algorithm::Tarjan:
                return "TARJAN";
            case Algorithm::None:
            default:
                std::cerr << "to_string: Invalid LTL Algorithm " << static_cast<int>(alg) << '\n';
                assert(false);
<<<<<<< HEAD
                return "None";
=======
                return "";
>>>>>>> 4ca9d550
        }
    }
}

#endif //VERIFYPN_ALGORITHMTYPES_H<|MERGE_RESOLUTION|>--- conflicted
+++ resolved
@@ -39,11 +39,7 @@
             default:
                 std::cerr << "to_string: Invalid LTL Algorithm " << static_cast<int>(alg) << '\n';
                 assert(false);
-<<<<<<< HEAD
                 return "None";
-=======
-                return "";
->>>>>>> 4ca9d550
         }
     }
 }
