/* Copyright (C) 2020  Nikolaj J. Ulrik <nikolaj@njulrik.dk>,
 *                     Simon M. Virenfeldt <simon@simwir.dk>
 *
 * This program is free software: you can redistribute it and/or modify
 * it under the terms of the GNU General Public License as published by
 * the Free Software Foundation, either version 3 of the License, or
 * (at your option) any later version.
 *
 * This program is distributed in the hope that it will be useful,
 * but WITHOUT ANY WARRANTY; without even the implied warranty of
 * MERCHANTABILITY or FITNESS FOR A PARTICULAR PURPOSE.  See the
 * GNU General Public License for more details.
 *
 * You should have received a copy of the GNU General Public License
 * along with this program.  If not, see <http://www.gnu.org/licenses/>.
 */

#ifndef VERIFYPN_LTLALGORITHM_H
#define VERIFYPN_LTLALGORITHM_H

#include "LTL/LTLValidator.h"
#include "LTL/Algorithm/TarjanModelChecker.h"
#include "LTL/Algorithm/NestedDepthFirstSearch.h"
#include "LTL/Algorithm/RandomNDFS.h"
#include "LTL/Simplification/SpotToPQL.h"
#include "LTL/LTLToBuchi.h"

namespace LTL {


<<<<<<< HEAD
    std::pair<Condition_ptr, bool> to_ltl(const Condition_ptr &formula);

=======
    std::pair<PetriEngine::PQL::Condition_ptr, bool> to_ltl(const PetriEngine::PQL::Condition_ptr &formula);
>>>>>>> 45fe136b
}

#endif<|MERGE_RESOLUTION|>--- conflicted
+++ resolved
@@ -26,14 +26,7 @@
 #include "LTL/LTLToBuchi.h"
 
 namespace LTL {
-
-
-<<<<<<< HEAD
-    std::pair<Condition_ptr, bool> to_ltl(const Condition_ptr &formula);
-
-=======
     std::pair<PetriEngine::PQL::Condition_ptr, bool> to_ltl(const PetriEngine::PQL::Condition_ptr &formula);
->>>>>>> 45fe136b
 }
 
 #endif