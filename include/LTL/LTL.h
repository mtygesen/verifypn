
#ifndef VERIFYPN_LTLALGORITHM_H
#define VERIFYPN_LTLALGORITHM_H

#include "LTL/LTLValidator.h"
#include "LTL/Algorithm/TarjanModelChecker.h"
#include "LTL/Algorithm/NestedDepthFirstSearch.h"
#include "LTL/Algorithm/RandomNDFS.h"
#include "LTL/Simplification/SpotToPQL.h"
#include "LTL/LTLToBuchi.h"

namespace LTL {
    enum class Algorithm {
<<<<<<< HEAD
        NDFS, Tarjan, None=-1
=======
        NDFS, RandomNDFS, Tarjan
>>>>>>> 60cbe649
    };

    std::pair<Condition_ptr, bool> to_ltl(const Condition_ptr &formula);
}

#endif<|MERGE_RESOLUTION|>--- conflicted
+++ resolved
@@ -11,11 +11,7 @@
 
 namespace LTL {
     enum class Algorithm {
-<<<<<<< HEAD
-        NDFS, Tarjan, None=-1
-=======
-        NDFS, RandomNDFS, Tarjan
->>>>>>> 60cbe649
+        NDFS, RandomNDFS, Tarjan, None=-1
     };
 
     std::pair<Condition_ptr, bool> to_ltl(const Condition_ptr &formula);
