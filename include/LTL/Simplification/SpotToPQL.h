--- conflicted
+++ resolved
@@ -36,11 +36,7 @@
      * @param formula The formula to simplify.
      * @return the simplified formula.
      */
-<<<<<<< HEAD
-    PetriEngine::PQL::Condition_ptr simplify(const PetriEngine::PQL::Condition_ptr &formula, bool compress = true);
-=======
     PetriEngine::PQL::Condition_ptr simplify(const PetriEngine::PQL::Condition_ptr &formula, APCompression compress = APCompression::Choose);
->>>>>>> f6d1403b
 }
 
 #endif // VERIFYPN_SPOTTOPQL_H