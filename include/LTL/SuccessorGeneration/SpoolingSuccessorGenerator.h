--- conflicted
+++ resolved
@@ -35,21 +35,12 @@
         }
 
         struct successor_info_t {
-<<<<<<< HEAD
-            SuccessorQueue<> successors;
-            size_t buchi_state;
-            size_t last_state;
-            size_t _transition;
-
-            successor_info_t(size_t buchiState, size_t lastState) : buchi_state(buchiState), last_state(lastState) {}
-=======
             SuccessorQueue<> _successors;
             size_t _buchi_state;
             size_t _last_state;
             size_t _transition;
 
             successor_info_t(size_t buchiState, size_t lastState) : _buchi_state(buchiState), _last_state(lastState) {}
->>>>>>> 9a37c4ae
 
             [[nodiscard]] bool has_prev_state() const
             {
@@ -57,22 +48,14 @@
             }
 
             size_t state() const {
-<<<<<<< HEAD
-                return last_state;
-=======
                 return _last_state;
->>>>>>> 9a37c4ae
             }
 
             size_t transition() const {
                 return _transition;
             }
 
-<<<<<<< HEAD
-            [[nodiscard]] bool fresh() const { return buchi_state == NoBuchiState && last_state == NoLastState; }
-=======
             [[nodiscard]] bool fresh() const { return _buchi_state == NoBuchiState && _last_state == NoLastState; }
->>>>>>> 9a37c4ae
 
             static constexpr auto NoBuchiState = std::numeric_limits<size_t>::max();
             static constexpr auto NoLastState = std::numeric_limits<size_t>::max();
@@ -112,14 +95,9 @@
             if (sucinfo._successors == nullptr) {
                 uint32_t tid;
 #ifndef NDEBUG
-<<<<<<< HEAD
-                bool res = 
-=======
                 bool res =
->>>>>>> 9a37c4ae
 #endif
                 _spooler->prepare(state);
-                //assert(!res/* || !_net.deadlocked(state->marking())*/);
                 if (!_heuristic || !_heuristic->has_heuristic(*state)) {
                     uint32_t nsuc = 0;
                     // generate list of transitions that generate a successor.
@@ -128,13 +106,8 @@
                         _transbuf[nsuc++] = tid;
                         assert(nsuc <= _net.numberOfTransitions());
                     }
-<<<<<<< HEAD
-                    sucinfo.successors = SuccessorQueue(_transbuf.get(), nsuc);
-                    assert((res && !sucinfo.successors.empty()) || !res);
-=======
                     sucinfo._successors = SuccessorQueue(_transbuf.get(), nsuc);
                     // assert((res && !sucinfo._successors.empty()) || !res); // this is suspected to be out of date
->>>>>>> 9a37c4ae
                 } else {
                     // list of (transition, weight)
                     _heuristic->prepare(*state);
@@ -159,18 +132,9 @@
                 _last = std::numeric_limits<uint32_t>::max();
                 return false;
             }
-<<<<<<< HEAD
-            _last = sucinfo.successors.front();
-            sucinfo._transition = _last;
-#ifndef NDEBUG
-            //std::cerr << "Firing " << _net.transitionNames()[_last] << std::endl;
-#endif
-            sucinfo.successors.pop();
-=======
             _last = sucinfo._successors.front();
             sucinfo._transition = _last;
             sucinfo._successors.pop();
->>>>>>> 9a37c4ae
             SuccessorGenerator::_fire(state, _last);
             return true;
         }
@@ -244,13 +208,8 @@
         }
 
         void pop(const successor_info_t &sc) {
-<<<<<<< HEAD
-            if (_heuristic && sc.successors.has_consumed())
-                _heuristic->pop(sc.successors.last_pop());
-=======
             if (_heuristic && sc._successors.has_consumed())
                 _heuristic->pop(sc._successors.last_pop());
->>>>>>> 9a37c4ae
         }
 
     private:
