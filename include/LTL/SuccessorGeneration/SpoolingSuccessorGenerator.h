--- conflicted
+++ resolved
@@ -133,7 +133,6 @@
             write.setBuchiState(parent.getBuchiState());
         }
 
-<<<<<<< HEAD
         void generate_all(sucinfo &sucinfo)
         {
             assert(_spooler != nullptr);
@@ -189,19 +188,18 @@
             //TODO
             assert(false);
         }
-=======
+
         void push() {
             // No transitions have been fired yet. We must be in the initial marking.
-            if (fired() == std::numeric_limits<uint32_t>::max()) return;
+            if (fired() == std::numeric_limits<uint32_t>::max() || !_heuristic) return;
             _heuristic->push(fired());
         }
 
         void pop(const sucinfo &sc) {
-            if (sc.successors.has_consumed())
+            if (_heuristic && sc.successors.has_consumed())
                 _heuristic->pop(sc.successors.last_pop());
         }
 
->>>>>>> 8225ab7e
 
     private:
         std::unique_ptr<SuccessorSpooler> _spooler = nullptr;
