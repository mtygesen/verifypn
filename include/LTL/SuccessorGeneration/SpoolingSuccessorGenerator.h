--- conflicted
+++ resolved
@@ -127,12 +127,6 @@
         }
 
         [[nodiscard]] uint32_t fired() const { return _last; }
-
-        void _fire(Structures::ProductState &parent, Structures::ProductState &write, uint32_t tid)
-        {
-            PetriEngine::SuccessorGenerator::_fire(write, tid);
-            write.setBuchiState(parent.getBuchiState());
-        }
 
         void generate_all(sucinfo &sucinfo)
         {
@@ -172,18 +166,24 @@
             }
         }
 
-        void push() {
-            // No transitions have been fired yet. We must be in the initial marking.
-            if (fired() == std::numeric_limits<uint32_t>::max() || !_heuristic) return;
-            _heuristic->push(fired());
-        }
-
-        void pop(const sucinfo &sc) {
-            if (_heuristic && sc.successors.has_consumed())
-                _heuristic->pop(sc.successors.last_pop());
-        }
-
-<<<<<<< HEAD
+        std::size_t nenabled()
+        {
+            //TODO
+            assert(false);
+        }
+
+        bool enabled()
+        {
+            //TODO
+            assert(false);
+        }
+
+        void stubborn()
+        {
+            //TODO
+            assert(false);
+        }
+
         void _fire(Structures::ProductState &parent, Structures::ProductState &write, uint32_t tid)
         {
             PetriEngine::SuccessorGenerator::_fire(write, tid);
@@ -201,9 +201,6 @@
                 _heuristic->pop(sc.successors.last_pop());
         }
 
-
-=======
->>>>>>> f76fc7c8
     private:
         SuccessorSpooler *_spooler = nullptr;
         Heuristic *_heuristic = nullptr;
