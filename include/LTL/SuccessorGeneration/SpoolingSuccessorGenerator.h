/* Copyright (C) 2021  Nikolaj J. Ulrik <nikolaj@njulrik.dk>,
 *                     Simon M. Virenfeldt <simon@simwir.dk>
 * 
 * This program is free software: you can redistribute it and/or modify
 * it under the terms of the GNU General Public License as published by
 * the Free Software Foundation, either version 3 of the License, or
 * (at your option) any later version.
 * 
 * This program is distributed in the hope that it will be useful,
 * but WITHOUT ANY WARRANTY; without even the implied warranty of
 * MERCHANTABILITY or FITNESS FOR A PARTICULAR PURPOSE.  See the
 * GNU General Public License for more details.
 * 
 * You should have received a copy of the GNU General Public License
 * along with this program.  If not, see <http://www.gnu.org/licenses/>.
 */

#ifndef VERIFYPN_SPOOLINGSUCCESSORGENERATOR_H
#define VERIFYPN_SPOOLINGSUCCESSORGENERATOR_H

#include "LTL/Stubborn/AutomatonStubbornSet.h"
#include "LTL/Structures/ProductState.h"
#include "PetriEngine/Structures/SuccessorQueue.h"
<<<<<<< HEAD
#include "LTL/SuccessorGeneration/SuccessorSpooler.h"
#include "LTL/SuccessorGeneration/Heuristics.h"
=======
#include "LTL/SuccessorGeneration/DistanceHeuristic.h"
#include "LTL/SuccessorGeneration/SuccessorSpooler.h"
>>>>>>> 6b96703a

namespace LTL {
    class SpoolingSuccessorGenerator : public PetriEngine::SuccessorGenerator {
    public:
        SpoolingSuccessorGenerator(const PetriEngine::PetriNet *net, const PetriEngine::PQL::Condition_ptr &)
                : SuccessorGenerator(*net), _transbuf(new uint32_t[net->numberOfTransitions()])
        {
            _statebuf.setMarking(new PetriEngine::MarkVal[net->numberOfPlaces() + 1], net->numberOfPlaces());
        }

        struct sucinfo {
            SuccessorQueue<> successors;
            size_t buchi_state;
            size_t last_state;

            sucinfo(size_t buchiState, size_t lastState) : buchi_state(buchiState), last_state(lastState) {}

            [[nodiscard]] inline bool has_prev_state() const
            {
                return last_state != NoLastState;
            }

            [[nodiscard]] bool fresh() const { return buchi_state == NoBuchiState && last_state == NoLastState; }

            static constexpr auto NoBuchiState = std::numeric_limits<size_t>::max();
            static constexpr auto NoLastState = std::numeric_limits<size_t>::max();
        };

        void setSpooler(SuccessorSpooler *const spooler)
        {
            _spooler = spooler;
        }

        void setHeuristic(Heuristic *const heuristic)
        {
            _heuristic = heuristic;
        }

        [[nodiscard]] static sucinfo initial_suc_info()
        {
            return sucinfo{sucinfo::NoBuchiState, sucinfo::NoLastState};
        }

        bool prepare(const PetriEngine::Structures::State *state)
        {
            return PetriEngine::SuccessorGenerator::prepare(state);
        }

        bool next(PetriEngine::Structures::State &write)
        {
            return PetriEngine::SuccessorGenerator::next(write);
        }


        void prepare(const Structures::ProductState *state, sucinfo &sucinfo)
        {
            assert(_spooler != nullptr);

            PetriEngine::SuccessorGenerator::prepare(state);
            if (sucinfo.successors == nullptr) {
                uint32_t tid;
                _spooler->prepare(state);
                if (!_heuristic || !_heuristic->has_heuristic(*state)) {
                    uint32_t nsuc = 0;
                    // generate list of transitions that generate a successor.
                    while ((tid = _spooler->next()) != SuccessorSpooler::NoTransition) {
                        assert(tid <= _net.numberOfTransitions());
                        _transbuf[nsuc++] = tid;
                        assert(nsuc <= _net.numberOfTransitions());
                    }
                    sucinfo.successors = SuccessorQueue(_transbuf.get(), nsuc);

                } else {
                    // list of (transition, weight)
                    _heuristic->prepare(*state);
                    std::vector<std::pair<uint32_t, uint32_t>> weighted_tids;
                    while ((tid = _spooler->next()) != SuccessorSpooler::NoTransition) {
                        assert(tid <= _net.numberOfTransitions());
                        SuccessorGenerator::_fire(_statebuf, tid);
                        _statebuf.setBuchiState(state->getBuchiState());
                        weighted_tids.emplace_back(tid, _heuristic->eval(_statebuf, tid));
                    }
                    // sort by least distance first.
                    std::sort(std::begin(weighted_tids), std::end(weighted_tids),
                              [](auto &l, auto &r) { return l.second < r.second; });
                    sucinfo.successors = SuccessorQueue(weighted_tids, [](auto &p) { return p.first; });
                }
            }
        }
        bool next(Structures::ProductState &state, sucinfo &sucinfo)
        {
            assert(sucinfo.successors != nullptr);
            if (sucinfo.successors.empty()) {
#ifndef NDEBUG
                std::cerr << "Not Firing: " << (sucinfo.successors.has_consumed() ? "deadlock" : "done") << std::endl;
#endif
                _last = std::numeric_limits<uint32_t>::max();
                return false;
            }
            _last = sucinfo.successors.front();
#ifndef NDEBUG
            std::cerr << "Firing " << _net.transitionNames()[_last] << std::endl;
#endif
            sucinfo.successors.pop();
            SuccessorGenerator::_fire(state, _last);
            return true;
        }

        [[nodiscard]] uint32_t fired() const { return _last; }

<<<<<<< HEAD
        void generate_all(sucinfo &sucinfo)
=======
        void _fire(Structures::ProductState &parent, Structures::ProductState &write, uint32_t tid)
        {
            PetriEngine::SuccessorGenerator::_fire(write, tid);
            write.setBuchiState(parent.getBuchiState());
        }

        void generate_all(LTL::Structures::ProductState *parent, sucinfo &sucinfo)
>>>>>>> 6b96703a
        {
            assert(_spooler != nullptr);
            assert(sucinfo.successors != nullptr);
            if (dynamic_cast<AutomatonStubbornSet*>(_spooler.get()))
                return;
            _spooler->prepare(parent);
            _spooler->generateAll();

            uint32_t tid;
            if (!_heuristic) {
                uint32_t nsuc = 0;
                // generate list of transitions that generate a successor.
                while ((tid = _spooler->next()) != SuccessorSpooler::NoTransition) {
                    assert(tid <= _net.numberOfTransitions());
                    _transbuf[nsuc++] = tid;
                    assert(nsuc <= _net.numberOfTransitions());
                }
                sucinfo.successors.extend_to(_transbuf.get(), nsuc);

            } else {
                // list of (transition, weight)
                std::vector<std::pair<uint32_t, uint32_t>> weighted_tids;
                while ((tid = _spooler->next()) != SuccessorSpooler::NoTransition) {
                    assert(tid <= _net.numberOfTransitions());
                    SuccessorGenerator::_fire(_statebuf, tid);
                    _statebuf.setBuchiState(sucinfo.buchi_state);
                    weighted_tids.emplace_back(tid, _heuristic->eval(_statebuf, tid));
                }
                // sort by least distance first.
                std::sort(std::begin(weighted_tids), std::end(weighted_tids),
                          [](auto &l, auto &r) { return l.second < r.second; });
                // TODO can be specialized version in SuccessorQueue for efficiency, but this approaches being super bloated.
                std::transform(std::begin(weighted_tids), std::end(weighted_tids),
                               _transbuf.get(),
                               [](auto &p) { return p.first; });
                sucinfo.successors.extend_to(_transbuf.get(), weighted_tids.size());
            }
        }

        std::size_t nenabled()
        {
            //TODO
            assert(false);
        }

        bool enabled()
        {
            //TODO
            assert(false);
        }

        void stubborn()
        {
            //TODO
            assert(false);
        }

        void _fire(Structures::ProductState &parent, Structures::ProductState &write, uint32_t tid)
        {
            PetriEngine::SuccessorGenerator::_fire(write, tid);
            write.setBuchiState(parent.getBuchiState());
        }

        void push() {
            // No transitions have been fired yet. We must be in the initial marking.
            if (!_heuristic || fired() == std::numeric_limits<uint32_t>::max()) return;
            _heuristic->push(fired());
        }

        void pop(const sucinfo &sc) {
            if (_heuristic && sc.successors.has_consumed())
                _heuristic->pop(sc.successors.last_pop());
        }

    private:
        SuccessorSpooler *_spooler = nullptr;
        Heuristic *_heuristic = nullptr;

        uint32_t _last = std::numeric_limits<uint32_t>::max();
        std::unique_ptr<uint32_t[]> _transbuf;   /* buffer for enabled transitions, size is ntransitions. */
        LTL::Structures::ProductState _statebuf;
    };
}
#endif //VERIFYPN_SPOOLINGSUCCESSORGENERATOR_H<|MERGE_RESOLUTION|>--- conflicted
+++ resolved
@@ -21,13 +21,9 @@
 #include "LTL/Stubborn/AutomatonStubbornSet.h"
 #include "LTL/Structures/ProductState.h"
 #include "PetriEngine/Structures/SuccessorQueue.h"
-<<<<<<< HEAD
+#include "LTL/SuccessorGeneration/DistanceHeuristic.h"
 #include "LTL/SuccessorGeneration/SuccessorSpooler.h"
 #include "LTL/SuccessorGeneration/Heuristics.h"
-=======
-#include "LTL/SuccessorGeneration/DistanceHeuristic.h"
-#include "LTL/SuccessorGeneration/SuccessorSpooler.h"
->>>>>>> 6b96703a
 
 namespace LTL {
     class SpoolingSuccessorGenerator : public PetriEngine::SuccessorGenerator {
@@ -122,14 +118,14 @@
             assert(sucinfo.successors != nullptr);
             if (sucinfo.successors.empty()) {
 #ifndef NDEBUG
-                std::cerr << "Not Firing: " << (sucinfo.successors.has_consumed() ? "deadlock" : "done") << std::endl;
+                //std::cerr << "Not Firing: " << (sucinfo.successors.has_consumed() ? "deadlock" : "done") << std::endl;
 #endif
                 _last = std::numeric_limits<uint32_t>::max();
                 return false;
             }
             _last = sucinfo.successors.front();
 #ifndef NDEBUG
-            std::cerr << "Firing " << _net.transitionNames()[_last] << std::endl;
+            //std::cerr << "Firing " << _net.transitionNames()[_last] << std::endl;
 #endif
             sucinfo.successors.pop();
             SuccessorGenerator::_fire(state, _last);
@@ -138,24 +134,11 @@
 
         [[nodiscard]] uint32_t fired() const { return _last; }
 
-<<<<<<< HEAD
-        void generate_all(sucinfo &sucinfo)
-=======
-        void _fire(Structures::ProductState &parent, Structures::ProductState &write, uint32_t tid)
-        {
-            PetriEngine::SuccessorGenerator::_fire(write, tid);
-            write.setBuchiState(parent.getBuchiState());
-        }
-
         void generate_all(LTL::Structures::ProductState *parent, sucinfo &sucinfo)
->>>>>>> 6b96703a
         {
             assert(_spooler != nullptr);
             assert(sucinfo.successors != nullptr);
-            if (dynamic_cast<AutomatonStubbornSet*>(_spooler.get()))
-                return;
-            _spooler->prepare(parent);
-            _spooler->generateAll();
+            if (!_spooler->generateAll(parent)) return;
 
             uint32_t tid;
             if (!_heuristic) {
