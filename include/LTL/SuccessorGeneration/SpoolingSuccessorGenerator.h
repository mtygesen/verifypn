/* Copyright (C) 2021  Nikolaj J. Ulrik <nikolaj@njulrik.dk>,
 *                     Simon M. Virenfeldt <simon@simwir.dk>
 * 
 * This program is free software: you can redistribute it and/or modify
 * it under the terms of the GNU General Public License as published by
 * the Free Software Foundation, either version 3 of the License, or
 * (at your option) any later version.
 * 
 * This program is distributed in the hope that it will be useful,
 * but WITHOUT ANY WARRANTY; without even the implied warranty of
 * MERCHANTABILITY or FITNESS FOR A PARTICULAR PURPOSE.  See the
 * GNU General Public License for more details.
 * 
 * You should have received a copy of the GNU General Public License
 * along with this program.  If not, see <http://www.gnu.org/licenses/>.
 */

#ifndef VERIFYPN_SPOOLINGSUCCESSORGENERATOR_H
#define VERIFYPN_SPOOLINGSUCCESSORGENERATOR_H

#include "LTL/Structures/ProductState.h"
#include "PetriEngine/Structures/SuccessorQueue.h"
#include "LTL/SuccessorGeneration/DistanceHeuristic.h"

namespace LTL {
    class SpoolingSuccessorGenerator : public PetriEngine::SuccessorGenerator {
    public:
        SpoolingSuccessorGenerator(const PetriEngine::PetriNet &net, const PetriEngine::PQL::Condition_ptr &)
                : SuccessorGenerator(net), _transbuf(new uint32_t[net.numberOfTransitions()])
        {
            _statebuf.setMarking(new PetriEngine::MarkVal[net.numberOfPlaces() + 1], net.numberOfPlaces());
        }

        struct sucinfo {
            SuccessorQueue<> successors;
            size_t buchi_state;
            size_t last_state;

            sucinfo(size_t buchiState, size_t lastState) : buchi_state(buchiState), last_state(lastState) {}

            [[nodiscard]] inline bool has_prev_state() const
            {
                return last_state != NoLastState;
            }

            [[nodiscard]] bool fresh() const { return buchi_state == NoBuchiState && last_state == NoLastState; }

            static constexpr auto NoBuchiState = std::numeric_limits<size_t>::max();
            static constexpr auto NoLastState = std::numeric_limits<size_t>::max();
        };

        void setSpooler(std::unique_ptr<SuccessorSpooler> &&spooler)
        {
            _spooler.swap(spooler);
        }

        void setHeuristic(std::unique_ptr<Heuristic> &&heuristic)
        {
            _heuristic.swap(heuristic);
        }

        [[nodiscard]] static sucinfo initial_suc_info()
        {
            return sucinfo{sucinfo::NoBuchiState, sucinfo::NoLastState};
        }

        bool prepare(const PetriEngine::Structures::State *state)
        {
            return PetriEngine::SuccessorGenerator::prepare(state);
        }

        bool next(PetriEngine::Structures::State &write)
        {
            return PetriEngine::SuccessorGenerator::next(write);
        }


        void prepare(const Structures::ProductState *state, sucinfo &sucinfo)
        {
            assert(_spooler != nullptr);
            _spooler->prepare(state);

            PetriEngine::SuccessorGenerator::prepare(state);
            if (sucinfo.successors == nullptr) {
                uint32_t tid;
                if (!_heuristic || !_heuristic->has_heuristic(*state)) {
                    uint32_t nsuc = 0;
                    // generate list of transitions that generate a successor.
                    while ((tid = _spooler->next()) != SuccessorSpooler::NoTransition) {
                        assert(tid <= _net.numberOfTransitions());
                        _transbuf[nsuc++] = tid;
                        assert(nsuc <= _net.numberOfTransitions());
                    }
                    sucinfo.successors = SuccessorQueue(_transbuf.get(), nsuc);

                } else {
                    // list of (transition, weight)
                    std::vector<std::pair<uint32_t, uint32_t>> weighted_tids;
                    while ((tid = _spooler->next()) != SuccessorSpooler::NoTransition) {
                        assert(tid <= _net.numberOfTransitions());
                        SuccessorGenerator::_fire(_statebuf, tid);
                        _statebuf.setBuchiState(state->getBuchiState());
                        weighted_tids.emplace_back(tid, _heuristic->eval(_statebuf, tid));
                    }
                    // sort by least distance first.
                    std::sort(std::begin(weighted_tids), std::end(weighted_tids),
                              [](auto &l, auto &r) { return l.second < r.second; });
                    sucinfo.successors = SuccessorQueue(weighted_tids.data(), weighted_tids.size(),
                                                        [](auto &p) { return p.first; });
                }
            }
        }

        bool next(Structures::ProductState &state, sucinfo &sucinfo)
        {
            assert(sucinfo.successors != nullptr);
            if (sucinfo.successors.empty()) {
                _last = std::numeric_limits<uint32_t>::max();
                return false;
            }
            _last = sucinfo.successors.front();
            sucinfo.successors.pop();
<<<<<<< HEAD
            _fire(state, _last);
=======
            SuccessorGenerator::_fire(state, t);
>>>>>>> b15e83f7
            return true;
        }

        [[nodiscard]] uint32_t fired() const { return _last; }

        void generate_all(sucinfo &sucinfo)
        {
            assert(_spooler != nullptr);
            assert(sucinfo.successors != nullptr);
            _spooler->generateAll();

            uint32_t tid;
            if (!_heuristic) {
                uint32_t nsuc = 0;
                // generate list of transitions that generate a successor.
                while ((tid = _spooler->next()) != SuccessorSpooler::NoTransition) {
                    assert(tid <= _net.numberOfTransitions());
                    _transbuf[nsuc++] = tid;
                    assert(nsuc <= _net.numberOfTransitions());
                }
                sucinfo.successors.extend_to(_transbuf.get(), nsuc);

            } else {
                // list of (transition, weight)
                std::vector<std::pair<uint32_t, uint32_t>> weighted_tids;
                while ((tid = _spooler->next()) != SuccessorSpooler::NoTransition) {
                    assert(tid <= _net.numberOfTransitions());
                    SuccessorGenerator::_fire(_statebuf, tid);
                    _statebuf.setBuchiState(sucinfo.buchi_state);
                    weighted_tids.emplace_back(tid, _heuristic->eval(_statebuf, tid));
                }
                // sort by least distance first.
                std::sort(std::begin(weighted_tids), std::end(weighted_tids),
                          [](auto &l, auto &r) { return l.second < r.second; });
                // TODO can be specialized version in SuccessorQueue for efficiency, but this approaches being super bloated.
                std::transform(std::begin(weighted_tids), std::end(weighted_tids),
                               _transbuf.get(),
                               [](auto &p) { return p.first; });
                sucinfo.successors.extend_to(_transbuf.get(), weighted_tids.size());
            }
        }

        std::size_t nenabled()
        {
            //TODO
            assert(false);
        }

        bool enabled()
        {
            //TODO
            assert(false);
        }

        void stubborn()
        {
            //TODO
            assert(false);
        }

        void _fire(Structures::ProductState &parent, Structures::ProductState &write, uint32_t tid)
        {
            PetriEngine::SuccessorGenerator::_fire(write, tid);
            write.setBuchiState(parent.getBuchiState());
        }


    private:
        std::unique_ptr<SuccessorSpooler> _spooler = nullptr;
        std::unique_ptr<Heuristic> _heuristic = nullptr;

        uint32_t _last;
        std::unique_ptr<uint32_t[]> _transbuf;   /* buffer for enabled transitions, size is ntransitions. */
        LTL::Structures::ProductState _statebuf;
    };
}
#endif //VERIFYPN_SPOOLINGSUCCESSORGENERATOR_H<|MERGE_RESOLUTION|>--- conflicted
+++ resolved
@@ -120,11 +120,7 @@
             }
             _last = sucinfo.successors.front();
             sucinfo.successors.pop();
-<<<<<<< HEAD
-            _fire(state, _last);
-=======
-            SuccessorGenerator::_fire(state, t);
->>>>>>> b15e83f7
+            SuccessorGenerator::_fire(state, _last);
             return true;
         }
 
