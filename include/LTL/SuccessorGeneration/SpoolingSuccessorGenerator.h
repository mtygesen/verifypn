/* Copyright (C) 2021  Nikolaj J. Ulrik <nikolaj@njulrik.dk>,
 *                     Simon M. Virenfeldt <simon@simwir.dk>
 * 
 * This program is free software: you can redistribute it and/or modify
 * it under the terms of the GNU General Public License as published by
 * the Free Software Foundation, either version 3 of the License, or
 * (at your option) any later version.
 * 
 * This program is distributed in the hope that it will be useful,
 * but WITHOUT ANY WARRANTY; without even the implied warranty of
 * MERCHANTABILITY or FITNESS FOR A PARTICULAR PURPOSE.  See the
 * GNU General Public License for more details.
 * 
 * You should have received a copy of the GNU General Public License
 * along with this program.  If not, see <http://www.gnu.org/licenses/>.
 */

#ifndef VERIFYPN_SPOOLINGSUCCESSORGENERATOR_H
#define VERIFYPN_SPOOLINGSUCCESSORGENERATOR_H

#include "LTL/Structures/ProductState.h"
#include "PetriEngine/Structures/SuccessorQueue.h"
#include "LTL/SuccessorGeneration/SuccessorSpooler.h"
#include "LTL/SuccessorGeneration/Heuristics.h"

namespace LTL {
    class SpoolingSuccessorGenerator : public PetriEngine::SuccessorGenerator {
    public:
        SpoolingSuccessorGenerator(const PetriEngine::PetriNet *net, const PetriEngine::PQL::Condition_ptr &)
                : SuccessorGenerator(*net), _transbuf(new uint32_t[net->numberOfTransitions()])
        {
            _statebuf.setMarking(new PetriEngine::MarkVal[net->numberOfPlaces() + 1], net->numberOfPlaces());
        }

        struct sucinfo {
            SuccessorQueue<> successors;
            size_t buchi_state;
            size_t last_state;

            sucinfo(size_t buchiState, size_t lastState) : buchi_state(buchiState), last_state(lastState) {}

            [[nodiscard]] inline bool has_prev_state() const
            {
                return last_state != NoLastState;
            }

            [[nodiscard]] bool fresh() const { return buchi_state == NoBuchiState && last_state == NoLastState; }

            static constexpr auto NoBuchiState = std::numeric_limits<size_t>::max();
            static constexpr auto NoLastState = std::numeric_limits<size_t>::max();
        };

        void setSpooler(SuccessorSpooler *const spooler)
        {
            _spooler = spooler;
        }

        void setHeuristic(Heuristic *const heuristic)
        {
            _heuristic = heuristic;
        }

        [[nodiscard]] static sucinfo initial_suc_info()
        {
            return sucinfo{sucinfo::NoBuchiState, sucinfo::NoLastState};
        }

        bool prepare(const PetriEngine::Structures::State *state)
        {
            return PetriEngine::SuccessorGenerator::prepare(state);
        }

        bool next(PetriEngine::Structures::State &write)
        {
            return PetriEngine::SuccessorGenerator::next(write);
        }


        void prepare(const Structures::ProductState *state, sucinfo &sucinfo)
        {
            assert(_spooler != nullptr);

            PetriEngine::SuccessorGenerator::prepare(state);
            if (sucinfo.successors == nullptr) {
                uint32_t tid;
                _spooler->prepare(state);
                if (!_heuristic || !_heuristic->has_heuristic(*state)) {
                    uint32_t nsuc = 0;
                    // generate list of transitions that generate a successor.
                    while ((tid = _spooler->next()) != SuccessorSpooler::NoTransition) {
                        assert(tid <= _net.numberOfTransitions());
                        _transbuf[nsuc++] = tid;
                        assert(nsuc <= _net.numberOfTransitions());
                    }
                    sucinfo.successors = SuccessorQueue(_transbuf.get(), nsuc);

                } else {
                    // list of (transition, weight)
                    _heuristic->prepare(*state);
                    std::vector<std::pair<uint32_t, uint32_t>> weighted_tids;
                    while ((tid = _spooler->next()) != SuccessorSpooler::NoTransition) {
                        assert(tid <= _net.numberOfTransitions());
                        SuccessorGenerator::_fire(_statebuf, tid);
                        _statebuf.setBuchiState(state->getBuchiState());
                        weighted_tids.emplace_back(tid, _heuristic->eval(_statebuf, tid));
                    }
                    // sort by least distance first.
                    std::sort(std::begin(weighted_tids), std::end(weighted_tids),
                              [](auto &l, auto &r) { return l.second < r.second; });
                    sucinfo.successors = SuccessorQueue(weighted_tids.data(), weighted_tids.size(),
                                                        [](auto &p) { return p.first; });
                }
            }
        }

        bool next(Structures::ProductState &state, sucinfo &sucinfo)
        {
            assert(sucinfo.successors != nullptr);
            if (sucinfo.successors.empty()) {
                _last = std::numeric_limits<uint32_t>::max();
                return false;
            }
            _last = sucinfo.successors.front();
            sucinfo.successors.pop();
            SuccessorGenerator::_fire(state, _last);
            return true;
        }

        [[nodiscard]] uint32_t fired() const { return _last; }

<<<<<<< HEAD
        void _fire(Structures::ProductState &parent, Structures::ProductState &write, uint32_t tid)
        {
            PetriEngine::SuccessorGenerator::_fire(write, tid);
            write.setBuchiState(parent.getBuchiState());
        }

=======
>>>>>>> 1be96c69
        void generate_all(sucinfo &sucinfo)
        {
            assert(_spooler != nullptr);
            assert(sucinfo.successors != nullptr);
            _spooler->prepare(static_cast<const LTL::Structures::ProductState*>(_parent));
            _spooler->generateAll();

            uint32_t tid;
            if (!_heuristic) {
                uint32_t nsuc = 0;
                // generate list of transitions that generate a successor.
                while ((tid = _spooler->next()) != SuccessorSpooler::NoTransition) {
                    assert(tid <= _net.numberOfTransitions());
                    _transbuf[nsuc++] = tid;
                    assert(nsuc <= _net.numberOfTransitions());
                }
                sucinfo.successors.extend_to(_transbuf.get(), nsuc);

            } else {
                // list of (transition, weight)
                std::vector<std::pair<uint32_t, uint32_t>> weighted_tids;
                while ((tid = _spooler->next()) != SuccessorSpooler::NoTransition) {
                    assert(tid <= _net.numberOfTransitions());
                    SuccessorGenerator::_fire(_statebuf, tid);
                    _statebuf.setBuchiState(sucinfo.buchi_state);
                    weighted_tids.emplace_back(tid, _heuristic->eval(_statebuf, tid));
                }
                // sort by least distance first.
                std::sort(std::begin(weighted_tids), std::end(weighted_tids),
                          [](auto &l, auto &r) { return l.second < r.second; });
                // TODO can be specialized version in SuccessorQueue for efficiency, but this approaches being super bloated.
                std::transform(std::begin(weighted_tids), std::end(weighted_tids),
                               _transbuf.get(),
                               [](auto &p) { return p.first; });
                sucinfo.successors.extend_to(_transbuf.get(), weighted_tids.size());
            }
        }

        std::size_t nenabled()
        {
            //TODO
            assert(false);
        }

        bool enabled()
        {
            //TODO
            assert(false);
        }

        void stubborn()
        {
            //TODO
            assert(false);
        }

        void push() {
            // No transitions have been fired yet. We must be in the initial marking.
            if (fired() == std::numeric_limits<uint32_t>::max() || !_heuristic) return;
            _heuristic->push(fired());
        }

        void pop(const sucinfo &sc) {
            if (_heuristic && sc.successors.has_consumed())
                _heuristic->pop(sc.successors.last_pop());
        }

    private:
        SuccessorSpooler *_spooler = nullptr;
        Heuristic *_heuristic = nullptr;

<<<<<<< HEAD
        uint32_t _last = std::numeric_limits<uint32_t>::max();
=======
        uint32_t _last;
>>>>>>> 1be96c69
        std::unique_ptr<uint32_t[]> _transbuf;   /* buffer for enabled transitions, size is ntransitions. */
        LTL::Structures::ProductState _statebuf;
    };
}
#endif //VERIFYPN_SPOOLINGSUCCESSORGENERATOR_H<|MERGE_RESOLUTION|>--- conflicted
+++ resolved
@@ -128,15 +128,12 @@
 
         [[nodiscard]] uint32_t fired() const { return _last; }
 
-<<<<<<< HEAD
         void _fire(Structures::ProductState &parent, Structures::ProductState &write, uint32_t tid)
         {
             PetriEngine::SuccessorGenerator::_fire(write, tid);
             write.setBuchiState(parent.getBuchiState());
         }
 
-=======
->>>>>>> 1be96c69
         void generate_all(sucinfo &sucinfo)
         {
             assert(_spooler != nullptr);
@@ -208,11 +205,7 @@
         SuccessorSpooler *_spooler = nullptr;
         Heuristic *_heuristic = nullptr;
 
-<<<<<<< HEAD
         uint32_t _last = std::numeric_limits<uint32_t>::max();
-=======
-        uint32_t _last;
->>>>>>> 1be96c69
         std::unique_ptr<uint32_t[]> _transbuf;   /* buffer for enabled transitions, size is ntransitions. */
         LTL::Structures::ProductState _statebuf;
     };
