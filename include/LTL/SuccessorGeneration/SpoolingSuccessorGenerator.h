--- conflicted
+++ resolved
@@ -126,65 +126,6 @@
         }
 
         [[nodiscard]] uint32_t fired() const { return _last; }
-<<<<<<< HEAD
-=======
-
-
-        void generate_all(sucinfo &sucinfo)
-        {
-            assert(_spooler != nullptr);
-            assert(sucinfo.successors != nullptr);
-            _spooler->generateAll();
-
-            uint32_t tid;
-            if (!_heuristic) {
-                uint32_t nsuc = 0;
-                // generate list of transitions that generate a successor.
-                while ((tid = _spooler->next()) != SuccessorSpooler::NoTransition) {
-                    assert(tid <= _net.numberOfTransitions());
-                    _transbuf[nsuc++] = tid;
-                    assert(nsuc <= _net.numberOfTransitions());
-                }
-                sucinfo.successors.extend_to(_transbuf.get(), nsuc);
-
-            } else {
-                // list of (transition, weight)
-                std::vector<std::pair<uint32_t, uint32_t>> weighted_tids;
-                while ((tid = _spooler->next()) != SuccessorSpooler::NoTransition) {
-                    assert(tid <= _net.numberOfTransitions());
-                    SuccessorGenerator::_fire(_statebuf, tid);
-                    _statebuf.setBuchiState(sucinfo.buchi_state);
-                    weighted_tids.emplace_back(tid, _heuristic->eval(_statebuf, tid));
-                }
-                // sort by least distance first.
-                std::sort(std::begin(weighted_tids), std::end(weighted_tids),
-                          [](auto &l, auto &r) { return l.second < r.second; });
-                // TODO can be specialized version in SuccessorQueue for efficiency, but this approaches being super bloated.
-                std::transform(std::begin(weighted_tids), std::end(weighted_tids),
-                               _transbuf.get(),
-                               [](auto &p) { return p.first; });
-                sucinfo.successors.extend_to(_transbuf.get(), weighted_tids.size());
-            }
-        }
-
-        std::size_t nenabled()
-        {
-            //TODO
-            assert(false);
-        }
-
-        bool enabled()
-        {
-            //TODO
-            assert(false);
-        }
-
-        void stubborn()
-        {
-            //TODO
-            assert(false);
-        }
->>>>>>> 0cd2ad1c
 
         void _fire(Structures::ProductState &parent, Structures::ProductState &write, uint32_t tid)
         {
@@ -208,11 +149,7 @@
         std::unique_ptr<SuccessorSpooler> _spooler = nullptr;
         std::unique_ptr<Heuristic> _heuristic = nullptr;
 
-<<<<<<< HEAD
-        uint32_t _last;
-=======
         uint32_t _last = std::numeric_limits<uint32_t>::max();
->>>>>>> 0cd2ad1c
         std::unique_ptr<uint32_t[]> _transbuf;   /* buffer for enabled transitions, size is ntransitions. */
         LTL::Structures::ProductState _statebuf;
     };
