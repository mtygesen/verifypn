/* Copyright (C) 2020  Nikolaj J. Ulrik <nikolaj@njulrik.dk>,
 *                     Simon M. Virenfeldt <simon@simwir.dk>
 *
 * This program is free software: you can redistribute it and/or modify
 * it under the terms of the GNU General Public License as published by
 * the Free Software Foundation, either version 3 of the License, or
 * (at your option) any later version.
 *
 * This program is distributed in the hope that it will be useful,
 * but WITHOUT ANY WARRANTY; without even the implied warranty of
 * MERCHANTABILITY or FITNESS FOR A PARTICULAR PURPOSE.  See the
 * GNU General Public License for more details.
 *
 * You should have received a copy of the GNU General Public License
 * along with this program.  If not, see <http://www.gnu.org/licenses/>.
 */

#ifndef VERIFYPN_PRODUCTSUCCESSORGENERATOR_H
#define VERIFYPN_PRODUCTSUCCESSORGENERATOR_H

#include "PetriEngine/SuccessorGenerator.h"
#include "PetriEngine/ReducingSuccessorGenerator.h"
#include "PetriEngine/PQL/PQL.h"
#include "LTL/Structures/ProductState.h"
#include "BuchiSuccessorGenerator.h"
#include "LTL/LTLToBuchi.h"
<<<<<<< HEAD
#include "LTL/Simplification/SpotToPQL.h"
=======
#include "LTL/Stubborn/VisibleLTLStubbornSet.h"
#include "LTL/SpotToPQL.h"
>>>>>>> 1be96c69
#include "LTL/Structures/GuardInfo.h"
#include "LTL/SuccessorGeneration/SpoolingSuccessorGenerator.h"
#include "LTL/SuccessorGeneration/ResumingSuccessorGenerator.h"

#include <spot/twa/formula2bdd.hh>
#include <spot/tl/formula.hh>

namespace LTL {

    template<class SuccessorGen>
    class ProductSuccessorGenerator {
    public:

        ProductSuccessorGenerator(const PetriEngine::PetriNet *net,
                                  const Structures::BuchiAutomaton &buchi,
                                  SuccessorGen &&successorGen)
                : _successor_generator(std::move(successorGen)), _net(net),
                  buchi(buchi), aut(buchi)
        {

        }

        [[nodiscard]] size_t initial_buchi_state() const { return buchi.initial_state_number(); };

        /**
         * @deprecated This function is deprecated use void prepare(const LTL::Structures::ProductState *state, typename SuccessorGen::sucinfo &sucinfo) instead.
         * @see void prepare(const LTL::Structures::ProductState *state, typename SuccessorGen::sucinfo &sucinfo)
         */
         __attribute__((__deprecated__))
        virtual bool prepare(const LTL::Structures::ProductState *state)
        {
            buchi.prepare(state->getBuchiState());
            buchi_parent = state->getBuchiState();
            fresh_marking = true;
<<<<<<< HEAD
            return _successor_generator.prepare(state);
=======
            if constexpr (!std::is_base_of_v<ResumingSuccessorGenerator, SuccessorGen>) { //TODO what do we d
                assert(false); //return _successor_generator.prepare(state);
            } else {
                assert(false);
            }
            /*else {
                return _successor_generator.prepare(state, stateToGuards.at(state->getBuchiState()));
            }*/
>>>>>>> 1be96c69
        }

        bool next(LTL::Structures::ProductState &state)
        {
            if (fresh_marking) {
                fresh_marking = false;
                if (!_successor_generator.next(state)) {
                    // This is a fresh marking, so if there is no more successors for the state the state is deadlocked.
                    // The semantics for deadlock is to just loop the marking so return true without changing the value of state.
                    std::copy(_successor_generator.getParent(), _successor_generator.getParent() + state.buchi_state_idx + 1,
                              state.marking());
                }
            }
            if (next_buchi_succ(state)) {
                return true;
            }
                // No valid transition in Büchi automaton for current marking;
                // Try next marking(s) and see if we find a successor.
            else {
                while (_successor_generator.next(state)) {
                    // reset buchi successors
                    buchi.prepare(buchi_parent);
                    if (next_buchi_succ(state)) {
                        return true;
                    }
                }
                return false;
            }
        }

        bool isAccepting(const LTL::Structures::ProductState &state)
        {
            return buchi.is_accepting(state.getBuchiState());
        }

        std::vector<LTL::Structures::ProductState> makeInitialState()
        {
            std::vector<LTL::Structures::ProductState> states;
            auto buf = new PetriEngine::MarkVal[_net->numberOfPlaces() + 1];
            std::copy(_net->initial(), _net->initial() + _net->numberOfPlaces(), buf);
            buf[_net->numberOfPlaces()] = initial_buchi_state();
            LTL::Structures::ProductState state;
            state.setMarking(buf, _net->numberOfPlaces());
            //state.setBuchiState(initial_buchi_state());
            buchi.prepare(state.getBuchiState());
            while (next_buchi_succ(state)) {
                states.emplace_back();
                states.back().setMarking(new PetriEngine::MarkVal[_net->numberOfPlaces() + 1], _net->numberOfPlaces());
                std::copy(state.marking(), state.marking() + _net->numberOfPlaces(), states.back().marking());
                states.back().setBuchiState(state.getBuchiState());
            }
            return states;
        }

        [[nodiscard]] bool isInitialState(const LTL::Structures::ProductState &state) const
        {
            return state.markingEqual(_net->initial());
        }

        /**
         * prepare a state for successor generation, starting from specific point in iteration
         * @param state the source state to generate successors from
         * @param sucinfo the point in the iteration to start from, as returned by `next`.
         */
        virtual void prepare(const LTL::Structures::ProductState *state, typename SuccessorGen::sucinfo &sucinfo)
        {
            _successor_generator.prepare(state, sucinfo);
            fresh_marking = sucinfo.fresh();
            buchi.prepare(state->getBuchiState());
            buchi_parent = state->getBuchiState();
            if (!fresh_marking) {
                assert(sucinfo.buchi_state != std::numeric_limits<size_t>::max());
                // spool Büchi successors until last state found.
                // TODO is there perhaps a good way to avoid this, perhaps using raw edge vector?
                // Caveat: it seems like there usually are not that many successors, so this is probably cheap regardless
                size_t tmp;
                while (buchi.next(tmp, cond)) {
                    if (tmp == sucinfo.buchi_state) {
                        break;
                    }
                }
            }
        }

        /**
         * compute the next successor from the last state that was sent to `prepare`.
         * @param[out] state the state to write
         * @param[out] sucinfo checkpoint information from which iteration can later be resumed.
         * @return `true` if a successor was successfully generated, `false` otherwise.
         * @warning do not use the same State for both prepare and next, this will cause wildly incorrect behaviour!
         */
        bool next(Structures::ProductState &state, typename SuccessorGen::sucinfo &sucinfo)
        {
            if (fresh_marking) {
                fresh_marking = false;
                if (!_successor_generator.next(state, sucinfo)) {
                    // This is a fresh marking, so if there are no more successors for the state the state is deadlocked.
                    // The semantics for deadlock is to just loop the marking so return true without changing the value of state.
                    std::copy(_successor_generator.getParent(), _successor_generator.getParent() + state.buchi_state_idx + 1,
                              state.marking());
                }
            }
            if (next_buchi_succ(state)) {
                //_successor_generator.getSuccInfo(sucinfo);
                sucinfo.buchi_state = state.getBuchiState();
                return true;
            }
                // No valid transition in Büchi automaton for current marking;
                // Try next marking(s) and see if we find a successor.
            else {
                while (_successor_generator.next(state, sucinfo)) {
                    // reset buchi successors
                    buchi.prepare(buchi_parent);
                    if (next_buchi_succ(state)) {
                        //_successor_generator.getSuccInfo(sucinfo);
                        sucinfo.buchi_state = state.getBuchiState();
                        return true;
                    }
                }
                return false;
            }
        }


        [[nodiscard]] bool is_weak() const
        {
            return buchi.is_weak();
        }

        size_t last_transition() const { return _successor_generator.last_transition(); }

        size_t fired() const { return _successor_generator.fired(); }

        //template<typename T = std::enable_if_t<std::is_same_v<S, PetriEngine::ReducingSuccessorGenerator>, void>>
        void generateAll(typename SuccessorGen::sucinfo &sucinfo)
        {
            if constexpr (std::is_same_v<SuccessorGen, LTL::SpoolingSuccessorGenerator>) {
                _successor_generator.generate_all(sucinfo);
            }
        }

        size_t numEnabled()
        {
            if constexpr (std::is_same_v<SuccessorGen, LTL::SpoolingSuccessorGenerator>) {
                return _successor_generator.nenabled();
            }
            return -1;
        }

        // FIXME const if possible?
        bool *enabled() const
        {
            if constexpr (std::is_same_v<SuccessorGen, LTL::SpoolingSuccessorGenerator>) {
                return _successor_generator.enabled();
            }
            return nullptr;
        };

        // FIXME const if possible?
        bool *stubborn() const
        {
            if constexpr (std::is_same_v<SuccessorGen, LTL::SpoolingSuccessorGenerator>) {
                return _successor_generator.stubborn();
            }
            return nullptr;
        };

        size_t buchiStates() { return buchi.buchiStates(); }

<<<<<<< HEAD
        bool has_invariant_self_loop(const LTL::Structures::ProductState &state) {
            return buchi.has_invariant_self_loop(state.getBuchiState());
        }
    private:
        SuccessorGen _successor_generator;
        const PetriEngine::PetriNet *_net;
=======
        virtual ~ProductSuccessorGenerator() = default;
    protected:
        SuccessorGen _successor_generator;
>>>>>>> 1be96c69

        const PetriEngine::PetriNet &_net;
        BuchiSuccessorGenerator buchi;

        const LTL::Structures::BuchiAutomaton &aut;
        bdd cond;
        size_t buchi_parent;
        bool fresh_marking = true;
        std::vector<GuardInfo> stateToGuards;
        /**
         * Evaluate binary decision diagram (BDD) representation of transition guard in given state.
         */
        bool guard_valid(const PetriEngine::Structures::State &state, bdd bdd)
        {
            PetriEngine::PQL::EvaluationContext ctx{state.marking(), _net};
            // IDs 0 and 1 are false and true atoms, respectively
            // More details in buddy manual ( http://buddy.sourceforge.net/manual/main.html )
            while (bdd.id() > 1) {
                // find variable to test, and test it
                size_t var = bdd_var(bdd);
                using PetriEngine::PQL::Condition;
                Condition::Result res = buchi.getExpression(var)->evaluate(ctx);
                switch (res) {
                    case Condition::RUNKNOWN:
                        std::cerr << "Unexpected unknown answer from evaluating query!\n";
                        assert(false);
                        exit(1);
                        break;
                    case Condition::RFALSE:
                        bdd = bdd_low(bdd);
                        break;
                    case Condition::RTRUE:
                        bdd = bdd_high(bdd);
                        break;
                }
            }
            return bdd == bddtrue;
        }


    private:

        bool next_buchi_succ(LTL::Structures::ProductState &state)
        {
            size_t tmp;
            while (buchi.next(tmp, cond)) {
                if (guard_valid(state, cond)) {
                    state.setBuchiState(tmp);
                    return true;
                }
            }
            return false;
        }
    };

}


#endif //VERIFYPN_PRODUCTSUCCESSORGENERATOR_H<|MERGE_RESOLUTION|>--- conflicted
+++ resolved
@@ -24,12 +24,8 @@
 #include "LTL/Structures/ProductState.h"
 #include "BuchiSuccessorGenerator.h"
 #include "LTL/LTLToBuchi.h"
-<<<<<<< HEAD
+#include "LTL/Stubborn/VisibleLTLStubbornSet.h"
 #include "LTL/Simplification/SpotToPQL.h"
-=======
-#include "LTL/Stubborn/VisibleLTLStubbornSet.h"
-#include "LTL/SpotToPQL.h"
->>>>>>> 1be96c69
 #include "LTL/Structures/GuardInfo.h"
 #include "LTL/SuccessorGeneration/SpoolingSuccessorGenerator.h"
 #include "LTL/SuccessorGeneration/ResumingSuccessorGenerator.h"
@@ -64,9 +60,6 @@
             buchi.prepare(state->getBuchiState());
             buchi_parent = state->getBuchiState();
             fresh_marking = true;
-<<<<<<< HEAD
-            return _successor_generator.prepare(state);
-=======
             if constexpr (!std::is_base_of_v<ResumingSuccessorGenerator, SuccessorGen>) { //TODO what do we d
                 assert(false); //return _successor_generator.prepare(state);
             } else {
@@ -75,7 +68,6 @@
             /*else {
                 return _successor_generator.prepare(state, stateToGuards.at(state->getBuchiState()));
             }*/
->>>>>>> 1be96c69
         }
 
         bool next(LTL::Structures::ProductState &state)
@@ -245,20 +237,13 @@
 
         size_t buchiStates() { return buchi.buchiStates(); }
 
-<<<<<<< HEAD
         bool has_invariant_self_loop(const LTL::Structures::ProductState &state) {
             return buchi.has_invariant_self_loop(state.getBuchiState());
         }
-    private:
-        SuccessorGen _successor_generator;
-        const PetriEngine::PetriNet *_net;
-=======
         virtual ~ProductSuccessorGenerator() = default;
     protected:
         SuccessorGen _successor_generator;
->>>>>>> 1be96c69
-
-        const PetriEngine::PetriNet &_net;
+        const PetriEngine::PetriNet *_net;
         BuchiSuccessorGenerator buchi;
 
         const LTL::Structures::BuchiAutomaton &aut;
