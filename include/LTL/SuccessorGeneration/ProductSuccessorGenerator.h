--- conflicted
+++ resolved
@@ -61,7 +61,7 @@
             buchi_parent = state->getBuchiState();
             fresh_marking = true;
             if constexpr (!std::is_base_of_v<ResumingSuccessorGenerator, SuccessorGen>) { //TODO what do we d
-                return _successor_generator.prepare(state);
+                assert(false); //return _successor_generator.prepare(state);
             } else {
                 assert(false);
                 std::cerr << "Invalid call to prepare(ProductState), requires not ResumingSuccessorGenerator\n";
@@ -252,19 +252,12 @@
         bool has_invariant_self_loop(const LTL::Structures::ProductState &state) {
             return buchi.has_invariant_self_loop(state.getBuchiState());
         }
-<<<<<<< HEAD
-=======
-
->>>>>>> f76fc7c8
+
         virtual ~ProductSuccessorGenerator() = default;
 
     protected:
         SuccessorGen _successor_generator;
         const PetriEngine::PetriNet *_net;
-<<<<<<< HEAD
-=======
-
->>>>>>> f76fc7c8
         BuchiSuccessorGenerator buchi;
 
         const LTL::Structures::BuchiAutomaton &aut;
