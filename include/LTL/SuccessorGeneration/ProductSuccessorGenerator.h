--- conflicted
+++ resolved
@@ -252,13 +252,9 @@
         bool has_invariant_self_loop(const LTL::Structures::ProductState &state) {
             return buchi.has_invariant_self_loop(state.getBuchiState());
         }
-<<<<<<< HEAD
         virtual ~ProductSuccessorGenerator() = default;
+
     protected:
-=======
-
-    private:
->>>>>>> 232ae4d6
         SuccessorGen _successor_generator;
         const PetriEngine::PetriNet *_net;
         BuchiSuccessorGenerator buchi;
