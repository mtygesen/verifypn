--- conflicted
+++ resolved
@@ -25,7 +25,7 @@
 #include "BuchiSuccessorGenerator.h"
 #include "LTL/LTLToBuchi.h"
 #include "LTL/Stubborn/VisibleLTLStubbornSet.h"
-#include "LTL/SpotToPQL.h"
+#include "LTL/Simplification/SpotToPQL.h"
 #include "LTL/Structures/GuardInfo.h"
 #include "LTL/SuccessorGeneration/SpoolingSuccessorGenerator.h"
 #include "LTL/SuccessorGeneration/ResumingSuccessorGenerator.h"
@@ -60,18 +60,11 @@
             buchi.prepare(state->getBuchiState());
             buchi_parent = state->getBuchiState();
             fresh_marking = true;
-<<<<<<< HEAD
-            return _successor_generator.prepare(state);
-=======
             if constexpr (!std::is_base_of_v<ResumingSuccessorGenerator, SuccessorGen>) { //TODO what do we d
-                assert(false); //return _successor_generator.prepare(state);
+                return _successor_generator.prepare(state);
             } else {
                 assert(false);
             }
-            /*else {
-                return _successor_generator.prepare(state, stateToGuards.at(state->getBuchiState()));
-            }*/
->>>>>>> 1be96c69
         }
 
         bool next(LTL::Structures::ProductState &state)
@@ -241,7 +234,6 @@
 
         size_t buchiStates() { return buchi.buchiStates(); }
 
-<<<<<<< HEAD
         void push() {
             if constexpr (std::is_same_v<SuccessorGen, LTL::SpoolingSuccessorGenerator>) {
                 _successor_generator.push();
@@ -257,16 +249,12 @@
         bool has_invariant_self_loop(const LTL::Structures::ProductState &state) {
             return buchi.has_invariant_self_loop(state.getBuchiState());
         }
-    private:
-        SuccessorGen _successor_generator;
-        const PetriEngine::PetriNet *_net;
-=======
+
         virtual ~ProductSuccessorGenerator() = default;
     protected:
         SuccessorGen _successor_generator;
->>>>>>> 1be96c69
-
-        const PetriEngine::PetriNet &_net;
+        const PetriEngine::PetriNet *_net;
+
         BuchiSuccessorGenerator buchi;
 
         const LTL::Structures::BuchiAutomaton &aut;
