/* Copyright (C) 2020  Nikolaj J. Ulrik <nikolaj@njulrik.dk>,
 *                     Simon M. Virenfeldt <simon@simwir.dk>
 *
 * This program is free software: you can redistribute it and/or modify
 * it under the terms of the GNU General Public License as published by
 * the Free Software Foundation, either version 3 of the License, or
 * (at your option) any later version.
 *
 * This program is distributed in the hope that it will be useful,
 * but WITHOUT ANY WARRANTY; without even the implied warranty of
 * MERCHANTABILITY or FITNESS FOR A PARTICULAR PURPOSE.  See the
 * GNU General Public License for more details.
 *
 * You should have received a copy of the GNU General Public License
 * along with this program.  If not, see <http://www.gnu.org/licenses/>.
 */

#ifndef VERIFYPN_PRODUCTSUCCESSORGENERATOR_H
#define VERIFYPN_PRODUCTSUCCESSORGENERATOR_H

#include "PetriEngine/SuccessorGenerator.h"
#include "PetriEngine/ReducingSuccessorGenerator.h"
#include "PetriEngine/PQL/PQL.h"
#include "LTL/Structures/ProductState.h"
#include "BuchiSuccessorGenerator.h"
#include "LTL/LTLToBuchi.h"
#include "LTL/Stubborn/VisibleLTLStubbornSet.h"
#include "LTL/Simplification/SpotToPQL.h"
#include "LTL/Structures/GuardInfo.h"
#include "LTL/SuccessorGeneration/SpoolingSuccessorGenerator.h"
#include "LTL/SuccessorGeneration/ResumingSuccessorGenerator.h"

#include <spot/twa/formula2bdd.hh>
#include <spot/tl/formula.hh>

namespace LTL {

    template<class SuccessorGen>
    class ProductSuccessorGenerator {
    public:

        using successor_info_t = typename SuccessorGen::successor_info_t;
        static constexpr auto initial_suc_info() { return SuccessorGen::initial_suc_info(); }

        ProductSuccessorGenerator(const PetriEngine::PetriNet& net,
                                  const Structures::BuchiAutomaton& buchi,
                                  SuccessorGen& successorGen)
                : _successor_generator(successorGen), _net(net),
                  _buchi_succ_gen(buchi)
        {

        }

<<<<<<< HEAD
        const PetriEngine::PetriNet& net() const { return *_net; }

        [[nodiscard]] size_t initial_buchi_state() const { return buchi.initial_state_number(); };
=======
        const PetriEngine::PetriNet& net() const { return _net; }

        [[nodiscard]] size_t initial_buchi_state() const { return _buchi_succ_gen.initial_state_number(); };
>>>>>>> 9a37c4ae

        bool next(LTL::Structures::ProductState &state)
        {
            if (_fresh_marking) {
                _fresh_marking = false;
                if (!_successor_generator->next(state)) {
                    // This is a fresh marking, so if there is no more successors for the state the state is deadlocked.
                    // The semantics for deadlock is to just loop the marking so return true without changing the value of state.
                    std::copy(_successor_generator->getParent(), _successor_generator->getParent() + state._buchi_state_idx + 1,
                              state.marking());
                }
            }
            if (next_buchi_succ(state)) {
                return true;
            }
                // No valid transition in Büchi automaton for current marking;
                // Try next marking(s) and see if we find a successor.
            else {
                while (_successor_generator->next(state)) {
                    // reset buchi successors
                    _buchi_succ_gen.prepare(_buchi_parent);
                    if (next_buchi_succ(state)) {
                        return true;
                    }
                }
                return false;
            }
        }

        bool is_accepting(size_t b_state)
        {
            return _buchi_succ_gen.is_accepting(b_state);
        }

        bool is_accepting(const LTL::Structures::ProductState &state)
        {
            return _buchi_succ_gen.is_accepting(state.get_buchi_state());
        }

        std::vector<LTL::Structures::ProductState> make_initial_state()
        {
            std::vector<LTL::Structures::ProductState> states;
<<<<<<< HEAD
            auto buf = new PetriEngine::MarkVal[_net->numberOfPlaces() + 1];
            std::copy(_net->initial(), _net->initial() + _net->numberOfPlaces(), buf);
            buf[_net->numberOfPlaces()] = initial_buchi_state();
            LTL::Structures::ProductState state{&buchi.aut};
            state.setMarking(buf, _net->numberOfPlaces());
=======
            auto buf = new PetriEngine::MarkVal[_net.numberOfPlaces() + 1];
            std::copy(_net.initial(), _net.initial() + _net.numberOfPlaces(), buf);
            buf[_net.numberOfPlaces()] = initial_buchi_state();
            LTL::Structures::ProductState state{&_buchi_succ_gen.automaton()};
            state.setMarking(buf, _net.numberOfPlaces());
>>>>>>> 9a37c4ae
            //state.setBuchiState(initial_buchi_state());
            _buchi_succ_gen.prepare(state.get_buchi_state());
            while (next_buchi_succ(state)) {
<<<<<<< HEAD
                states.emplace_back(&buchi.aut);
                states.back().setMarking(new PetriEngine::MarkVal[_net->numberOfPlaces() + 1], _net->numberOfPlaces());
                std::copy(state.marking(), state.marking() + _net->numberOfPlaces(), states.back().marking());
                states.back().setBuchiState(state.getBuchiState());
=======
                states.emplace_back(&_buchi_succ_gen.automaton());
                states.back().setMarking(new PetriEngine::MarkVal[_net.numberOfPlaces() + 1], _net.numberOfPlaces());
                std::copy(state.marking(), state.marking() + _net.numberOfPlaces(), states.back().marking());
                states.back().set_buchi_state(state.get_buchi_state());
>>>>>>> 9a37c4ae
            }
            return states;
        }

        [[nodiscard]] bool is_initial_state(const LTL::Structures::ProductState &state) const
        {
            return state.markingEqual(_net.initial());
        }

        /**
         * prepare a state for successor generation, starting from specific point in iteration
         * @param state the source state to generate successors from
         * @param sucinfo the point in the iteration to start from, as returned by `next`.
         */
        virtual void prepare(const LTL::Structures::ProductState *state, typename SuccessorGen::successor_info_t &sucinfo)
        {
            _successor_generator.prepare(state, sucinfo);
            _fresh_marking = sucinfo.fresh();
            _buchi_succ_gen.prepare(state->get_buchi_state());
            _buchi_parent = state->get_buchi_state();
            if (!_fresh_marking) {
                assert(sucinfo._buchi_state != std::numeric_limits<size_t>::max());
                // spool Büchi successors until last state found.
                // TODO is there perhaps a good way to avoid this, perhaps using raw edge vector?
                // Caveat: it seems like there usually are not that many successors, so this is probably cheap regardless
                size_t tmp;
                while (_buchi_succ_gen.next(tmp, _cond)) {
                    if (tmp == sucinfo._buchi_state) {
                        break;
                    }
                }
            }
        }

        /**
         * compute the next successor from the last state that was sent to `prepare`.
         * @param[out] state the state to write
         * @param[out] sucinfo checkpoint information from which iteration can later be resumed.
         * @return `true` if a successor was successfully generated, `false` otherwise.
         * @warning do not use the same State for both prepare and next, this will cause wildly incorrect behaviour!
         */
        bool next(Structures::ProductState &state, typename SuccessorGen::successor_info_t &sucinfo)
        {
            if (_fresh_marking) {
                _fresh_marking = false;
                if (!_successor_generator.next(state, sucinfo)) {
                    // This is a fresh marking, so if there are no more successors for the state the state is deadlocked.
                    // The semantics for deadlock is to just loop the marking so return true without changing the value of state.
                    std::copy(_successor_generator.getParent(), _successor_generator.getParent() + state._buchi_state_idx + 1,
                              state.marking());
                }
            }
            if (next_buchi_succ(state)) {
                //_successor_generator->getSuccInfo(sucinfo);
                sucinfo._buchi_state = state.get_buchi_state();
                return true;
            }
                // No valid transition in Büchi automaton for current marking;
                // Try next marking(s) and see if we find a successor.
            else {
                while (_successor_generator.next(state, sucinfo)) {
                    // reset buchi successors
                    _buchi_succ_gen.prepare(_buchi_parent);
                    if (next_buchi_succ(state)) {
                        //_successor_generator->getSuccInfo(sucinfo);
                        sucinfo._buchi_state = state.get_buchi_state();
                        return true;
                    }
                }
                return false;
            }
        }


        [[nodiscard]] bool is_weak() const
        {
            return _buchi_succ_gen.is_weak();
        }

        size_t last_transition() const { return _successor_generator.last_transition(); }

        size_t fired() const { return _successor_generator.fired(); }

<<<<<<< HEAD
        //template<typename T = std::enable_if_t<std::is_same_v<SuccessorGen, PetriEngine::ReducingSuccessorGenerator>, void>>
        void generateAll(LTL::Structures::ProductState *parent, typename SuccessorGen::successor_info_t &sucinfo)
=======
        void generate_all(LTL::Structures::ProductState *parent, typename SuccessorGen::successor_info_t &sucinfo)
>>>>>>> 9a37c4ae
        {
            if constexpr (std::is_same_v<SuccessorGen, LTL::SpoolingSuccessorGenerator>) {
                _successor_generator.generate_all(parent, sucinfo);
            }
        }

        size_t number_enabled()
        {
            if constexpr (std::is_same_v<SuccessorGen, LTL::SpoolingSuccessorGenerator>) {
                return _successor_generator.number_enabled();
            }
            return -1;
        }

        const bool *enabled() const
        {
            if constexpr (std::is_same_v<SuccessorGen, LTL::SpoolingSuccessorGenerator>) {
                return _successor_generator.enabled();
            }
            return nullptr;
        };

        const bool *stubborn() const
        {
            if constexpr (std::is_same_v<SuccessorGen, LTL::SpoolingSuccessorGenerator>) {
                return _successor_generator.stubborn();
            }
            return nullptr;
        };

        size_t buchi_states() { return _buchi_succ_gen.buchi_states(); }

        void push() {
            if constexpr (std::is_same_v<SuccessorGen, LTL::SpoolingSuccessorGenerator>) {
                _successor_generator.push();
            }
        }

        void pop(const typename SuccessorGen::successor_info_t &sucinfo) {
            if constexpr (std::is_same_v<SuccessorGen, LTL::SpoolingSuccessorGenerator>) {
                _successor_generator.pop(sucinfo);
            }
        }

        bool has_invariant_self_loop(const LTL::Structures::ProductState &state) {
            return _buchi_succ_gen.has_invariant_self_loop(state.get_buchi_state());
        }

        bool has_invariant_self_loop(size_t bstate) {
            return _buchi_succ_gen.has_invariant_self_loop(bstate);
        }

        virtual ~ProductSuccessorGenerator() = default;

    protected:
        SuccessorGen& _successor_generator;
        const PetriEngine::PetriNet& _net;
        BuchiSuccessorGenerator _buchi_succ_gen;

        bdd _cond;
        size_t _buchi_parent;
        bool _fresh_marking = true;
        std::vector<guard_info_t> _stateToGuards;
        /**
         * Evaluate binary decision diagram (BDD) representation of transition guard in given state.
         */
        bool guard_valid(const PetriEngine::Structures::State &state, bdd bdd)
        {
            PetriEngine::PQL::EvaluationContext ctx{state.marking(), &_net};
            return _buchi_succ_gen.automaton().guard_valid(ctx, bdd);
        }


    private:

        bool next_buchi_succ(LTL::Structures::ProductState &state)
        {
            size_t tmp;
            while (_buchi_succ_gen.next(tmp, _cond)) {
                if (guard_valid(state, _cond)) {
                    state.set_buchi_state(tmp);
                    return true;
                }
            }
            return false;
        }
    };

}


#endif //VERIFYPN_PRODUCTSUCCESSORGENERATOR_H<|MERGE_RESOLUTION|>--- conflicted
+++ resolved
@@ -51,15 +51,9 @@
 
         }
 
-<<<<<<< HEAD
-        const PetriEngine::PetriNet& net() const { return *_net; }
-
-        [[nodiscard]] size_t initial_buchi_state() const { return buchi.initial_state_number(); };
-=======
         const PetriEngine::PetriNet& net() const { return _net; }
 
         [[nodiscard]] size_t initial_buchi_state() const { return _buchi_succ_gen.initial_state_number(); };
->>>>>>> 9a37c4ae
 
         bool next(LTL::Structures::ProductState &state)
         {
@@ -102,33 +96,18 @@
         std::vector<LTL::Structures::ProductState> make_initial_state()
         {
             std::vector<LTL::Structures::ProductState> states;
-<<<<<<< HEAD
-            auto buf = new PetriEngine::MarkVal[_net->numberOfPlaces() + 1];
-            std::copy(_net->initial(), _net->initial() + _net->numberOfPlaces(), buf);
-            buf[_net->numberOfPlaces()] = initial_buchi_state();
-            LTL::Structures::ProductState state{&buchi.aut};
-            state.setMarking(buf, _net->numberOfPlaces());
-=======
             auto buf = new PetriEngine::MarkVal[_net.numberOfPlaces() + 1];
             std::copy(_net.initial(), _net.initial() + _net.numberOfPlaces(), buf);
             buf[_net.numberOfPlaces()] = initial_buchi_state();
             LTL::Structures::ProductState state{&_buchi_succ_gen.automaton()};
             state.setMarking(buf, _net.numberOfPlaces());
->>>>>>> 9a37c4ae
             //state.setBuchiState(initial_buchi_state());
             _buchi_succ_gen.prepare(state.get_buchi_state());
             while (next_buchi_succ(state)) {
-<<<<<<< HEAD
-                states.emplace_back(&buchi.aut);
-                states.back().setMarking(new PetriEngine::MarkVal[_net->numberOfPlaces() + 1], _net->numberOfPlaces());
-                std::copy(state.marking(), state.marking() + _net->numberOfPlaces(), states.back().marking());
-                states.back().setBuchiState(state.getBuchiState());
-=======
                 states.emplace_back(&_buchi_succ_gen.automaton());
                 states.back().setMarking(new PetriEngine::MarkVal[_net.numberOfPlaces() + 1], _net.numberOfPlaces());
                 std::copy(state.marking(), state.marking() + _net.numberOfPlaces(), states.back().marking());
                 states.back().set_buchi_state(state.get_buchi_state());
->>>>>>> 9a37c4ae
             }
             return states;
         }
@@ -212,12 +191,7 @@
 
         size_t fired() const { return _successor_generator.fired(); }
 
-<<<<<<< HEAD
-        //template<typename T = std::enable_if_t<std::is_same_v<SuccessorGen, PetriEngine::ReducingSuccessorGenerator>, void>>
-        void generateAll(LTL::Structures::ProductState *parent, typename SuccessorGen::successor_info_t &sucinfo)
-=======
         void generate_all(LTL::Structures::ProductState *parent, typename SuccessorGen::successor_info_t &sucinfo)
->>>>>>> 9a37c4ae
         {
             if constexpr (std::is_same_v<SuccessorGen, LTL::SpoolingSuccessorGenerator>) {
                 _successor_generator.generate_all(parent, sucinfo);
