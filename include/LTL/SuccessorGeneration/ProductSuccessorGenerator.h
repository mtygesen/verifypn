--- conflicted
+++ resolved
@@ -201,13 +201,8 @@
 
         size_t fired() const { return _successor_generator.fired(); }
 
-<<<<<<< HEAD
-        //template<typename T = std::enable_if_t<std::is_same_v<S, PetriEngine::ReducingSuccessorGenerator>, void>>
-        void generateAll(typename SuccessorGen::sucinfo &sucinfo)
-=======
         //template<typename T = std::enable_if_t<std::is_same_v<SuccessorGen, PetriEngine::ReducingSuccessorGenerator>, void>>
         void generateAll(LTL::Structures::ProductState *parent, typename SuccessorGen::sucinfo &sucinfo)
->>>>>>> 6b96703a
         {
             if constexpr (std::is_same_v<SuccessorGen, LTL::SpoolingSuccessorGenerator>) {
                 _successor_generator.generate_all(parent, sucinfo);
