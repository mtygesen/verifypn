/* Copyright (C) 2020  Nikolaj J. Ulrik <nikolaj@njulrik.dk>,
 *                     Simon M. Virenfeldt <simon@simwir.dk>
 *
 * This program is free software: you can redistribute it and/or modify
 * it under the terms of the GNU General Public License as published by
 * the Free Software Foundation, either version 3 of the License, or
 * (at your option) any later version.
 *
 * This program is distributed in the hope that it will be useful,
 * but WITHOUT ANY WARRANTY; without even the implied warranty of
 * MERCHANTABILITY or FITNESS FOR A PARTICULAR PURPOSE.  See the
 * GNU General Public License for more details.
 *
 * You should have received a copy of the GNU General Public License
 * along with this program.  If not, see <http://www.gnu.org/licenses/>.
 */

#ifndef VERIFYPN_BUCHISUCCESSORGENERATOR_H
#define VERIFYPN_BUCHISUCCESSORGENERATOR_H

#include "PetriEngine/SuccessorGenerator.h"
#include "LTL/Structures/BuchiAutomaton.h"
#include "LTL/AlgorithmTypes.h"

#include <spot/twa/twagraph.hh>
#include <spot/twaalgos/dot.hh>
#include <spot/twaalgos/hoa.hh>
#include <spot/twaalgos/neverclaim.hh>

#include <utility>
#include <memory>

namespace LTL {
    class BuchiSuccessorGenerator {
    public:
        explicit BuchiSuccessorGenerator(Structures::BuchiAutomaton automaton)
                : aut(std::move(automaton)), self_loops(aut._buchi->num_states(), InvariantSelfLoop::UNKNOWN)
        {
            deleter = SuccIterDeleter{&aut};
        }

        void prepare(size_t state)
        {
            auto curstate = aut._buchi->state_from_number(state);
            succ = _succ_iter{aut._buchi->succ_iter(curstate), SuccIterDeleter{&aut}};
            succ->first();
        }

        bool next(size_t &state, bdd &cond)
        {
            if (!succ->done()) {
                auto dst = succ->dst();
                state = aut._buchi->state_number(dst);
                cond = succ->cond();
                succ->next();
                dst->destroy();
                return true;
            }
            return false;
        }

        [[nodiscard]] bool is_accepting(size_t state) const
        {
            return aut._buchi->state_is_accepting(state);
        }

        [[nodiscard]] size_t initial_state_number() const
        {
            return aut._buchi->get_init_state_number();
        }

        [[nodiscard]] PetriEngine::PQL::Condition_ptr getExpression(size_t i) const
        {
            return aut.ap_info.at(i).expression;
        }

        [[nodiscard]] bool is_weak() const
        {
            return (bool) aut._buchi->prop_weak();
        }
        size_t buchiStates() { return aut._buchi->num_states(); }

        Structures::BuchiAutomaton aut;

        struct SuccIterDeleter {
            Structures::BuchiAutomaton *aut;

            void operator()(spot::twa_succ_iterator *iter) const
            {
                aut->_buchi->release_iter(iter);
            }
        };


        bool has_invariant_self_loop(size_t state) {
            if (self_loops[state] != InvariantSelfLoop::UNKNOWN)
                return self_loops[state] == InvariantSelfLoop::TRUE;
            auto it = std::unique_ptr<spot::twa_succ_iterator>{
                    aut._buchi->succ_iter(aut._buchi->state_from_number(state))};
            for (it->first(); !it->done(); it->next()) {
                auto dest_id = aut._buchi->state_number(it->dst());
                bdd cond = it->cond();
                if (state == dest_id && cond == bddtrue) {
                    self_loops[state] = InvariantSelfLoop::TRUE;
                    return true;
                }
            }
            self_loops[state] = InvariantSelfLoop::FALSE;
            return false;
        }


        SuccIterDeleter deleter{};

        using _succ_iter = std::unique_ptr<spot::twa_succ_iterator, SuccIterDeleter>;
        _succ_iter succ = nullptr;
<<<<<<< HEAD
            private:
=======
    private:
>>>>>>> f76fc7c8

        enum class InvariantSelfLoop {
            TRUE, FALSE, UNKNOWN
        };
        std::vector<InvariantSelfLoop> self_loops;
    };
}
#endif //VERIFYPN_BUCHISUCCESSORGENERATOR_H<|MERGE_RESOLUTION|>--- conflicted
+++ resolved
@@ -114,11 +114,7 @@
 
         using _succ_iter = std::unique_ptr<spot::twa_succ_iterator, SuccIterDeleter>;
         _succ_iter succ = nullptr;
-<<<<<<< HEAD
-            private:
-=======
     private:
->>>>>>> f76fc7c8
 
         enum class InvariantSelfLoop {
             TRUE, FALSE, UNKNOWN
