--- conflicted
+++ resolved
@@ -78,26 +78,9 @@
         {
             return (bool) _aut.buchi().prop_weak();
         }
-<<<<<<< HEAD
-
-        size_t buchiStates() { return aut._buchi->num_states(); }
-
-        Structures::BuchiAutomaton aut;
-
-        struct SuccIterDeleter {
-            Structures::BuchiAutomaton *aut;
-
-            void operator()(spot::twa_succ_iterator *iter) const
-            {
-                aut->_buchi->release_iter(iter);
-            }
-        };
-
-=======
 
         size_t buchi_states() const { return _aut.buchi().num_states(); }
 
->>>>>>> 9a37c4ae
         bool has_invariant_self_loop(size_t state) {
             if (_self_loops[state] != InvariantSelfLoop::UNKNOWN)
                 return _self_loops[state] == InvariantSelfLoop::TRUE;
