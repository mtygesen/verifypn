/* Copyright (C) 2021  Nikolaj J. Ulrik <nikolaj@njulrik.dk>,
 *                     Simon M. Virenfeldt <simon@simwir.dk>
 * 
 * This program is free software: you can redistribute it and/or modify
 * it under the terms of the GNU General Public License as published by
 * the Free Software Foundation, either version 3 of the License, or
 * (at your option) any later version.
 * 
 * This program is distributed in the hope that it will be useful,
 * but WITHOUT ANY WARRANTY; without even the implied warranty of
 * MERCHANTABILITY or FITNESS FOR A PARTICULAR PURPOSE.  See the
 * GNU General Public License for more details.
 * 
 * You should have received a copy of the GNU General Public License
 * along with this program.  If not, see <http://www.gnu.org/licenses/>.
 */

#ifndef VERIFYPN_REACHSTUBPRODUCTSUCCESSORGENERATOR_H
#define VERIFYPN_REACHSTUBPRODUCTSUCCESSORGENERATOR_H

#include "LTL/SuccessorGeneration/ProductSuccessorGenerator.h"
#include "LTL/Stubborn/ReachabilityStubbornSpooler.h"
#include "LTL/SuccessorGeneration/EnabledSpooler.h"

//#define REACH_STUB_DEBUG

#define F_IN_FIX

namespace LTL {
    template<typename S, typename Spooler>
    class ReachStubProductSuccessorGenerator : public ProductSuccessorGenerator<S> {
    public:
        ReachStubProductSuccessorGenerator(const PetriEngine::PetriNet *net, const Structures::BuchiAutomaton &buchi,
                                           S *successorGen, std::unique_ptr<Spooler> &&fallbackSpooler)
                : ProductSuccessorGenerator<S>(net, buchi, successorGen), _fallback_spooler(std::move(fallbackSpooler))
        {
            //_fallback_spooler = std::make_unique<Spooler>(fallbackSpooler);
/*            if constexpr (std::is_same_v<Spooler, EnabledSpooler>) {
                _fallback_spooler = std::make_unique<Spooler>(net, static_cast<PetriEngine::SuccessorGenerator&>(this->_successor_generator));
            }
            else {
                _fallback_spooler = std::make_unique<Spooler>(net);
            }*/
            _reach = std::make_unique<ReachabilityStubbornSpooler>(*net);
            // Create the set of büchi states from which we can use reachability stubborn sets.
            calc_reach_states(buchi);

#ifdef REACH_STUB_DEBUG
            if (_reach_states.empty()) {
                //exit(0);
            } else {
                std::cerr << "Size of _reach_states: " << _reach_states.size() << std::endl;
            }
#endif
        }

        void calc_reach_states(const Structures::BuchiAutomaton &buchi) {
            std::vector<AtomicProposition> aps(buchi.ap_info.size());
            std::transform(std::begin(buchi.ap_info), std::end(buchi.ap_info), std::begin(aps),
                           [](const std::pair<int, AtomicProposition> &pair) { return pair.second; });
            for (unsigned state = 0; state < buchi._buchi->num_states(); ++state) {
#ifndef F_IN_FIX
                if (buchi._buchi->state_is_accepting(state)) continue;
#endif
                bdd retarding = bddfalse;
                bdd progressing = bddfalse;
                for (auto &e : buchi._buchi->out(state)) {
                    auto formula = spot::bdd_to_formula(e.cond, buchi.dict);
                    if (e.dst == state) {
                        retarding = e.cond;
                    } else {
                        // Remove the first disjunct  to enable disjunction of multiple progressing formulae.
                        /*if (progressing != bddfalse || !buchi._buchi->state_is_accepting(e.dst)) {
                            progressing = bddfalse;
                            break;
                        }*/
                        progressing |= e.cond;
                    }
                }
                if (progressing == bddfalse || (progressing | retarding) != bddtrue) continue;

                _reach_states.insert(std::make_pair(state, BuchiEdge{progressing, toPQL(spot::bdd_to_formula(progressing, buchi.dict), aps)}));
            }

            size_t prev_sz;
            do {
                prev_sz = _reach_states.size();
                for (auto it = std::begin(_reach_states); it != std::end(_reach_states);) {
                    auto &state = it->first;
                    bool has_erased = false;
                    for (auto &e: buchi._buchi->out(state)) {
                        if (e.dst != state) {
                            auto suc = e.dst;
                            if (_reach_states.find(suc) != _reach_states.end()) {
                                continue; // successor is still potentially reachability state
                            }
                            // test self-loop of successor for universal satisfaction
                            for (auto &suc_edge: buchi._buchi->out(suc)) {
                                if (suc_edge.dst == suc && suc_edge.cond != bddtrue) {
                                    it = _reach_states.erase(it);
                                    has_erased = true;
                                    break;
                                }
                            }
                        }
                        if (has_erased) break;
/*                    if (e.dst == state && e.cond != bddtrue) {
                        it = _reach_states.erase(it);
                        has_erased = true;
                        break;
                    }*/
                    }
                    if (!has_erased) ++it;

                }
            } while (prev_sz != _reach_states.size());

            std::cout << "Size of _reach_states: " << _reach_states.size()
                      << "/ " << buchi._buchi->num_states() << std::endl;
#ifdef F_IN_FIX
            // Prune accepting states from reach states
            for (auto it = std::begin(_reach_states); it != std::end(_reach_states);) {
                if (buchi._buchi->state_is_accepting(it->first)) {
                    it = _reach_states.erase(it);
                } else {
                    ++it;
                }
            }
#endif
<<<<<<< HEAD
            for (auto it = _reach_states.begin(); it != _reach_states.end(); ++it) {
                _progressing_formulae.push_back(it->second.cond.get());
            }
            _reach->set_queries(_progressing_formulae);
=======
            std::cout << "After pruning " << _reach_states.size() << std::endl;
>>>>>>> fb0c7917
        }

        void prepare(const LTL::Structures::ProductState *state, typename S::sucinfo &sucinfo) override
        {
            if (auto suc = _reach_states.find(state->getBuchiState()); suc != std::end(_reach_states) && !this->guard_valid(*state, suc->second.bddCond)) {
#ifdef REACH_STUB_DEBUG
                if (!_reach_active) {
                    std::cout << "Found reach stub state. Switching spooler." << std::endl;
                    _reach_active = true;
                }
#endif
                //_reach->set_query(suc->second.cond);
                set_spooler(_reach.get());
            }
            else {
#ifdef REACH_STUB_DEBUG
                if (_reach_active) {
                    std::cout << "Leaving reach stub state. Switching to enabled spooler." << std::endl;
                    _reach_active = false;
                }
#endif
                set_spooler(_fallback_spooler.get());
            }
            ProductSuccessorGenerator<S>::prepare(state, sucinfo);
        }

    private:
        void set_spooler(SuccessorSpooler *spooler)
        {
            if constexpr (std::is_same_v<S, LTL::SpoolingSuccessorGenerator>)
                this->_successor_generator->setSpooler(spooler);
            else {
                assert(false);
                std::cerr << "Fatal error\n"; exit(1);
            }
        }

        struct BuchiEdge{
            bdd bddCond;
            PetriEngine::PQL::Condition_ptr cond;
        };

        std::unique_ptr<Spooler> _fallback_spooler;
        std::unique_ptr<ReachabilityStubbornSpooler> _reach;
        std::unordered_map<size_t, BuchiEdge> _reach_states;
        std::vector<PetriEngine::PQL::Condition *> _progressing_formulae;
#ifdef REACH_STUB_DEBUG
        bool _reach_active = false;
#endif
    };
}

#endif //VERIFYPN_REACHSTUBPRODUCTSUCCESSORGENERATOR_H<|MERGE_RESOLUTION|>--- conflicted
+++ resolved
@@ -115,8 +115,6 @@
                 }
             } while (prev_sz != _reach_states.size());
 
-            std::cout << "Size of _reach_states: " << _reach_states.size()
-                      << "/ " << buchi._buchi->num_states() << std::endl;
 #ifdef F_IN_FIX
             // Prune accepting states from reach states
             for (auto it = std::begin(_reach_states); it != std::end(_reach_states);) {
@@ -127,14 +125,11 @@
                 }
             }
 #endif
-<<<<<<< HEAD
+            std::cout << "Size of _reach_states: " << _reach_states.size() << std::endl;
             for (auto it = _reach_states.begin(); it != _reach_states.end(); ++it) {
                 _progressing_formulae.push_back(it->second.cond.get());
             }
             _reach->set_queries(_progressing_formulae);
-=======
-            std::cout << "After pruning " << _reach_states.size() << std::endl;
->>>>>>> fb0c7917
         }
 
         void prepare(const LTL::Structures::ProductState *state, typename S::sucinfo &sucinfo) override
