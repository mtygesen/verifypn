/* Copyright (C) 2020  Nikolaj J. Ulrik <nikolaj@njulrik.dk>,
 *                     Simon M. Virenfeldt <simon@simwir.dk>
 *
 * This program is free software: you can redistribute it and/or modify
 * it under the terms of the GNU General Public License as published by
 * the Free Software Foundation, either version 3 of the License, or
 * (at your option) any later version.
 *
 * This program is distributed in the hope that it will be useful,
 * but WITHOUT ANY WARRANTY; without even the implied warranty of
 * MERCHANTABILITY or FITNESS FOR A PARTICULAR PURPOSE.  See the
 * GNU General Public License for more details.
 *
 * You should have received a copy of the GNU General Public License
 * along with this program.  If not, see <http://www.gnu.org/licenses/>.
 */

#ifndef VERIFYPN_MODELCHECKER_H
#define VERIFYPN_MODELCHECKER_H

#include "PetriEngine/PQL/PQL.h"
#include "LTL/ProductSuccessorGenerator.h"
#include "LTL/Algorithm/ProductPrinter.h"
#include "PetriEngine/options.h"

namespace LTL {
<<<<<<< HEAD
    template<typename SuccessorGen>
    class ModelChecker {
    public:
        ModelChecker(const PetriEngine::PetriNet &net, const PetriEngine::PQL::Condition_ptr &condition,
                     const SuccessorGen &successorGen,
                     bool shortcircuitweak = true)
                : net(net), formula(condition), shortcircuitweak(shortcircuitweak) {
            successorGenerator = std::make_unique<ProductSuccessorGenerator<SuccessorGen>>(net, condition,
                                                                                           successorGen);
        }
=======

    class ModelChecker {
    public:
        ModelChecker(const PetriEngine::PetriNet &net, PetriEngine::PQL::Condition_ptr, const bool shortcircuitweak,
                     TraceLevel level = TraceLevel::Transitions);
>>>>>>> 20fd5da3

        virtual bool isSatisfied() = 0;

        virtual ~ModelChecker() = default;

<<<<<<< HEAD
        virtual void printStats(std::ostream &os) = 0;

        [[nodiscard]] bool isweak() const { return is_weak; }

=======
        [[nodiscard]] bool isweak() const { return is_weak; }


>>>>>>> 20fd5da3
    protected:
        struct stats_t {
            size_t explored = 0, expanded = 0;
        };

        stats_t stats;
        virtual void _printStats(ostream &os, const PetriEngine::Structures::StateSet &stateSet) {
            std::cout   << "STATS:\n"
                        << "\tdiscovered states: " << stateSet.discovered() << std::endl
                        << "\texplored states:   " << stats.explored << std::endl
                        << "\texpanded states:   " << stats.expanded << std::endl
                        << "\tmax tokens:        " << stateSet.maxTokens() << std::endl;
        }

        std::unique_ptr<ProductSuccessorGenerator<SuccessorGen>> successorGenerator;
        const PetriEngine::PetriNet &net;
        PetriEngine::PQL::Condition_ptr formula;
        TraceLevel traceLevel;

        size_t _discovered = 0;
        const bool shortcircuitweak;
        bool weakskip = false;
        bool is_weak = false;
<<<<<<< HEAD


=======
        int maxTransName;

        std::ostream &printTransition(size_t transition, LTL::Structures::ProductState &state, std::ostream &os);

        void printLoop(std::ostream &os);
>>>>>>> 20fd5da3
    };
    template class ModelChecker<PetriEngine::SuccessorGenerator>;
    template class ModelChecker<PetriEngine::ReducingSuccessorGenerator>;
}

#endif //VERIFYPN_MODELCHECKER_H<|MERGE_RESOLUTION|>--- conflicted
+++ resolved
@@ -24,46 +24,30 @@
 #include "PetriEngine/options.h"
 
 namespace LTL {
-<<<<<<< HEAD
     template<typename SuccessorGen>
     class ModelChecker {
     public:
         ModelChecker(const PetriEngine::PetriNet &net, const PetriEngine::PQL::Condition_ptr &condition,
                      const SuccessorGen &successorGen,
-                     bool shortcircuitweak = true)
-                : net(net), formula(condition), shortcircuitweak(shortcircuitweak) {
-            successorGenerator = std::make_unique<ProductSuccessorGenerator<SuccessorGen>>(net, condition,
-                                                                                           successorGen);
-        }
-=======
-
-    class ModelChecker {
-    public:
-        ModelChecker(const PetriEngine::PetriNet &net, PetriEngine::PQL::Condition_ptr, const bool shortcircuitweak,
-                     TraceLevel level = TraceLevel::Transitions);
->>>>>>> 20fd5da3
+                     TraceLevel level = TraceLevel::Transitions,
+                     bool shortcircuitweak = true);
 
         virtual bool isSatisfied() = 0;
 
         virtual ~ModelChecker() = default;
 
-<<<<<<< HEAD
         virtual void printStats(std::ostream &os) = 0;
 
         [[nodiscard]] bool isweak() const { return is_weak; }
 
-=======
-        [[nodiscard]] bool isweak() const { return is_weak; }
 
-
->>>>>>> 20fd5da3
     protected:
         struct stats_t {
             size_t explored = 0, expanded = 0;
         };
 
         stats_t stats;
-        virtual void _printStats(ostream &os, const PetriEngine::Structures::StateSet &stateSet) {
+        virtual void _printStats(ostream &os, const PetriEngine::Structures::StateSetInterface &stateSet) {
             std::cout   << "STATS:\n"
                         << "\tdiscovered states: " << stateSet.discovered() << std::endl
                         << "\texplored states:   " << stats.explored << std::endl
@@ -80,19 +64,14 @@
         const bool shortcircuitweak;
         bool weakskip = false;
         bool is_weak = false;
-<<<<<<< HEAD
-
-
-=======
         int maxTransName;
 
         std::ostream &printTransition(size_t transition, LTL::Structures::ProductState &state, std::ostream &os);
 
         void printLoop(std::ostream &os);
->>>>>>> 20fd5da3
     };
-    template class ModelChecker<PetriEngine::SuccessorGenerator>;
-    template class ModelChecker<PetriEngine::ReducingSuccessorGenerator>;
+    extern template class ModelChecker<PetriEngine::SuccessorGenerator>;
+    extern template class ModelChecker<PetriEngine::ReducingSuccessorGenerator>;
 }
 
 #endif //VERIFYPN_MODELCHECKER_H