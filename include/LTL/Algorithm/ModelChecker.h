/* Copyright (C) 2020  Nikolaj J. Ulrik <nikolaj@njulrik.dk>,
 *                     Simon M. Virenfeldt <simon@simwir.dk>
 *
 * This program is free software: you can redistribute it and/or modify
 * it under the terms of the GNU General Public License as published by
 * the Free Software Foundation, either version 3 of the License, or
 * (at your option) any later version.
 *
 * This program is distributed in the hope that it will be useful,
 * but WITHOUT ANY WARRANTY; without even the implied warranty of
 * MERCHANTABILITY or FITNESS FOR A PARTICULAR PURPOSE.  See the
 * GNU General Public License for more details.
 *
 * You should have received a copy of the GNU General Public License
 * along with this program.  If not, see <http://www.gnu.org/licenses/>.
 */

#ifndef VERIFYPN_MODELCHECKER_H
#define VERIFYPN_MODELCHECKER_H

#include <iomanip>
#include "PetriEngine/PQL/PQL.h"
#include "LTL/SuccessorGeneration/ProductSuccessorGenerator.h"
#include "LTL/SuccessorGeneration/ResumingSuccessorGenerator.h"
#include "LTL/SuccessorGeneration/SpoolingSuccessorGenerator.h"
#include "LTL/Structures/BitProductStateSet.h"
#include "LTL/Algorithm/ProductPrinter.h"
#include "PetriEngine/options.h"

namespace LTL {
    template<typename SuccessorGen>
    class ModelChecker {
    public:
        ModelChecker(const PetriEngine::PetriNet &net, const PetriEngine::PQL::Condition_ptr &condition,
                     SuccessorGen &&successorGen,
                     const TraceLevel level = TraceLevel::Transitions,
                     bool shortcircuitweak = true)
                : net(net), formula(condition), traceLevel(level), shortcircuitweak(shortcircuitweak) {
            successorGenerator = std::make_unique<ProductSuccessorGenerator<SuccessorGen>>(net, condition,
                                                                                           std::move(successorGen));
        }

        virtual bool isSatisfied() = 0;

        virtual ~ModelChecker() = default;

        virtual void printStats(std::ostream &os) = 0;

        [[nodiscard]] bool isweak() const { return is_weak; }

<<<<<<< HEAD
        size_t get_explored() { return stats.explored; }
=======
        void output_buchi(const std::string& file, BuchiOutType type) { successorGenerator->output_buchi(file, type); }
>>>>>>> 45fe136b

    protected:
        struct stats_t {
            size_t explored = 0, expanded = 0;
        };

        stats_t stats;
<<<<<<< HEAD
        virtual void _printStats(ostream &os, const LTL::Structures::ProductStateSetInterface &stateSet) {
=======
        virtual void _printStats(std::ostream &os, const PetriEngine::Structures::StateSetInterface &stateSet) {
>>>>>>> 45fe136b
            std::cout   << "STATS:\n"
                        << "\tdiscovered states: " << stateSet.discovered() << std::endl
                        << "\texplored states:   " << stats.explored << std::endl
                        << "\texpanded states:   " << stats.expanded << std::endl
<<<<<<< HEAD
                        << "\tmax tokens:        " << stateSet.max_tokens() << std::endl;
        }

        std::unique_ptr<ProductSuccessorGenerator<SuccessorGen>> successorGenerator;
=======
                        << "\tmax tokens:        " << stateSet.maxTokens() << std::endl;
        }

        std::unique_ptr<ProductSuccessorGenerator> successorGenerator;
>>>>>>> 45fe136b
        const PetriEngine::PetriNet &net;
        PetriEngine::PQL::Condition_ptr formula;
        TraceLevel traceLevel;

        size_t _discovered = 0;
        const bool shortcircuitweak;
        bool weakskip = false;
        bool is_weak = false;
        int maxTransName;

        static constexpr auto indent = "  ";
        static constexpr auto tokenIndent = "    ";

        void printLoop(std::ostream &os)
        {
            os << indent << "<loop/>\n";
        }

        std::ostream &
        printTransition(size_t transition, LTL::Structures::ProductState &state, std::ostream &os)
        {
            if (transition >= std::numeric_limits<ptrie::uint>::max() - 1) {
                os << indent << "<deadlock/>";
                return os;
            }
            std::string tname = net.transitionNames()[transition];
            if (traceLevel == TraceLevel::Full) {
                os << indent << "<transition id=\"" << tname << "\">\n";
                for (size_t i = 0; i < net.numberOfPlaces(); ++i) {
                    for (size_t j = 0; j < state.marking()[i]; ++j) {
                        os << tokenIndent << R"(<token age="0" place=")" << net.placeNames()[i] << "\"/>\n";
                    }
                }
#ifndef NDEBUG
                os << '\n' << tokenIndent << "<buchi state=\"" << state.getBuchiState() << "\"/>\n";
#endif
                os << indent << "</transition>";
            } else {
                os << indent << "<transition id=" << std::setw(maxTransName + 1) << std::quoted(tname) << "\tbuchisucc=\""
                   << state.getBuchiState() << "\"/>";
            }
            return os;
        }

    };
    extern template class ModelChecker<LTL::ResumingSuccessorGenerator>;
    extern template class ModelChecker<LTL::SpoolingSuccessorGenerator>;
    extern template class ModelChecker<PetriEngine::ReducingSuccessorGenerator>;
}

#endif //VERIFYPN_MODELCHECKER_H<|MERGE_RESOLUTION|>--- conflicted
+++ resolved
@@ -24,7 +24,6 @@
 #include "LTL/SuccessorGeneration/ResumingSuccessorGenerator.h"
 #include "LTL/SuccessorGeneration/SpoolingSuccessorGenerator.h"
 #include "LTL/Structures/BitProductStateSet.h"
-#include "LTL/Algorithm/ProductPrinter.h"
 #include "PetriEngine/options.h"
 
 namespace LTL {
@@ -48,11 +47,9 @@
 
         [[nodiscard]] bool isweak() const { return is_weak; }
 
-<<<<<<< HEAD
         size_t get_explored() { return stats.explored; }
-=======
+
         void output_buchi(const std::string& file, BuchiOutType type) { successorGenerator->output_buchi(file, type); }
->>>>>>> 45fe136b
 
     protected:
         struct stats_t {
@@ -60,26 +57,16 @@
         };
 
         stats_t stats;
-<<<<<<< HEAD
-        virtual void _printStats(ostream &os, const LTL::Structures::ProductStateSetInterface &stateSet) {
-=======
-        virtual void _printStats(std::ostream &os, const PetriEngine::Structures::StateSetInterface &stateSet) {
->>>>>>> 45fe136b
+        virtual void _printStats(std::ostream &os, const LTL::Structures::ProductStateSetInterface &stateSet) {
             std::cout   << "STATS:\n"
                         << "\tdiscovered states: " << stateSet.discovered() << std::endl
                         << "\texplored states:   " << stats.explored << std::endl
                         << "\texpanded states:   " << stats.expanded << std::endl
-<<<<<<< HEAD
                         << "\tmax tokens:        " << stateSet.max_tokens() << std::endl;
         }
 
         std::unique_ptr<ProductSuccessorGenerator<SuccessorGen>> successorGenerator;
-=======
-                        << "\tmax tokens:        " << stateSet.maxTokens() << std::endl;
-        }
 
-        std::unique_ptr<ProductSuccessorGenerator> successorGenerator;
->>>>>>> 45fe136b
         const PetriEngine::PetriNet &net;
         PetriEngine::PQL::Condition_ptr formula;
         TraceLevel traceLevel;
@@ -127,7 +114,6 @@
     };
     extern template class ModelChecker<LTL::ResumingSuccessorGenerator>;
     extern template class ModelChecker<LTL::SpoolingSuccessorGenerator>;
-    extern template class ModelChecker<PetriEngine::ReducingSuccessorGenerator>;
 }
 
 #endif //VERIFYPN_MODELCHECKER_H