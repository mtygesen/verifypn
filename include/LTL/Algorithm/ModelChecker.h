--- conflicted
+++ resolved
@@ -36,21 +36,6 @@
 
     class ModelChecker {
     public:
-<<<<<<< HEAD
-        ModelChecker(const PetriEngine::PetriNet *net,
-                     const PetriEngine::PQL::Condition_ptr &condition,
-                     const Structures::BuchiAutomaton &buchi,
-                     SuccessorGen *successorGen, const PetriEngine::Reducer* reducer,
-                     std::unique_ptr<Spooler> &&...spooler)
-                : net(net), formula(condition), _reducer(reducer), successorGenerator(
-                std::make_unique<ProductSucGen<SuccessorGen, Spooler...>>(net, buchi, successorGen,
-                                                                          std::move(spooler)...)),
-                  _factory(net, buchi, this->successorGenerator->initial_buchi_state())
-        {
-//            successorGenerator = std::make_unique<ProductSucGen<SuccessorGen, Spooler...>>(net, buchi, successorGen, std::move(spooler)...);
-        }
-=======
->>>>>>> 9a37c4ae
 
         ModelChecker(const PetriEngine::PetriNet& net,
                 const PetriEngine::PQL::Condition_ptr &condition,
@@ -83,22 +68,11 @@
             return _explored;
         }
 
-<<<<<<< HEAD
-
-        const PetriEngine::PetriNet *net;
-        PetriEngine::PQL::Condition_ptr formula;
-        const PetriEngine::Reducer* _reducer;
-        std::unique_ptr<ProductSucGen<SuccessorGen, Spooler...>> successorGenerator;
-        //const Structures::BuchiAutomaton *_aut;
-        TraceLevel traceLevel;
-        LTL::Structures::ProductStateFactory _factory;
-=======
         virtual void print_stats(std::ostream&) const = 0;
 
         size_t loop_index() const {
             return _loop;
         }
->>>>>>> 9a37c4ae
 
         const std::vector<size_t>& trace() const {
             return _trace;
@@ -109,40 +83,6 @@
             return LTLPartialOrder::None;
         }
 
-<<<<<<< HEAD
-        std::ostream &
-        printTransition(size_t transition, std::ostream &os, const LTL::Structures::ProductState* state = nullptr)
-        {
-            if (transition >= std::numeric_limits<ptrie::uint>::max() - 1) {
-                os << indent << "<deadlock/>";
-                return os;
-            }
-            os << indent << "<transition id="
-                // field width stuff obsolete without büchi state printing.
-                << std::quoted(net->transitionNames()[transition]);
-            os << ">";
-            if(_reducer) {
-                _reducer->extraConsume(os, net->transitionNames()[transition]);
-            }
-            os << std::endl;
-            auto [fpre, lpre] = net->preset(transition);
-            for(; fpre < lpre; ++fpre) {
-                if (fpre->inhibitor) {
-                    assert(state == nullptr || state->marking()[fpre->place] < fpre->tokens);
-                    continue;
-                }
-                for (size_t i = 0; i < fpre->tokens; ++i) {
-                    assert(state == nullptr || state->marking()[fpre->place] >= fpre->tokens);
-                    os << tokenIndent << R"(<token age="0" place=")" << net->placeNames()[fpre->place] << "\"/>\n";
-                }
-            }
-            os << indent << "</transition>\n";
-            if(_reducer)
-            {
-                _reducer->postFire(os, net->transitionNames()[transition]);
-            }
-           return os;
-=======
 
     protected:
         size_t _explored = 0;
@@ -154,7 +94,6 @@
                     << "\texplored states:   " << _explored << std::endl
                     << "\texpanded states:   " << _expanded << std::endl
                     << "\tmax tokens:        " << max_tokens << std::endl;
->>>>>>> 9a37c4ae
         }
 
         const PetriEngine::PetriNet& _net;
