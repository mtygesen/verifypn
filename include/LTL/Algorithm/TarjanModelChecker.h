/* Copyright (C) 2020  Nikolaj J. Ulrik <nikolaj@njulrik.dk>,
 *                     Simon M. Virenfeldt <simon@simwir.dk>
 *
 * This program is free software: you can redistribute it and/or modify
 * it under the terms of the GNU General Public License as published by
 * the Free Software Foundation, either version 3 of the License, or
 * (at your option) any later version.
 *
 * This program is distributed in the hope that it will be useful,
 * but WITHOUT ANY WARRANTY; without even the implied warranty of
 * MERCHANTABILITY or FITNESS FOR A PARTICULAR PURPOSE.  See the
 * GNU General Public License for more details.
 *
 * You should have received a copy of the GNU General Public License
 * along with this program.  If not, see <http://www.gnu.org/licenses/>.
 */

#ifndef VERIFYPN_TARJANMODELCHECKER_H
#define VERIFYPN_TARJANMODELCHECKER_H


#include "LTL/Algorithm/ModelChecker.h"
#include "LTL/Structures/ProductStateFactory.h"
#include "LTL/Structures/BitProductStateSet.h"
#include "LTL/SuccessorGeneration/ResumingSuccessorGenerator.h"
#include "LTL/SuccessorGeneration/SpoolingSuccessorGenerator.h"

#include <stack>
#include <unordered_set>

namespace LTL {

    /**
     * Implements on-the-fly version of Tarjan's algorithm suitable for LTL model checking.
     * The idea is to detect some reachable strongly connected component containing an accepting state,
     * which constitutes a counter-example.
     * For more details see
     * <p>
     *   Jaco Geldenhuys & Antti Valmari,
     *   More efficient on-the-fly LTL verification with Tarjan's algorithm,
     *   https://doi.org/10.1016/j.tcs.2005.07.004
     * </p>
     * @tparam SaveTrace whether to save and print counter-examples when possible.
     */
    template<typename SuccessorGen, bool SaveTrace = false>
    class TarjanModelChecker : public ModelChecker<SuccessorGen> {
    public:
<<<<<<< HEAD
        TarjanModelChecker(const PetriEngine::PetriNet &net, const PetriEngine::PQL::Condition_ptr &cond,
=======
        TarjanModelChecker(const PetriEngine::PetriNet &net, const Condition_ptr &cond,
                           const Structures::BuchiAutomaton &buchi,
>>>>>>> b15e83f7
                           SuccessorGen &&successorGen,
                           const TraceLevel level = TraceLevel::Full,
                           const bool shortcircuitweak = true)
                : ModelChecker<SuccessorGen>(net, cond, buchi, std::move(successorGen), level, shortcircuitweak),
                  factory(net, this->successorGenerator->initial_buchi_state()),
                  seen(net, 0)
        {
            chash.fill(std::numeric_limits<idx_t>::max());
        }

        bool isSatisfied() override;

        void printStats(std::ostream &os) override
        {
            this->_printStats(os, seen);
        }

    private:
        using State = LTL::Structures::ProductState;
        using idx_t = size_t;
        // 64 MB hash table
        static constexpr idx_t HashSz = 16777216;

        LTL::Structures::ProductStateFactory factory;

        using StateSet = std::conditional_t<SaveTrace, LTL::Structures::TraceableBitProductStateSet<>, LTL::Structures::BitProductStateSet<>>;
        static constexpr bool IsSpooling = std::is_same_v<SuccessorGen, SpoolingSuccessorGenerator>;

        StateSet seen;
        std::unordered_set<idx_t> store;

        // rudimentary hash table of state IDs. chash[hash(state)] is the top index in cstack
        // corresponding to state. Collisions are resolved using linked list via CEntry::next.
        std::array<idx_t, HashSz> chash;
        static_assert(sizeof(chash) == (1U << 27U));

        static inline idx_t hash(idx_t id)
        {
            return id % HashSz;
        }

        struct PlainCEntry {
            idx_t lowlink;
            idx_t stateid;
            idx_t next = std::numeric_limits<idx_t>::max();

            PlainCEntry(idx_t lowlink, idx_t stateid, idx_t next) : lowlink(lowlink), stateid(stateid), next(next) {}
        };

        struct TracableCEntry : PlainCEntry {
            idx_t lowsource = std::numeric_limits<idx_t>::max();
            idx_t sourcetrans;

            TracableCEntry(idx_t lowlink, idx_t stateid, idx_t next) : PlainCEntry(lowlink, stateid, next) {}
        };

        using CEntry = std::conditional_t<SaveTrace,
                TracableCEntry,
                PlainCEntry>;

        struct DEntry {
            idx_t pos; // position in cstack.

            /*DEntry(idx_t pos) : pos(pos), sucinfo(SuccessorGen::sucinfo::initial_suc_info),
                                buchi_state(std::numeric_limits<size_t>::max()),
                                last_state(std::numeric_limits<size_t>::max()) {}
*/
            typename SuccessorGen::sucinfo sucinfo;

            explicit DEntry(idx_t pos) : pos(pos), sucinfo(SuccessorGen::initial_suc_info()) {}
        };

        // master list of state information.
        std::vector<CEntry> cstack;
        // depth-first search stack, contains current search path.
        std::stack<DEntry> dstack;
        // cstack positions of accepting states in current search path, for quick access.
        std::stack<idx_t> astack;
        // tarjan extension; stack of states that were fully expanded in stubborn set
        std::stack<idx_t> extstack;

        bool violation = false;
        size_t loopstate = std::numeric_limits<size_t>::max();
        size_t looptrans = std::numeric_limits<size_t>::max();

        void push(State &state, size_t stateid);

        void pop();

        void update(idx_t to);

        bool nexttrans(State &state, State &parent, DEntry &delem);

        void popCStack();

        void printTrace(std::stack<DEntry> &&dstack, std::ostream &os = std::cout);

    };

    extern template
    class TarjanModelChecker<LTL::ResumingSuccessorGenerator, true>;

    extern template
    class TarjanModelChecker<LTL::ResumingSuccessorGenerator, false>;

    extern template
    class TarjanModelChecker<LTL::SpoolingSuccessorGenerator, true>;

    extern template
    class TarjanModelChecker<LTL::SpoolingSuccessorGenerator, false>;
}

#endif //VERIFYPN_TARJANMODELCHECKER_H<|MERGE_RESOLUTION|>--- conflicted
+++ resolved
@@ -45,12 +45,8 @@
     template<typename SuccessorGen, bool SaveTrace = false>
     class TarjanModelChecker : public ModelChecker<SuccessorGen> {
     public:
-<<<<<<< HEAD
         TarjanModelChecker(const PetriEngine::PetriNet &net, const PetriEngine::PQL::Condition_ptr &cond,
-=======
-        TarjanModelChecker(const PetriEngine::PetriNet &net, const Condition_ptr &cond,
                            const Structures::BuchiAutomaton &buchi,
->>>>>>> b15e83f7
                            SuccessorGen &&successorGen,
                            const TraceLevel level = TraceLevel::Full,
                            const bool shortcircuitweak = true)
