/* Copyright (C) 2020  Nikolaj J. Ulrik <nikolaj@njulrik.dk>,
 *                     Simon M. Virenfeldt <simon@simwir.dk>
 *
 * This program is free software: you can redistribute it and/or modify
 * it under the terms of the GNU General Public License as published by
 * the Free Software Foundation, either version 3 of the License, or
 * (at your option) any later version.
 *
 * This program is distributed in the hope that it will be useful,
 * but WITHOUT ANY WARRANTY; without even the implied warranty of
 * MERCHANTABILITY or FITNESS FOR A PARTICULAR PURPOSE.  See the
 * GNU General Public License for more details.
 *
 * You should have received a copy of the GNU General Public License
 * along with this program.  If not, see <http://www.gnu.org/licenses/>.
 */

#ifndef VERIFYPN_TARJANMODELCHECKER_H
#define VERIFYPN_TARJANMODELCHECKER_H


#include "LTL/Algorithm/ModelChecker.h"
#include "LTL/Structures/ProductStateFactory.h"
#include "LTL/Structures/BitProductStateSet.h"
#include "LTL/SuccessorGeneration/ResumingSuccessorGenerator.h"
#include "LTL/SuccessorGeneration/SpoolingSuccessorGenerator.h"

#include <stack>
#include <unordered_set>

namespace LTL {

    /**
     * Implements on-the-fly version of Tarjan's algorithm suitable for LTL model checking.
     * The idea is to detect some reachable strongly connected component containing an accepting state,
     * which constitutes a counter-example.
     * For more details see
     * <p>
     *   Jaco Geldenhuys & Antti Valmari,
     *   More efficient on-the-fly LTL verification with Tarjan's algorithm,
     *   https://doi.org/10.1016/j.tcs.2005.07.004
     * </p>
     * @tparam SaveTrace whether to save and print counter-examples when possible.
     */
    template<typename SuccessorGen, bool SaveTrace = false>
    class TarjanModelChecker : public ModelChecker<SuccessorGen> {
    public:
        TarjanModelChecker(const PetriEngine::PetriNet *net, const PetriEngine::PQL::Condition_ptr &cond,
                           const Structures::BuchiAutomaton &buchi,
                           SuccessorGen &&successorGen,
                           const TraceLevel level = TraceLevel::Full,
                           const bool shortcircuitweak = true)
                : ModelChecker<SuccessorGen>(net, cond, buchi, std::move(successorGen), level, shortcircuitweak),
                  factory(net, this->successorGenerator->initial_buchi_state()),
                  seen(net, 0)
        {
            if (buchi._buchi->num_states() > 65535) {
                std::cerr << "Fatal error: cannot handle Büchi automata larger than 2^16 states\n";
                exit(1);
            }
            chash.fill(std::numeric_limits<idx_t>::max());
        }

        bool isSatisfied() override;

        void printStats(std::ostream &os) override
        {
            this->_printStats(os, seen);
        }

    private:
        using State = LTL::Structures::ProductState;
        using idx_t = size_t;
        // 64 MB hash table
        static constexpr idx_t HashSz = 16777216;

        LTL::Structures::ProductStateFactory factory;

        using StateSet = std::conditional_t<SaveTrace, LTL::Structures::TraceableBitProductStateSet<>, LTL::Structures::BitProductStateSet<>>;
        static constexpr bool IsSpooling = std::is_same_v<SuccessorGen, SpoolingSuccessorGenerator>;

        StateSet seen;
        std::unordered_set<idx_t> store;

        // rudimentary hash table of state IDs. chash[hash(state)] is the top index in cstack
        // corresponding to state. Collisions are resolved using linked list via CEntry::next.
        std::array<idx_t, HashSz> chash;
        static_assert(sizeof(chash) == (1U << 27U));

        static inline idx_t hash(idx_t id)
        {
            return id % HashSz;
        }

        struct PlainCEntry {
            idx_t lowlink;
            idx_t stateid;
            idx_t next = std::numeric_limits<idx_t>::max();

            PlainCEntry(idx_t lowlink, idx_t stateid, idx_t next) : lowlink(lowlink), stateid(stateid), next(next) {}
        };

        struct TracableCEntry : PlainCEntry {
            idx_t lowsource = std::numeric_limits<idx_t>::max();
            idx_t sourcetrans;

            TracableCEntry(idx_t lowlink, idx_t stateid, idx_t next) : PlainCEntry(lowlink, stateid, next) {}
        };

        using CEntry = std::conditional_t<SaveTrace,
                TracableCEntry,
                PlainCEntry>;

        struct DEntry {
            idx_t pos; // position in cstack.
<<<<<<< HEAD

            /*DEntry(idx_t pos) : pos(pos), sucinfo(SuccessorGen::sucinfo::initial_suc_info),
                                buchi_state(std::numeric_limits<size_t>::max()),
                                last_state(std::numeric_limits<size_t>::max()) {}
*/
=======
>>>>>>> 8a67e1dc
            typename SuccessorGen::sucinfo sucinfo;

            explicit DEntry(idx_t pos) : pos(pos), sucinfo(SuccessorGen::initial_suc_info()) {}
        };

        // master list of state information.
        std::vector<CEntry> cstack;
        // depth-first search stack, contains current search path.
        std::stack<DEntry> dstack;
        // cstack positions of accepting states in current search path, for quick access.
        std::stack<idx_t> astack;

        bool violation = false;
        bool invariant_loop = true;
        size_t loopstate = std::numeric_limits<size_t>::max();
        size_t looptrans = std::numeric_limits<size_t>::max();

        void push(State &state, size_t stateid);

        void pop();

        void update(idx_t to);

        bool nexttrans(State &state, State &parent, DEntry &delem);

        void popCStack();

        void printTrace(std::stack<DEntry> &&dstack, std::ostream &os = std::cout);

    };

    extern template
    class TarjanModelChecker<LTL::ResumingSuccessorGenerator, true>;

    extern template
    class TarjanModelChecker<LTL::ResumingSuccessorGenerator, false>;

    extern template
    class TarjanModelChecker<LTL::SpoolingSuccessorGenerator, true>;

    extern template
    class TarjanModelChecker<LTL::SpoolingSuccessorGenerator, false>;
}

#endif //VERIFYPN_TARJANMODELCHECKER_H<|MERGE_RESOLUTION|>--- conflicted
+++ resolved
@@ -113,14 +113,6 @@
 
         struct DEntry {
             idx_t pos; // position in cstack.
-<<<<<<< HEAD
-
-            /*DEntry(idx_t pos) : pos(pos), sucinfo(SuccessorGen::sucinfo::initial_suc_info),
-                                buchi_state(std::numeric_limits<size_t>::max()),
-                                last_state(std::numeric_limits<size_t>::max()) {}
-*/
-=======
->>>>>>> 8a67e1dc
             typename SuccessorGen::sucinfo sucinfo;
 
             explicit DEntry(idx_t pos) : pos(pos), sucinfo(SuccessorGen::initial_suc_info()) {}
