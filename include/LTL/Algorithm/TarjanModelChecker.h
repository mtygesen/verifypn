--- conflicted
+++ resolved
@@ -29,15 +29,6 @@
 
 namespace LTL {
 
-<<<<<<< HEAD
-    template <bool SaveTrace = false>
-    class TarjanModelChecker : public ModelChecker<PetriEngine::SuccessorGenerator> {
-    public:
-        TarjanModelChecker(const PetriEngine::PetriNet &net, const Condition_ptr &cond, const bool shortcircuitweak = true)
-                : ModelChecker(net, cond, PetriEngine::SuccessorGenerator{net, cond}, shortcircuitweak),
-                factory(net, successorGenerator->initial_buchi_state()),
-                  seen(net, 0, (int) net.numberOfPlaces() + 1) {
-=======
     /**
      * Implements on-the-fly version of Tarjan's algorithm suitable for LTL model checking.
      * The idea is to detect some reachable strongly connected component containing an accepting state,
@@ -50,21 +41,22 @@
      * </p>
      * @tparam SaveTrace whether to save and print counter-examples when possible.
      */
-    template<bool SaveTrace>
-    class TarjanModelChecker : public ModelChecker {
+    template<bool SaveTrace = false>
+    class TarjanModelChecker : public ModelChecker<PetriEngine::SuccessorGenerator> {
     public:
-        TarjanModelChecker(const PetriEngine::PetriNet &net, const Condition_ptr &cond, const bool shortcircuitweak,
-                           TraceLevel level = TraceLevel::Full)
-                : ModelChecker(net, cond, shortcircuitweak, level), factory(net, successorGenerator->initial_buchi_state()),
+        TarjanModelChecker(const PetriEngine::PetriNet &net, const Condition_ptr &cond,
+                           TraceLevel level = TraceLevel::Full, const bool shortcircuitweak = true)
+                : ModelChecker(net, cond, PetriEngine::SuccessorGenerator{net, cond}, level, shortcircuitweak),
+                  factory(net, successorGenerator->initial_buchi_state()),
                   seen(net, 0, (int) net.numberOfPlaces() + 1)
         {
->>>>>>> 20fd5da3
             chash.fill(std::numeric_limits<idx_t>::max());
         }
 
         bool isSatisfied() override;
 
-        void printStats(ostream &os) override {
+        void printStats(ostream &os) override
+        {
             _printStats(os, seen);
         }
 
@@ -112,13 +104,8 @@
 
 
         struct DEntry {
-<<<<<<< HEAD
-            idx_t pos;
+            idx_t pos; // position in cstack.
             PetriEngine::successor_info sucinfo;
-=======
-            idx_t pos; // position in cstack.
-            successor_info sucinfo;
->>>>>>> 20fd5da3
         };
 
         // master list of state information.
@@ -141,11 +128,8 @@
 
         void popCStack();
 
-<<<<<<< HEAD
-=======
         void printTrace(std::stack<DEntry> &&dstack, std::ostream &os = std::cout);
 
->>>>>>> 20fd5da3
     };
 
     extern template
