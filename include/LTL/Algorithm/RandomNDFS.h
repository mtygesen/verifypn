--- conflicted
+++ resolved
@@ -29,13 +29,9 @@
 namespace LTL {
     class RandomNDFS : public ModelChecker<LTL::SpoolingSuccessorGenerator> {
     public:
-<<<<<<< HEAD
-        RandomNDFS(const PetriEngine::PetriNet &net, const PetriEngine::PQL::Condition_ptr &cond, LTL::SpoolingSuccessorGenerator &&successorGen, TraceLevel level,
-=======
-        RandomNDFS(const PetriNet &net, const PetriEngine::PQL::Condition_ptr &cond,
+        RandomNDFS(const PetriEngine::PetriNet &net, const PetriEngine::PQL::Condition_ptr &cond,
                    const Structures::BuchiAutomaton &buchi,
                    LTL::SpoolingSuccessorGenerator &&successorGen, TraceLevel level,
->>>>>>> b15e83f7
                    bool shortcircuitweak)
                 : ModelChecker(net, cond, buchi, std::move(successorGen), level, shortcircuitweak),
                   factory{net, successorGenerator->initial_buchi_state()},
