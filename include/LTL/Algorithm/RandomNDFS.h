--- conflicted
+++ resolved
@@ -31,13 +31,10 @@
 namespace LTL {
     class RandomNDFS : public ModelChecker<PetriEngine::SuccessorGenerator> {
     public:
-<<<<<<< HEAD
-        RandomNDFS(const PetriNet &net, const PetriEngine::PQL::Condition_ptr &cond, TraceLevel level, bool shortcircuitweak)
-                : ModelChecker(net, cond, SuccessorGenerator{net, cond}, level, shortcircuitweak), factory{net, successorGenerator->initial_buchi_state()},
-=======
-        RandomNDFS(const PetriNet &net, const PetriEngine::PQL::Condition_ptr &cond)
-                : ModelChecker(net, cond, SuccessorGenerator{net, cond}, TraceLevel::None, false), factory{net, successorGenerator->initial_buchi_state()},
->>>>>>> 95273649
+        RandomNDFS(const PetriNet &net, const PetriEngine::PQL::Condition_ptr &cond, TraceLevel level,
+                   bool shortcircuitweak)
+                : ModelChecker(net, cond, SuccessorGenerator{net, cond}, level, shortcircuitweak),
+                  factory{net, successorGenerator->initial_buchi_state()},
                   mark1(net, 0, (int) net.numberOfPlaces() + 1), mark2(net, 0, (int) net.numberOfPlaces() + 1) {}
 
         bool isSatisfied() override;
