--- conflicted
+++ resolved
@@ -26,33 +26,18 @@
 
 #include <ptrie/ptrie_stable.h>
 
-<<<<<<< HEAD
-// TODO >:(
-using namespace PetriEngine;
-
-=======
->>>>>>> 45fe136b
 namespace LTL {
     class RandomNDFS : public ModelChecker<LTL::SpoolingSuccessorGenerator> {
     public:
-<<<<<<< HEAD
-        RandomNDFS(const PetriNet &net, const PetriEngine::PQL::Condition_ptr &cond, LTL::SpoolingSuccessorGenerator &&successorGen, TraceLevel level,
+        RandomNDFS(const PetriEngine::PetriNet &net, const PetriEngine::PQL::Condition_ptr &cond, LTL::SpoolingSuccessorGenerator &&successorGen, TraceLevel level,
                    bool shortcircuitweak)
                 : ModelChecker(net, cond, std::move(successorGen), level, shortcircuitweak),
                   factory{net, successorGenerator->initial_buchi_state()},
-=======
-        RandomNDFS(const PetriEngine::PetriNet &net, PetriEngine::PQL::Condition_ptr ptr)
-                : ModelChecker(net, ptr, false), factory{net, successorGenerator->initial_buchi_state()},
->>>>>>> 45fe136b
                   mark1(net, 0, (int) net.numberOfPlaces() + 1), mark2(net, 0, (int) net.numberOfPlaces() + 1) {}
 
         bool isSatisfied() override;
 
-<<<<<<< HEAD
-        void printStats(ostream &os) override;
-=======
         void printStats(std::ostream &os) override;
->>>>>>> 45fe136b
 
     private:
         using State = LTL::Structures::ProductState;
