--- conflicted
+++ resolved
@@ -29,11 +29,7 @@
 namespace LTL {
     class RandomNDFS : public ModelChecker<ProductSuccessorGenerator, LTL::SpoolingSuccessorGenerator> {
     public:
-<<<<<<< HEAD
         RandomNDFS(const PetriEngine::PetriNet *net, const PetriEngine::PQL::Condition_ptr &cond,
-=======
-        RandomNDFS(const PetriEngine::PetriNet &net, const PetriEngine::PQL::Condition_ptr &cond,
->>>>>>> 1be96c69
                    const Structures::BuchiAutomaton &buchi,
                    LTL::SpoolingSuccessorGenerator &&successorGen, TraceLevel level,
                    bool shortcircuitweak, size_t random_seed)
