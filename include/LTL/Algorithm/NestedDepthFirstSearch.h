/* Copyright (C) 2020  Nikolaj J. Ulrik <nikolaj@njulrik.dk>,
 *                     Simon M. Virenfeldt <simon@simwir.dk>
 *
 * This program is free software: you can redistribute it and/or modify
 * it under the terms of the GNU General Public License as published by
 * the Free Software Foundation, either version 3 of the License, or
 * (at your option) any later version.
 *
 * This program is distributed in the hope that it will be useful,
 * but WITHOUT ANY WARRANTY; without even the implied warranty of
 * MERCHANTABILITY or FITNESS FOR A PARTICULAR PURPOSE.  See the
 * GNU General Public License for more details.
 *
 * You should have received a copy of the GNU General Public License
 * along with this program.  If not, see <http://www.gnu.org/licenses/>.
 */

#ifndef VERIFYPN_NESTEDDEPTHFIRSTSEARCH_H
#define VERIFYPN_NESTEDDEPTHFIRSTSEARCH_H

#include "ModelChecker.h"
#include "PetriEngine/Structures/StateSet.h"
#include "PetriEngine/Structures/State.h"
#include "PetriEngine/Structures/Queue.h"
#include "LTL/Structures/ProductStateFactory.h"

#include <ptrie/ptrie_stable.h>
#include <unordered_set>

using namespace PetriEngine;

namespace LTL {
<<<<<<< HEAD
    class NestedDepthFirstSearch : public ModelChecker<PetriEngine::SuccessorGenerator> {
    public:
        NestedDepthFirstSearch(const PetriNet &net, const PetriEngine::PQL::Condition_ptr &query, const bool shortcircuitweak = true)
                : ModelChecker(net, query, SuccessorGenerator{net, query}, shortcircuitweak), factory{net, successorGenerator->initial_buchi_state()},
                  states(net, 0, (int)net.numberOfPlaces() + 1) {}
=======
    /**
     * Implement the nested DFS algorithm for LTL model checking. Roughly based on versions given in
     * <p>
     *   Jaco Geldenhuys & Antti Valmari,<br>
     *   More efficient on-the-fly LTL verification with Tarjan's algorithm,<br>
     *   https://doi.org/10.1016/j.tcs.2005.07.004
     * </p>
     * and
     * <p>
     *   Gerard J. Holzmann, Doron Peled, and Mihalis Yannakakis<br>
     *   On Nested Depth First Search<br>
     *   https://spinroot.com/gerard/pdf/inprint/spin96.pdf
     * </p>
     * For most use cases, Tarjan's algorithm (see LTL::TarjanModelChecker) is faster.
     * @tparam W type used for state storage. Use <code>PetriEngine::Structures::TracableStateSet</code> if you want traces,
     *         <code>PetriEngine::Structures::StateSet</code> if you don't care (as it is faster).
     */
    template <typename W>
    class NestedDepthFirstSearch : public ModelChecker {
    public:
        NestedDepthFirstSearch(const PetriNet &net, PetriEngine::PQL::Condition_ptr ptr, const bool shortcircuitweak, TraceLevel level = TraceLevel::Full)
                : ModelChecker(net, ptr, shortcircuitweak, level), factory{net, successorGenerator->initial_buchi_state()},
                states(net, 0, (int)net.numberOfPlaces() + 1) {}
>>>>>>> 20fd5da3

        bool isSatisfied() override;

        void printStats(ostream &os) override;

    private:
        using State = LTL::Structures::ProductState;

        Structures::ProductStateFactory factory;
        W states; //StateSet
        std::set<size_t> mark1;
        std::set<size_t> mark2;

        struct StackEntry {
            size_t id;
            successor_info sucinfo;
        };

        State *seed;
        bool violation = false;

        //Used for printing the trace
        std::stack<std::pair<size_t, size_t>> nested_transitions;

        void dfs();

        void ndfs(State &state);
        void printTrace(std::stack<std::pair<size_t, size_t>> &transitions, std::ostream &os = std::cout);

        static constexpr bool SaveTrace = std::is_same_v<W, PetriEngine::Structures::TracableStateSet>;
    };
    extern template class NestedDepthFirstSearch<PetriEngine::Structures::StateSet>;
    extern template class NestedDepthFirstSearch<PetriEngine::Structures::TracableStateSet>;
}

#endif //VERIFYPN_NESTEDDEPTHFIRSTSEARCH_H<|MERGE_RESOLUTION|>--- conflicted
+++ resolved
@@ -30,13 +30,6 @@
 using namespace PetriEngine;
 
 namespace LTL {
-<<<<<<< HEAD
-    class NestedDepthFirstSearch : public ModelChecker<PetriEngine::SuccessorGenerator> {
-    public:
-        NestedDepthFirstSearch(const PetriNet &net, const PetriEngine::PQL::Condition_ptr &query, const bool shortcircuitweak = true)
-                : ModelChecker(net, query, SuccessorGenerator{net, query}, shortcircuitweak), factory{net, successorGenerator->initial_buchi_state()},
-                  states(net, 0, (int)net.numberOfPlaces() + 1) {}
-=======
     /**
      * Implement the nested DFS algorithm for LTL model checking. Roughly based on versions given in
      * <p>
@@ -54,13 +47,14 @@
      * @tparam W type used for state storage. Use <code>PetriEngine::Structures::TracableStateSet</code> if you want traces,
      *         <code>PetriEngine::Structures::StateSet</code> if you don't care (as it is faster).
      */
-    template <typename W>
-    class NestedDepthFirstSearch : public ModelChecker {
+    template<typename W>
+    class NestedDepthFirstSearch : public ModelChecker<PetriEngine::SuccessorGenerator> {
     public:
-        NestedDepthFirstSearch(const PetriNet &net, PetriEngine::PQL::Condition_ptr ptr, const bool shortcircuitweak, TraceLevel level = TraceLevel::Full)
-                : ModelChecker(net, ptr, shortcircuitweak, level), factory{net, successorGenerator->initial_buchi_state()},
-                states(net, 0, (int)net.numberOfPlaces() + 1) {}
->>>>>>> 20fd5da3
+        NestedDepthFirstSearch(const PetriNet &net, const PetriEngine::PQL::Condition_ptr &query,
+                               TraceLevel level = TraceLevel::Full, const bool shortcircuitweak = true)
+                : ModelChecker(net, query, SuccessorGenerator{net, query}, level, shortcircuitweak),
+                  factory{net, successorGenerator->initial_buchi_state()},
+                  states(net, 0, (int) net.numberOfPlaces() + 1) {}
 
         bool isSatisfied() override;
 
@@ -88,12 +82,17 @@
         void dfs();
 
         void ndfs(State &state);
+
         void printTrace(std::stack<std::pair<size_t, size_t>> &transitions, std::ostream &os = std::cout);
 
         static constexpr bool SaveTrace = std::is_same_v<W, PetriEngine::Structures::TracableStateSet>;
     };
-    extern template class NestedDepthFirstSearch<PetriEngine::Structures::StateSet>;
-    extern template class NestedDepthFirstSearch<PetriEngine::Structures::TracableStateSet>;
+
+    extern template
+    class NestedDepthFirstSearch<PetriEngine::Structures::StateSet>;
+
+    extern template
+    class NestedDepthFirstSearch<PetriEngine::Structures::TracableStateSet>;
 }
 
 #endif //VERIFYPN_NESTEDDEPTHFIRSTSEARCH_H