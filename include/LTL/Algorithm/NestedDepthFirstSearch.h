--- conflicted
+++ resolved
@@ -51,15 +51,9 @@
         NestedDepthFirstSearch(const PetriEngine::PetriNet *net, const PetriEngine::PQL::Condition_ptr &query,
                                const Structures::BuchiAutomaton &buchi,
                                TraceLevel level = TraceLevel::Full, const bool shortcircuitweak = true)
-<<<<<<< HEAD
-                : ModelChecker(net, query, buchi, LTL::ResumingSuccessorGenerator{*net, query}, level, shortcircuitweak),
-                  factory{net, successorGenerator->initial_buchi_state()},
-                  states(*net, 0, (int) net->numberOfPlaces() + 1) {}
-=======
                 : ModelChecker<ProductSuccessorGenerator, SucGen>(net, query, buchi, SucGen{net, query}, level, shortcircuitweak),
                   factory{net, this->successorGenerator->initial_buchi_state()},
-                  states(net, 0, (int) net.numberOfPlaces() + 1) {}
->>>>>>> 1be96c69
+                  states(*net, 0, (int) net->numberOfPlaces() + 1) {}
 
         bool isSatisfied() override;
 
