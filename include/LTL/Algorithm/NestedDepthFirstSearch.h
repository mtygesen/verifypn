/* Copyright (C) 2020  Nikolaj J. Ulrik <nikolaj@njulrik.dk>,
 *                     Simon M. Virenfeldt <simon@simwir.dk>
 *
 * This program is free software: you can redistribute it and/or modify
 * it under the terms of the GNU General Public License as published by
 * the Free Software Foundation, either version 3 of the License, or
 * (at your option) any later version.
 *
 * This program is distributed in the hope that it will be useful,
 * but WITHOUT ANY WARRANTY; without even the implied warranty of
 * MERCHANTABILITY or FITNESS FOR A PARTICULAR PURPOSE.  See the
 * GNU General Public License for more details.
 *
 * You should have received a copy of the GNU General Public License
 * along with this program.  If not, see <http://www.gnu.org/licenses/>.
 */

#ifndef VERIFYPN_NESTEDDEPTHFIRSTSEARCH_H
#define VERIFYPN_NESTEDDEPTHFIRSTSEARCH_H

#include "ModelChecker.h"
#include "PetriEngine/Structures/StateSet.h"
#include "PetriEngine/Structures/State.h"
#include "PetriEngine/Structures/Queue.h"
#include "LTL/Structures/ProductStateFactory.h"

#include <ptrie/ptrie_stable.h>
#include <unordered_set>

using namespace PetriEngine;

namespace LTL {
    /**
     * Implement the nested DFS algorithm for LTL model checking. Roughly based on versions given in
     * <p>
     *   Jaco Geldenhuys & Antti Valmari,<br>
     *   More efficient on-the-fly LTL verification with Tarjan's algorithm,<br>
     *   https://doi.org/10.1016/j.tcs.2005.07.004
     * </p>
     * and
     * <p>
     *   Gerard J. Holzmann, Doron Peled, and Mihalis Yannakakis<br>
     *   On Nested Depth First Search<br>
     *   https://spinroot.com/gerard/pdf/inprint/spin96.pdf
     * </p>
     * For most use cases, Tarjan's algorithm (see LTL::TarjanModelChecker) is faster.
     * @tparam W type used for state storage. Use <code>PetriEngine::Structures::TracableStateSet</code> if you want traces,
     *         <code>PetriEngine::Structures::StateSet</code> if you don't care (as it is faster).
     */
<<<<<<< HEAD
    template <typename W>
    class NestedDepthFirstSearch : public ModelChecker<PetriEngine::SuccessorGenerator> {
    public:
        NestedDepthFirstSearch(const PetriNet &net, const PetriEngine::PQL::Condition_ptr &query, TraceLevel level = TraceLevel::Full, const bool shortcircuitweak = true)
                : ModelChecker(net, query, SuccessorGenerator{net, query}, level, shortcircuitweak), factory{net, successorGenerator->initial_buchi_state()},
                  states(net, 0, (int)net.numberOfPlaces() + 1) {}
=======
    template<typename W>
    class NestedDepthFirstSearch : public ModelChecker<PetriEngine::SuccessorGenerator> {
    public:
        NestedDepthFirstSearch(const PetriNet &net, const PetriEngine::PQL::Condition_ptr &query,
                               TraceLevel level = TraceLevel::Full, const bool shortcircuitweak = true)
                : ModelChecker(net, query, SuccessorGenerator{net, query}, level, shortcircuitweak),
                  factory{net, successorGenerator->initial_buchi_state()},
                  states(net, 0, (int) net.numberOfPlaces() + 1) {}
>>>>>>> 95273649

        bool isSatisfied() override;

        void printStats(ostream &os) override;

    private:
        using State = LTL::Structures::ProductState;

        Structures::ProductStateFactory factory;
        W states; //StateSet
        std::set<size_t> mark1;
        std::set<size_t> mark2;

        struct StackEntry {
            size_t id;
            successor_info sucinfo;
        };

        State *seed;
        bool violation = false;

        //Used for printing the trace
        std::stack<std::pair<size_t, size_t>> nested_transitions;

        void dfs();

        void ndfs(State &state);

        void printTrace(std::stack<std::pair<size_t, size_t>> &transitions, std::ostream &os = std::cout);

        static constexpr bool SaveTrace = std::is_same_v<W, PetriEngine::Structures::TracableStateSet>;
    };

    extern template
    class NestedDepthFirstSearch<PetriEngine::Structures::StateSet>;

    extern template
    class NestedDepthFirstSearch<PetriEngine::Structures::TracableStateSet>;
}

#endif //VERIFYPN_NESTEDDEPTHFIRSTSEARCH_H<|MERGE_RESOLUTION|>--- conflicted
+++ resolved
@@ -47,14 +47,6 @@
      * @tparam W type used for state storage. Use <code>PetriEngine::Structures::TracableStateSet</code> if you want traces,
      *         <code>PetriEngine::Structures::StateSet</code> if you don't care (as it is faster).
      */
-<<<<<<< HEAD
-    template <typename W>
-    class NestedDepthFirstSearch : public ModelChecker<PetriEngine::SuccessorGenerator> {
-    public:
-        NestedDepthFirstSearch(const PetriNet &net, const PetriEngine::PQL::Condition_ptr &query, TraceLevel level = TraceLevel::Full, const bool shortcircuitweak = true)
-                : ModelChecker(net, query, SuccessorGenerator{net, query}, level, shortcircuitweak), factory{net, successorGenerator->initial_buchi_state()},
-                  states(net, 0, (int)net.numberOfPlaces() + 1) {}
-=======
     template<typename W>
     class NestedDepthFirstSearch : public ModelChecker<PetriEngine::SuccessorGenerator> {
     public:
@@ -63,7 +55,6 @@
                 : ModelChecker(net, query, SuccessorGenerator{net, query}, level, shortcircuitweak),
                   factory{net, successorGenerator->initial_buchi_state()},
                   states(net, 0, (int) net.numberOfPlaces() + 1) {}
->>>>>>> 95273649
 
         bool isSatisfied() override;
 
