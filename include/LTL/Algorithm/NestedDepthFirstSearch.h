--- conflicted
+++ resolved
@@ -48,8 +48,7 @@
     template<typename W>
 class NestedDepthFirstSearch : public ModelChecker<LTL::ResumingSuccessorGenerator> {
     public:
-<<<<<<< HEAD
-        NestedDepthFirstSearch(const PetriNet &net, const PetriEngine::PQL::Condition_ptr &query,
+        NestedDepthFirstSearch(const PetriEngine::PetriNet &net, const PetriEngine::PQL::Condition_ptr &query,
                                TraceLevel level = TraceLevel::Full, const bool shortcircuitweak = true)
                 : ModelChecker(net, query, LTL::ResumingSuccessorGenerator{net, query}, level, shortcircuitweak),
                   factory{net, successorGenerator->initial_buchi_state()},
@@ -57,16 +56,7 @@
 
         bool isSatisfied() override;
 
-        void printStats(ostream &os) override;
-=======
-        NestedDepthFirstSearch(const PetriEngine::PetriNet &net, PetriEngine::PQL::Condition_ptr ptr, const bool shortcircuitweak, TraceLevel level = TraceLevel::Full)
-                : ModelChecker(net, ptr, shortcircuitweak, level), factory{net, successorGenerator->initial_buchi_state()},
-                states(net, 0, (int)net.numberOfPlaces() + 1) {}
-
-        bool isSatisfied() override;
-
         void printStats(std::ostream &os) override;
->>>>>>> 45fe136b
 
     private:
         using State = LTL::Structures::ProductState;
