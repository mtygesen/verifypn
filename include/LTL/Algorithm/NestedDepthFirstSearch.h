/* Copyright (C) 2020  Nikolaj J. Ulrik <nikolaj@njulrik.dk>,
 *                     Simon M. Virenfeldt <simon@simwir.dk>
 *
 * This program is free software: you can redistribute it and/or modify
 * it under the terms of the GNU General Public License as published by
 * the Free Software Foundation, either version 3 of the License, or
 * (at your option) any later version.
 *
 * This program is distributed in the hope that it will be useful,
 * but WITHOUT ANY WARRANTY; without even the implied warranty of
 * MERCHANTABILITY or FITNESS FOR A PARTICULAR PURPOSE.  See the
 * GNU General Public License for more details.
 *
 * You should have received a copy of the GNU General Public License
 * along with this program.  If not, see <http://www.gnu.org/licenses/>.
 */

#ifndef VERIFYPN_NESTEDDEPTHFIRSTSEARCH_H
#define VERIFYPN_NESTEDDEPTHFIRSTSEARCH_H

#include "ModelChecker.h"
#include "PetriEngine/Structures/StateSet.h"
#include "PetriEngine/Structures/State.h"
#include "PetriEngine/Structures/Queue.h"
#include "LTL/Structures/ProductStateFactory.h"

#include <ptrie/ptrie_stable.h>
#include <unordered_set>

using namespace PetriEngine;

namespace LTL {
    /**
     * Implement the nested DFS algorithm for LTL model checking. Roughly based on versions given in
     * <p>
     *   Jaco Geldenhuys & Antti Valmari,<br>
     *   More efficient on-the-fly LTL verification with Tarjan's algorithm,<br>
     *   https://doi.org/10.1016/j.tcs.2005.07.004
     * </p>
     * and
     * <p>
     *   Gerard J. Holzmann, Doron Peled, and Mihalis Yannakakis<br>
     *   On Nested Depth First Search<br>
     *   https://spinroot.com/gerard/pdf/inprint/spin96.pdf
     * </p>
     * For most use cases, Tarjan's algorithm (see LTL::TarjanModelChecker) is faster.
     * @tparam W type used for state storage. Use <code>PetriEngine::Structures::TracableStateSet</code> if you want traces,
     *         <code>PetriEngine::Structures::StateSet</code> if you don't care (as it is faster).
     */
    template <typename W>
    class NestedDepthFirstSearch : public ModelChecker<PetriEngine::SuccessorGenerator> {
    public:
<<<<<<< HEAD
        NestedDepthFirstSearch(const PetriNet &net, const PetriEngine::PQL::Condition_ptr &query, const bool shortcircuitweak = true)
                : ModelChecker(net, query, SuccessorGenerator{net, query}, shortcircuitweak), factory{net, successorGenerator->initial_buchi_state()},
                  states(net, 0, (int)net.numberOfPlaces() + 1) {}
=======
        NestedDepthFirstSearch(const PetriNet &net, PetriEngine::PQL::Condition_ptr ptr, const bool shortcircuitweak, TraceLevel level = TraceLevel::Full)
                : ModelChecker(net, ptr, shortcircuitweak, level), factory{net, successorGenerator->initial_buchi_state()},
                states(net, 0, (int)net.numberOfPlaces() + 1) {}
>>>>>>> 34e47d39

        bool isSatisfied() override;

        void printStats(ostream &os) override;

    private:
        using State = LTL::Structures::ProductState;

        Structures::ProductStateFactory factory;
        W states; //StateSet
        std::set<size_t> mark1;
        std::set<size_t> mark2;

        struct StackEntry {
            size_t id;
            successor_info sucinfo;
        };

        State *seed;
        bool violation = false;

        //Used for printing the trace
        std::stack<std::pair<size_t, size_t>> nested_transitions;

        void dfs();

        void ndfs(State &state);
        void printTrace(std::stack<std::pair<size_t, size_t>> &transitions, std::ostream &os = std::cout);

        static constexpr bool SaveTrace = std::is_same_v<W, PetriEngine::Structures::TracableStateSet>;
    };
    extern template class NestedDepthFirstSearch<PetriEngine::Structures::StateSet>;
    extern template class NestedDepthFirstSearch<PetriEngine::Structures::TracableStateSet>;
}

#endif //VERIFYPN_NESTEDDEPTHFIRSTSEARCH_H<|MERGE_RESOLUTION|>--- conflicted
+++ resolved
@@ -50,15 +50,9 @@
     template <typename W>
     class NestedDepthFirstSearch : public ModelChecker<PetriEngine::SuccessorGenerator> {
     public:
-<<<<<<< HEAD
-        NestedDepthFirstSearch(const PetriNet &net, const PetriEngine::PQL::Condition_ptr &query, const bool shortcircuitweak = true)
-                : ModelChecker(net, query, SuccessorGenerator{net, query}, shortcircuitweak), factory{net, successorGenerator->initial_buchi_state()},
+        NestedDepthFirstSearch(const PetriNet &net, const PetriEngine::PQL::Condition_ptr &query, TraceLevel level = TraceLevel::Full, const bool shortcircuitweak = true)
+                : ModelChecker(net, query, SuccessorGenerator{net, query}, level, shortcircuitweak), factory{net, successorGenerator->initial_buchi_state()},
                   states(net, 0, (int)net.numberOfPlaces() + 1) {}
-=======
-        NestedDepthFirstSearch(const PetriNet &net, PetriEngine::PQL::Condition_ptr ptr, const bool shortcircuitweak, TraceLevel level = TraceLevel::Full)
-                : ModelChecker(net, ptr, shortcircuitweak, level), factory{net, successorGenerator->initial_buchi_state()},
-                states(net, 0, (int)net.numberOfPlaces() + 1) {}
->>>>>>> 34e47d39
 
         bool isSatisfied() override;
 
